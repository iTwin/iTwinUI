--- conflicted
+++ resolved
@@ -1,6 +1,5 @@
 # @itwin/itwinui-variables
 
-<<<<<<< HEAD
 ## 3.0.0-dev.1
 
 ### Major Changes
@@ -16,13 +15,12 @@
 ### Minor Changes
 
 - [#1302](https://github.com/iTwin/iTwinUI/pull/1302): All selectors have been wrapped with `:where` to nullify specificity.
-=======
+
 ## 2.1.0
 
 ### Minor Changes
 
 - [#1485](https://github.com/iTwin/iTwinUI/pull/1485): Added new `--iui-color-text-placeholder` variable.
->>>>>>> c68af70b
 
 ## 2.0.0
 
