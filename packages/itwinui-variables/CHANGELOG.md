# @itwin/itwinui-variables

<<<<<<< HEAD
## 3.0.0-dev.1

### Major Changes

- [#1359](https://github.com/iTwin/iTwinUI/pull/1359): `iui-root` has been removed. `data-iui-theme` must now always be set in order to use variables.

### Patch Changes

- [#1360](https://github.com/iTwin/iTwinUI/pull/1360): The `color-scheme` property will now be correctly set for dark theme, resulting in better theming of built-in html elements.

## 2.1.0-dev.0

### Minor Changes

- [#1302](https://github.com/iTwin/iTwinUI/pull/1302): All selectors have been wrapped with `:where` to nullify specificity.
=======
## 2.1.1

### Patch Changes

- [#1511](https://github.com/iTwin/iTwinUI/pull/1511): Add missing `iui-color-background-accent-hover` variable in light and dark themes.
>>>>>>> dad2d672

## 2.1.0

### Minor Changes

- [#1485](https://github.com/iTwin/iTwinUI/pull/1485): Added new `--iui-color-text-placeholder` variable.

## 2.0.0

### Major Changes

- 2397ee0c: `.iui-root` is now required at the top of the app. Variables will _not_ be automatically set on `:root`.

  ```html
  <body class="iui-root">
    <!-- your application code -->
  </body>
  ```<|MERGE_RESOLUTION|>--- conflicted
+++ resolved
@@ -1,6 +1,5 @@
 # @itwin/itwinui-variables
 
-<<<<<<< HEAD
 ## 3.0.0-dev.1
 
 ### Major Changes
@@ -16,13 +15,12 @@
 ### Minor Changes
 
 - [#1302](https://github.com/iTwin/iTwinUI/pull/1302): All selectors have been wrapped with `:where` to nullify specificity.
-=======
+
 ## 2.1.1
 
 ### Patch Changes
 
 - [#1511](https://github.com/iTwin/iTwinUI/pull/1511): Add missing `iui-color-background-accent-hover` variable in light and dark themes.
->>>>>>> dad2d672
 
 ## 2.1.0
 
