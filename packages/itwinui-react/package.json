{
  "name": "@itwin/itwinui-react",
<<<<<<< HEAD
  "version": "3.0.10",
=======
  "version": "3.0.11",
>>>>>>> 4f307656
  "author": "Bentley Systems",
  "license": "MIT",
  "type": "module",
  "main": "cjs/index.js",
  "module": "esm/index.js",
  "types": "cjs/index.d.ts",
  "exports": {
    ".": {
      "import": {
        "types": "./esm/index.d.ts",
        "default": "./esm/index.js"
      },
      "require": {
        "types": "./cjs/index.d.ts",
        "default": "./cjs/index.js"
      }
    },
    "./react-table": {
      "types": "./react-table.d.ts"
    },
    "./styles.css": "./styles.css",
    "./cjs": "./cjs/index.js",
    "./esm": "./esm/index.js"
  },
  "files": [
    "cjs",
    "esm",
    "styles.css",
    "CHANGELOG.md",
    "LICENSE.md",
    "react-table.d.ts"
  ],
  "description": "A react component library for iTwinUI",
  "homepage": "https://github.com/iTwin/iTwinUI",
  "repository": {
    "type": "git",
    "url": "https://github.com/iTwin/iTwinUI.git",
    "directory": "packages/itwinui-react"
  },
  "keywords": [
    "component",
    "components",
    "design-system",
    "design",
    "framework",
    "frontend",
    "itwin",
    "itwinui",
    "react-component",
    "react",
    "ui",
    "ux"
  ],
  "scripts": {
    "build": "yarn clean:build && tsc -p tsconfig.cjs.json && tsc -p tsconfig.esm.json && tsc -p tsconfig.react-table.json && yarn build:styles && yarn build:post",
    "build:styles": "vite build src/styles.js",
    "build:watch": "concurrently \"tsc -p tsconfig.cjs.json --watch\" \"tsc -p tsconfig.esm.json --watch\"",
    "build:post": "node ./scripts/postBuild.mjs",
    "clean:build": "rimraf esm && rimraf cjs && rimraf react-table.d.ts",
    "clean:coverage": "rimraf coverage",
    "clean": "rimraf .turbo && yarn clean:coverage && yarn clean:build && rimraf node_modules",
    "test": "yarn test:types && yarn test:unit",
    "test:unit": "jest",
    "test:unit:watch": "jest --watch",
    "test:types": "tsc -p tsconfig.test.json --noEmit",
    "format": "prettier --config .prettierrc **/*.{tsx,ts,js} --ignore-path .gitignore --write",
    "lint": "eslint \"**/*.{js,ts,tsx}\" --max-warnings=0",
    "lint:fix": "yarn lint --fix && node ../../scripts/copyrightLinter.js --fix \"*/**/*.{js,ts,tsx}\"",
    "dev": "yarn clean:build && concurrently \"yarn dev:esm\" \"yarn dev:cjs\" \"yarn build:styles --watch\" \"yarn dev:types\"",
    "dev:esm": "swc src -d esm --watch",
    "dev:cjs": "swc src -d cjs --watch -C module.type=commonjs",
    "dev:types": "concurrently \"tsc -p tsconfig.cjs.json --emitDeclarationOnly --watch --preserveWatchOutput\" \"tsc -p tsconfig.esm.json --emitDeclarationOnly --watch --preserveWatchOutput\" \"tsc -p tsconfig.react-table.json --watch --preserveWatchOutput\"",
    "dev:styles": "yarn build:styles --watch"
  },
  "dependencies": {
    "@floating-ui/react": "^0.25.4",
    "classnames": "^2.3.2",
    "react-table": "^7.8.0",
    "react-transition-group": "^4.4.5",
    "tslib": "^2.6.0"
  },
  "devDependencies": {
<<<<<<< HEAD
    "@itwin/itwinui-css": "^2.0.3",
=======
    "@itwin/itwinui-css": "^2.0.4",
>>>>>>> 4f307656
    "@itwin/itwinui-illustrations-react": "^2.1.0",
    "@itwin/itwinui-variables": "3.0.0",
    "@swc/cli": "^0.1.62",
    "@swc/core": "^1.3.68",
    "@testing-library/jest-dom": "^5.16.4",
    "@testing-library/react": "^13.2.0",
    "@testing-library/user-event": "^14.1.1",
    "@types/jest": "^29.0.0",
    "@types/node": "^18.0.0",
    "@types/react": "^18.2.0",
    "@types/react-dom": "^18.2.0",
    "@types/react-transition-group": "^4.4.6",
    "@typescript-eslint/eslint-plugin": "^5.60.0",
    "@typescript-eslint/parser": "^5.60.0",
    "concurrently": "^5.3.0",
    "eslint": "^8.43.0",
    "eslint-config-prettier": "^8.8.0",
    "eslint-plugin-require-extensions": "^0.1.3",
    "jest": "^29.0.0",
    "jest-cli": "^29.0.0",
    "jest-environment-jsdom": "^29.0.0",
    "jest-junit": "^13.2.0",
    "react": "^18.0.0",
    "react-dom": "^18.0.0",
    "ts-jest": "^29.0.0",
    "ts-node": "^10.0.0",
    "typescript": "~5.1.6",
    "vite": "^4.3.8"
  },
  "peerDependencies": {
    "@itwin/itwinui-illustrations-react": "^2.1.0",
    "react": ">= 17.0.0 < 19.0.0",
    "react-dom": ">=17.0.0 < 19.0.0"
  },
  "peerDependenciesMeta": {
    "@itwin/itwinui-illustrations-react": {
      "optional": true
    }
  },
  "lint-staged": {
    "*.{tsx,ts,jsx,js}": [
      "prettier --write",
      "node ../../scripts/copyrightLinter.js --fix"
    ],
    "*.{tsx,ts}": [
      "eslint --max-warnings=0 --fix"
    ]
  },
  "prettier": "configs/prettier-config",
  "sideEffects": false
}<|MERGE_RESOLUTION|>--- conflicted
+++ resolved
@@ -1,10 +1,6 @@
 {
   "name": "@itwin/itwinui-react",
-<<<<<<< HEAD
-  "version": "3.0.10",
-=======
   "version": "3.0.11",
->>>>>>> 4f307656
   "author": "Bentley Systems",
   "license": "MIT",
   "type": "module",
@@ -87,11 +83,7 @@
     "tslib": "^2.6.0"
   },
   "devDependencies": {
-<<<<<<< HEAD
-    "@itwin/itwinui-css": "^2.0.3",
-=======
     "@itwin/itwinui-css": "^2.0.4",
->>>>>>> 4f307656
     "@itwin/itwinui-illustrations-react": "^2.1.0",
     "@itwin/itwinui-variables": "3.0.0",
     "@swc/cli": "^0.1.62",
