{
  "name": "@itwin/itwinui-react",
  "version": "3.0.0-dev.7",
  "author": "Bentley Systems",
  "license": "MIT",
  "type": "module",
  "main": "cjs/index.js",
  "module": "esm/index.js",
  "types": "cjs/index.d.ts",
  "exports": {
    ".": {
      "import": {
        "types": "./esm/index.d.ts",
        "default": "./esm/index.js"
      },
      "require": {
        "types": "./cjs/index.d.ts",
        "default": "./cjs/index.js"
      }
    },
    "./styles.css": "./styles.css",
    "./cjs": "./cjs/index.js",
    "./esm": "./esm/index.js",
    "./cjs/core/utils": "./cjs/core/utils/index.js",
    "./esm/core/utils": "./esm/core/utils/index.js",
    "./*": "./*"
  },
  "files": [
    "cjs",
    "esm",
    "styles.css",
    "CHANGELOG.md",
    "LICENSE.md"
  ],
  "description": "A react component library for iTwinUI",
  "homepage": "https://github.com/iTwin/iTwinUI",
  "repository": {
    "type": "git",
    "url": "https://github.com/iTwin/iTwinUI.git",
    "directory": "packages/itwinui-react"
  },
  "keywords": [
    "component",
    "components",
    "design-system",
    "design",
    "framework",
    "frontend",
    "itwin",
    "itwinui",
    "react-component",
    "react",
    "ui",
    "ux"
  ],
  "scripts": {
    "build": "yarn clean:build && tsc -p tsconfig.cjs.json && tsc -p tsconfig.esm.json && yarn build:styles && yarn build:post",
    "build:styles": "vite build src/styles.js",
    "build:watch": "concurrently \"tsc -p tsconfig.cjs.json --watch\" \"tsc -p tsconfig.esm.json --watch\"",
    "build:post": "node ./scripts/postBuild.mjs",
    "clean:build": "rimraf esm && rimraf cjs",
    "clean:coverage": "rimraf coverage",
    "clean": "rimraf .turbo && yarn clean:coverage && yarn clean:build && rimraf node_modules",
    "test": "jest",
    "test:watch": "jest --watch",
    "format": "prettier --config .prettierrc **/*.{tsx,ts,js} --ignore-path .gitignore --write",
    "lint": "eslint \"**/*.{js,ts,tsx}\" --max-warnings=0",
    "lint:fix": "yarn lint --fix && node ../../scripts/copyrightLinter.js --fix \"*/**/*.{js,ts,tsx}\"",
    "dev": "yarn clean:build && concurrently \"yarn dev:esm\" \"yarn dev:cjs\" \"yarn build:styles --watch\" \"yarn dev:types\"",
    "dev:esm": "swc src -d esm --watch",
    "dev:cjs": "swc src -d cjs --watch -C module.type=commonjs",
    "dev:types": "concurrently \"tsc -p tsconfig.cjs.json --emitDeclarationOnly --watch --preserveWatchOutput\" \"tsc -p tsconfig.esm.json --emitDeclarationOnly --watch --preserveWatchOutput\"",
    "dev:styles": "yarn build:styles --watch"
  },
  "dependencies": {
<<<<<<< HEAD
    "@floating-ui/react": "^0.25.1",
=======
    "@floating-ui/react": "^0.25.2",
    "@tippyjs/react": "^4.2.6",
>>>>>>> 7fc5f140
    "@types/react-table": "^7.0.18",
    "classnames": "^2.2.6",
    "react-table": "^7.1.0",
    "react-transition-group": "^4.4.2",
    "tslib": "^2.6.0"
  },
  "devDependencies": {
    "@itwin/itwinui-css": "^2.0.0-dev.7",
    "@itwin/itwinui-illustrations-react": "^2.1.0",
    "@itwin/itwinui-variables": "3.0.0-dev.1",
    "@swc/cli": "^0.1.62",
    "@swc/core": "^1.3.68",
    "@testing-library/jest-dom": "^5.16.4",
    "@testing-library/react": "^13.2.0",
    "@testing-library/user-event": "^14.1.1",
    "@types/classnames": "^2.2.7",
    "@types/jest": "^29.0.0",
    "@types/node": "^18.0.0",
    "@types/react": "^18.2.0",
    "@types/react-dom": "^18.2.0",
    "@types/react-transition-group": "^4.4.6",
    "@typescript-eslint/eslint-plugin": "^5.60.0",
    "@typescript-eslint/parser": "^5.60.0",
    "concurrently": "^5.3.0",
    "eslint": "^8.43.0",
    "eslint-config-prettier": "^8.8.0",
    "eslint-plugin-require-extensions": "^0.1.3",
    "jest": "^29.0.0",
    "jest-cli": "^29.0.0",
    "jest-environment-jsdom": "^29.0.0",
    "jest-junit": "^13.2.0",
    "react": "^18.0.0",
    "react-dom": "^18.0.0",
    "ts-jest": "^29.0.0",
    "ts-node": "^10.0.0",
    "typescript": "~5.1.6",
    "vite": "^4.3.8"
  },
  "peerDependencies": {
    "@itwin/itwinui-illustrations-react": "^2.1.0",
    "react": ">=16.8.6 < 19.0.0",
    "react-dom": ">=16.8.6 < 19.0.0"
  },
  "peerDependenciesMeta": {
    "@itwin/itwinui-illustrations-react": {
      "optional": true
    }
  },
  "lint-staged": {
    "*.{tsx,ts,jsx,js}": [
      "prettier --write",
      "node ../../scripts/copyrightLinter.js --fix"
    ],
    "*.{tsx,ts}": [
      "eslint --max-warnings=0 --fix"
    ]
  },
  "prettier": "configs/prettier-config",
  "sideEffects": false
}<|MERGE_RESOLUTION|>--- conflicted
+++ resolved
@@ -73,12 +73,7 @@
     "dev:styles": "yarn build:styles --watch"
   },
   "dependencies": {
-<<<<<<< HEAD
-    "@floating-ui/react": "^0.25.1",
-=======
     "@floating-ui/react": "^0.25.2",
-    "@tippyjs/react": "^4.2.6",
->>>>>>> 7fc5f140
     "@types/react-table": "^7.0.18",
     "classnames": "^2.2.6",
     "react-table": "^7.1.0",
