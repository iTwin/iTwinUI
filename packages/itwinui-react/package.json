--- conflicted
+++ resolved
@@ -1,10 +1,6 @@
 {
   "name": "@itwin/itwinui-react",
-<<<<<<< HEAD
   "version": "3.17.0-dev.0",
-=======
-  "version": "3.16.3",
->>>>>>> fa01ca3c
   "author": "Bentley Systems",
   "license": "MIT",
   "type": "module",
