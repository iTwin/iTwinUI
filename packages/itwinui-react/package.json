--- conflicted
+++ resolved
@@ -73,11 +73,7 @@
     "dev:styles": "yarn build:styles --watch"
   },
   "dependencies": {
-<<<<<<< HEAD
-=======
     "@floating-ui/react": "^0.24.3",
-    "@itwin/itwinui-illustrations-react": "^2.0.0",
->>>>>>> d90b5523
     "@tippyjs/react": "^4.2.6",
     "@types/react-table": "^7.0.18",
     "classnames": "^2.2.6",
