--- conflicted
+++ resolved
@@ -82,12 +82,9 @@
   },
   "devDependencies": {
     "@babel/core": "^7.12.10",
-<<<<<<< HEAD
     "@floating-ui/react": "^0.24.1",
-=======
     "@itwin/itwinui-css": "^2.0.0-dev.1",
     "@itwin/itwinui-variables": "2.1.0-dev.0",
->>>>>>> d5d5e6d9
     "@swc/cli": "^0.1.57",
     "@swc/core": "^1.3.21",
     "@testing-library/jest-dom": "^5.16.4",
