# Changelog

<<<<<<< HEAD
## 3.0.0-dev.4

### Major Changes

- [#1383](https://github.com/iTwin/iTwinUI/pull/1383): Removed previously-deprecated `UserIcon` and `UserIconGroup` components. Also removed `userIcon` prop from `Header`.
- [#1384](https://github.com/iTwin/iTwinUI/pull/1384): Removed previously-deprecated `Wizard` component (replaced by `Stepper` and `WorkflowDiagram`).
- [#1255](https://github.com/iTwin/iTwinUI/pull/1255): Updated Tile component to be composition of customizable subcomponents: `Tile.Name`, `Tile.NameIcon`, `Tile.NameLabel`, `Tile.Action`, `Tile.ThumbnailArea`, `Tile.ThumbnailPicture`, `Tile.BadgeContainer`, `Tile.TypeIndicator`, `Tile.QuickAction`, `Tile.ContentArea`, `Tile.Description`, `Tile.MoreOptions`, `Tile.Metadata`, `Tile.Buttons`. Certain props have been removed as they are now subcomponents: `name`, `description`, `metadata`, `thumbnail`, `badge`, `leftIcon`, `rightIcon`, `button`, `moreOptions`, `isActionable` props have been removed.

- [#1356](https://github.com/iTwin/iTwinUI/pull/1356): ProgressRadial has been refactored to be a single `<div>` instead of using a nested svg. Also it is recommended to explicitly set `size` when using in other components.
- [#1311](https://github.com/iTwin/iTwinUI/pull/1311): - Removed Tippy.js as dependency in Tooltip. Using FloatingUI instead.
- [#1388](https://github.com/iTwin/iTwinUI/pull/1388): Removed deprecated `HorizontalTabs` and `VerticalTabs` (replaced by `orientation` prop in `Tabs`).

### Minor Changes

- [#1362](https://github.com/iTwin/iTwinUI/pull/1362): All elements under the root will now get a default focus styling matching `--iui-color-border-accent`.

### Patch Changes

- [#1360](https://github.com/iTwin/iTwinUI/pull/1360): The `color-scheme` property will now be correctly set for dark theme, resulting in better theming of built-in html elements.

## 3.0.0-dev.3

### Major Changes

- [#1330](https://github.com/iTwin/iTwinUI/pull/1330): Deprecated `FileUploadTemplate`. Removed all of its references.
- [#1351](https://github.com/iTwin/iTwinUI/pull/1351): `toaster` import has been removed and replaced with `useToaster` which returns a toaster object with the same API.

## 3.0.0-dev.2

### Major Changes

- [#1300](https://github.com/iTwin/iTwinUI/pull/1300): `modalRootId` and `ownerDocument` props have been removed from `Modal`, in favor of the new `portal` prop (also available in `Dialog`).
- [#1247](https://github.com/iTwin/iTwinUI/pull/1247): Alert composition has been updated such that it is now made up of customizable subcomponents, thus removing the `onClose`, `clickableText`, and `clickableTextProps` props from `Alert`.
- [#1346](https://github.com/iTwin/iTwinUI/pull/1346): The build now targets `es2020` instead of `es2018`.

### Patch Changes

- [#1347](https://github.com/iTwin/iTwinUI/pull/1347): Fixed an issue where ThemeProvider warning was always logged even when using ThemeProvider.

## 3.0.0-dev.1

### Major Changes

- [#1302](https://github.com/iTwin/iTwinUI/pull/1302): The dependencies on `@itwin/itwinui-css` and `@itwin/itwinui-variable` have been removed. This means `@itwin/itwinui-react` will bring its own stylesheet.
- [#1322](https://github.com/iTwin/iTwinUI/pull/1322): All css imports within components have been removed. `@itwin/itwinui-react/styles.css` must now be manually imported at the entrypoint.
- [#1302](https://github.com/iTwin/iTwinUI/pull/1302): All elements have had their class names changed to prevent conflict with older versions. It is strongly recommended to switch these internal classes with your own classes or data attributes.

### Minor Changes

- [#1321](https://github.com/iTwin/iTwinUI/pull/1321): Added `disabled` prop to ExpandableBlock component. When activated, it triggers the "disabled" CSS styling for the ExpandableBlock and disables user interaction with it.
- [#1073](https://github.com/iTwin/iTwinUI/pull/1073): Added new `TransferList` component which is used to move one or more items between lists. Added the following subcomponents: `TransferList.ListWrapper`, `TransferList.ListboxWrapper`, `TransferList.ListboxLabel`, `TransferList.Listbox`, `TransferList.Item`, and `TransferList.Toolbar`
- [#1323](https://github.com/iTwin/iTwinUI/pull/1323): Added `placement` prop to `Dialog` to allow placing it at one of the corners.

## 3.0.0-dev.0

### Major Changes

- [#1296](https://github.com/iTwin/iTwinUI/pull/1296): Removed previously-deprecated typography components (`Body`, `Headline`, `Leading`, `Small`, `Subheading`, `Title`) which have been replaced by `Text`.
- [#1265](https://github.com/iTwin/iTwinUI/pull/1265): Removed the deprecated `useTheme` hook. `<ThemeProvider>` is now always required to be wrapped around all iTwinUI components.
- [#1278](https://github.com/iTwin/iTwinUI/pull/1278): Adjusted calculations in ButtonGroup's `overflowButton` callback, so that it respects `overflowPlacement` and considers the presence of the overflowButton itself.
- [#1295](https://github.com/iTwin/iTwinUI/pull/1295): Deprecated MenuItem's `icon` and `badge` props in favor of new `startIcon` and `endIcon` props. Also affects `Select` and `ComboBox` options.
- [#1298](https://github.com/iTwin/iTwinUI/pull/1298): `Props` types will no longer be exported for any component. Use `React.ComponentProps` instead.
- [#1304](https://github.com/iTwin/iTwinUI/pull/1304): Instead of cloning passed icons to set classes on them, the classes will now be set on a wrapping element. Affected components: `Header`, `Select`, `MenuItem`, `RadioTile`, `Tabs`, `ToggleSwitch`, `TreeNode`, `InputContainer` (and all input variants).
- [#1269](https://github.com/iTwin/iTwinUI/pull/1269): All dialog variants have `flex` applied by default. This means the content should be wrapped with `Dialog.Content` or `ModalContent` for optimal layout.

### Minor Changes

- [#1298](https://github.com/iTwin/iTwinUI/pull/1298): Most components are now polymorphic and forward their rest props and ref.

### Patch Changes

- Updated dependencies:
  - @itwin/itwinui-css@2.0.0-dev.0
=======
## 2.11.8

### Patch Changes

- [#1410](https://github.com/iTwin/iTwinUI/pull/1410): Fixed an issue in `Tabs` where tabs-list was becoming too tall when the tabpanel didn't have enough content inside.
- Updated dependencies:
  - @itwin/itwinui-css@1.11.3
>>>>>>> de6dc10c

## 2.11.7

### Patch Changes

- [#1376](https://github.com/iTwin/iTwinUI/pull/1376): Fix issue where a nested expandable block's expander icon would always display as expanded.
- Updated dependencies:
  - @itwin/itwinui-css@1.11.2

## 2.11.6

### Patch Changes

- [#1341](https://github.com/iTwin/iTwinUI/pull/1341): Table: fixed action column header content alignment when using globalFilterValue.

## 2.11.5

### Patch Changes

- [#1329](https://github.com/iTwin/iTwinUI/pull/1329): Fixed an issue where the visually hidden `FileUploadCard.Input` was inadvertently showing when focused.

## 2.11.4

### Patch Changes

- [#1319](https://github.com/iTwin/iTwinUI/pull/1319): DatePicker will no longer disable month and year navigation when the next/previous months are disabled.

## 2.11.3

### Patch Changes

- [#1309](https://github.com/iTwin/iTwinUI/pull/1309): Fixed missing CSS imports in `FileUploadCard` and `FileUpoadTemplate`.

## 2.11.2

### Patch Changes

- [#1288](https://github.com/iTwin/iTwinUI/pull/1288): Fixed hover styling for SearchBox.
- Updated dependencies:
  - @itwin/itwinui-css@1.11.1

## 2.11.1

### Patch Changes

- [#1284](https://github.com/iTwin/iTwinUI/pull/1284): Add fix in `useId` to avoid bundlers trying to import non-existing export.

## 2.11.0

### Minor Changes

- [#863](https://github.com/iTwin/iTwinUI/pull/863): Add `SearchBox` component for your search needs. It can be used as static or expandable version of SearchBox.

  ```ts
  <SearchBox inputProps={{placeholder:'Basic search'}} />
  <SearchBox expandable inputProps={{placeholder:'Expandable search'}} />
  ```

  `SearchBox` has `SearchBox.Icon`, `SearchBox.Button`, `SearchBox.Input`, `SearchBox.CollapseButton` and `SearchBox.ExpandButton` subcomponents which can be passed as children to customise the look.

- [#1060](https://github.com/iTwin/iTwinUI/pull/1060): Tabs - Added property `overflowOptions` - contains `useOverflow`, which when true enables tabs to scroll if there's overflow
  ```typescript
  <Tabs type='default' overflowButton={{ useOverflow: true }}>
    {tabs}
  </Tabs>
  ```

### Patch Changes

- [#1275](https://github.com/iTwin/iTwinUI/pull/1275): Fixed an issue where `ProgressRadial` was not correctly showing when used inside a v2 boundary within a v1 page.
- [#1156](https://github.com/iTwin/iTwinUI/pull/1156): Fixes an issue where table crashes when resizing the Column Manager column in expand mode.
- [#1246](https://github.com/iTwin/iTwinUI/pull/1246): All relative imports now use the `.js` extension, in preparation of better ESM support.
- [#1228](https://github.com/iTwin/iTwinUI/pull/1228): `ComboBox` and `Select` will now use a hidden live region to ensure that multiple selected options are announced by assistive technologies every time the selection is updated.
- [#1276](https://github.com/iTwin/iTwinUI/pull/1276): Fixed an issue where using Popover components in controlled mode (through `visible` prop) was appending it to the wrong root element.
- [#1281](https://github.com/iTwin/iTwinUI/pull/1281): Fixed an issue in ButtonGroup where null/undefined children were also getting wrapped by empty `<div>`s.
- [#1257](https://github.com/iTwin/iTwinUI/pull/1257): Fixed an issue where pseudo elements inside a v2 boundary were not reverting v1 styles.
- Updated dependencies:
  - @itwin/itwinui-css@1.11.0

## 2.10.1

### Patch Changes

- [#1245](https://github.com/iTwin/iTwinUI/pull/1245): Adjusted Checkbox so that its clickable target area is 24pxx24px by default (increased from 16x16) and 32x32 when used in a Table selection column.
- Updated dependencies:
  - @itwin/itwinui-css@1.10.3

## 2.10.0

### Minor Changes

- [#1231](https://github.com/iTwin/iTwinUI/pull/1231): Added `label` prop to `IconButton`. The label will be displayed visually as a tooltip when the button is hovered/focused and will be exposed as the button's accessible name.
- [#1211](https://github.com/iTwin/iTwinUI/pull/1211): The date range picker used in date filters now prevents users from picking a start date later than the end date or picking an end date earlier than the start date.
- [#1238](https://github.com/iTwin/iTwinUI/pull/1238): `Select` will now render a `<div role=combobox>` instead of a generic `<div>` for the trigger element. This element now also supports passing DOM props/attributes using `triggerProps`.

  `LabeledSelect` will correctly associate the label with select's trigger using `aria-labelledby`.

- [#1235](https://github.com/iTwin/iTwinUI/pull/1235): Changed the internal DOM structure of `LabeledInput` and `LabeledTextarea` to prefer explicit association over implicit. The `<label>` is now associated with the input using `htmlFor`/`id` and the container is a generic div.

  This change improves accessibility, with no API changes and no effect on visuals.

### Patch Changes

- [#1232](https://github.com/iTwin/iTwinUI/pull/1232): `IconButton` will now set `aria-pressed` attribute when `isActive` prop is used.
- [#1236](https://github.com/iTwin/iTwinUI/pull/1236): Fixed an issue in FileUploadCard where setState was called during render.
- [#1238](https://github.com/iTwin/iTwinUI/pull/1238): Fixed an issue in Select where `popoverProps.visible` was not being respected.
- Updated dependencies:
  - @itwin/itwinui-css@1.10.2

## 2.9.1

### Patch Changes

- [#1215](https://github.com/iTwin/iTwinUI/pull/1215): Code component when used inside an Anchor will now have correct styling.
- Updated dependencies:
  - @itwin/itwinui-css@1.10.1

## 2.9.0

### Minor Changes

- [#1106](https://github.com/iTwin/iTwinUI/pull/1106): Added new List and ListItem components.

  ```jsx
  <List>
    <ListItem>item 1</ListItem>
    <ListItem>item 2</ListItem>
    <ListItem>item 3</ListItem>
  </List>
  ```

### Patch Changes

- [#1210](https://github.com/iTwin/iTwinUI/pull/1210): Removed incorrect `role=tooltip` from Popover, DropdownMenu, Select and ComboBox.
- [#1209](https://github.com/iTwin/iTwinUI/pull/1209): Fixed an issue in ComboBox where disabled items didn't have a proper focus outline and were still selectable with keyboard.
- [#1149](https://github.com/iTwin/iTwinUI/pull/1149): added event.altKey to file with handleKeyDown and onKeyDown function
- Updated dependencies:
  - @itwin/itwinui-css@1.10.0

## 2.8.2

### Patch Changes

- [#1197](https://github.com/iTwin/iTwinUI/pull/1197): Reverted animation class change that broke Dialog.

## 2.8.1

### Patch Changes

- [#1195](https://github.com/iTwin/iTwinUI/pull/1195): Fixed an issue with missing css in LabeledSelect.

## 2.8.0

### Minor Changes

- 861fcab3: The `Surface` component can now be broken down using the `Surface.Header` and `Surface.Body` subcomponents. Users can add padding to the body using `isPadded`.

  ```jsx
  <Surface>
    <Surface.Header>Surface Header Content</Surface.Header>
    <Surface.Body isPadded={true}>Surface Body Content</Surface.Body>
  </Surface>
  ```

- 861fcab3: A new `Divider` component has been created which can be used horizontally or vertically

  ```jsx
  <Divider orientation={'vertical'} />
  ```

- 8c89441f: Added `VisuallyHidden`, a utility component for providing text to assistive technologies while hiding it visually.

  ```jsx
  <div aria-hidden='true'>★★★☆☆</div>
  <VisuallyHidden>3 stars out of 5</VisuallyHidden>
  ```

### Patch Changes

- 3ad2dd90: Fixed an issue in draggable/resizable dialogs opened in popup windows, where pointermove event listeners were not being removed correctly.
- 521610a0: iTwinUI will now show a warning in development if it detects that the page overrides the root font size. For more details, see the [migration guide](https://github.com/iTwin/iTwinUI/wiki/iTwinUI-react-v2-migration-guide#relative-font-size).
- 6caccc8d: Fixes jumpy animation when opening full page dialog
- Updated dependencies
  - @itwin/itwinui-css@1.9.0

## 2.7.0

### Minor Changes

- bea577e2: Updated the visuals for status colors in Badge.
- c581e9ed: Added `LinkBox` and `LinkAction`components to improve components with action accessibility.

  Usage:

  ```js
  <LinkBox>
    <LinkAction href='/new-page'>Link to click</LinkAction>
  </LinkBox>
  ```

- c581e9ed: Added `Tile.Action` to take advantage of these new a11y components in Tile.

  Usage:

  ```js
  <Tile
    name={
      <Tile.Action as='button' onClick={() => {/* Do things */}>
        Tile name that is also a button
      </Tile.Action>
    }
  />
  ```

- 61f44293: Added new `isDateDisabled` prop to DatePicker. Accepts a function which takes a date and returns a boolean to indicate whether that date is not selectable.

### Patch Changes

- 198d6a95: Remove the ability to set icon prop for ToggleSwitch when size is set to small
- c5cfa4c6: Fixed an issue with incremental migration where adding a close button to v2 Toaster was breaking v1 styles for the whole page.
- a1f235d0: Fixed Carousel showing warnings in React 16 when using arrow keys.
- c9dee6f5: Fixed an issue where Slider's tooltip was still visible after unmounting the component.
- 775933e3: The DOM order of Tile content has changed so that the name comes before the thumbnail region. This improves accessibility without affecting visuals.
- 028d4cd7: Updated actionable tile to have a more prominent hover effect.
- 341449ca: Fixes an issue where stripe width for borderless and pill tabs was rendering an incorrect length upon first visiting the page.
- Updated dependencies
  - @itwin/itwinui-css@1.8.0

## 2.6.0

### Minor Changes

- 85af52c6: Add small size toggle switch option using `size` prop as follows: `<ToggleSwitch size='small' />`
- 1b541699: Added a new FileUploadCard component which serves as a default UI for when a single file is uploaded. This can also be used as a child of FileUpload

  ```jsx
  <FileUploadCard />
  ```

  ```jsx
  const [files, setFiles] = React.useState<File[]>([]);

  <FileUpload
    onFileDropped={(files) => {
      setFiles(files);
    }}
  >
    <FileUploadCard files={files} onFilesChange={(files) => setFiles(files)} />
  </FileUpload>
  ```

### Patch Changes

- d2ffe2f2: `ComboBox` will not crash when user provided value is not in Options list.
- 56f9d524: HeaderLogo now supports `as` prop to allow rendering as a link. It will default to a `button` if `onClick` is passed, and `div` if not.
- Updated dependencies
  - @itwin/itwinui-css@1.7.0

## 2.5.1

### Patch Changes

- 9ad85ff2: The different density settings for table will now also affect horizontal spacing.

## 2.5.0

### Minor Changes

- 7e3a17f9: Table: Reintroduced the ability to pass a top-level Header property in the columns objects. This improves compatibility with the previous major version. There will be a warning shown only in dev environments to encourage using the new columns format.
- 2397ee0c: All styles will now be scoped and always take preference over previous major versions (`@itwin/itwinui-react`@`1.x`).

  This enables incremental adoption of `@itwin/itwinui-react`@`2.x` for some parts of the app, while still using `1.x` for the rest of the app.

  To use this feature, make sure that all parts that use v1 are updated to `@itwin/itwinui-css@0.63.2`, and then wrap the v2 parts in `ThemeProvider`:

  ```html
  <body>
    <!-- rest of your app (v1) -->

    <ThemeProvider>
      <!-- new UI built using v2 -->
    </ThemeProvider>
  </body>
  ```

  For packages, there is a new theme `'inherit'`. Setting this enables scoping without forcing the default light theme. When the app eventually updates to v2, it can use its own `ThemeProvider` with any theme, and the components inside your package will inherit the app's theme.

  ```html
  <body>
    <!-- rest of the app (maybe v1) -->

    <!-- inside your package ⬇️ -->
    <ThemeProvider theme='inherit'>
      <!-- v2 components inside package -->
    </ThemeProvider>
  </bod
  ```

### Patch Changes

- Updated dependencies
  - @itwin/itwinui-variables@2.0.0
  - @itwin/itwinui-css@1.6.0

## 2.4.4

### Patch Changes

- 8313002f: Fixed bug which gave an unexpected column order once columns were hidden, reordered, and then shown

## 2.4.3

### Patch Changes

- a987bc92: Fixed issue with `Table` autoscroll not completely showing a given row.

## 2.4.2

### Patch Changes

- cbcd97a4: Fixed an issue in ComboBox where the height of empty state content was not getting updated when using `enableVirtualization`.

## 2.4.1

### Patch Changes

- d6d4d76e: Fixed an issue where TablePaginator buttons were causing postbacks when used inside a form.

## 2.4.0

### Minor Changes

- 054bc3ba: `<Avatar>`'s `image` now supports passing `<svg>` too

  ```tsx
  <Avatar image={<SvgUser />} />
  ```

- 06476ada: Added new `Flex` utility component and optional `Flex.Spacer`/`Flex.Item` subcomponents to make it easier to work with CSS flexbox and use iTwinUI design tokens for gap.

  ```jsx
  <Flex gap='xl' justifyContent='center'>
    <div>...</div>
    <div>...</div>
  </Flex>
  ```

  ```jsx
  <Flex>
    <Flex.Item>...</Flex.Item>
    <Flex.Spacer />
    <Flex.Item>...</Flex.Item>
    <Flex.Item>...</Flex.Item>
  </Flex>
  ```

- 44446e50: `DropdownButton` now exposes `dropdownMenuProps` to allow control over all popover props, such as `placement`.

### Patch Changes

- Updated dependencies
  - @itwin/itwinui-css@1.5.0

## 2.3.0

### Minor Changes

- c06caffe: Added `actions` prop to `Tabs` to add right/bottom content to the horizontal/vertical tabs.

  ```tsx
  <Tabs
    // ...
    actions={[
      <Button key={'Small'} size={'small'}>
        Small size button
      </Button>,
      <Button key={'Normal'}>Normal size button</Button>,
    ]}
  >
    // ...
  </Tabs>
  ```

- ec26b72d: `Anchor` can now be rendered as a button using `as` prop.

  ```jsx
  <Anchor as='button' onClick={() => {}}>
    ...
  </Anchor>
  ```

- dd13257f: Added new Icon component for displaying svgs

  - Supports `size` and `fill` props

  ```tsx
  <Icon size='medium' fill='positive'>
    <svg>...</svg>
  </Icon>
  ```

### Patch Changes

- 8e319bea: Removes transitions for `Toast` component when `prefer-reduced-motion` is active
- 24a0cf94: Fixed an issue where Table's `onBottomReached` callback was not being invoked when using strict mode with react 18.
- Updated dependencies
  - @itwin/itwinui-css@1.4.0

## 2.2.1

### Patch Changes

- 8e92e7e2: ComboBox dropdown width will now stay fixed when `enableVirtualization` is true.

## [2.2.0](https://www.github.com/iTwin/iTwinUI-react/compare/v2.1.0...v2.2.0) (2022-12-19)

### Minor changes

- **NotificationMarker:** Add new `NotificationMarker` component ([#829](https://www.github.com/iTwin/iTwinUI-react/issues/829))
- **Table:** `onFilter` gets filtered rows ([#958](https://www.github.com/iTwin/iTwinUI-react/issues/958))
- **Timepicker:** Add combined time column ([#844](https://www.github.com/iTwin/iTwinUI-react/issues/844))

### Patch changes

- **Table:** Reset `columnOrder` when `columns` changes ([#983](https://www.github.com/iTwin/iTwinUI-react/issues/983))

## 2.1.1 (2022-12-16)

### Patch changes

- Use `import type` instead of `import { type }` for supporting older typescript versions ([#996](https://www.github.com/iTwin/iTwinUI-react/issues/996))

## [2.1.0](https://www.github.com/iTwin/iTwinUI-react/compare/v2.0.2...v2.1.0) (2022-12-12)

### Minor changes

- **Combobox:** Add support for multi-selection through `multiple` prop ([#830](https://www.github.com/iTwin/iTwinUI-react/issues/830))
- **ThemeProvider:** Add `applyBackground` to `themeOptions` prop. ([#974](https://www.github.com/iTwin/iTwinUI-react/issues/974))
  - Defaults to true for the topmost ThemeProvider in the tree.
- **Table:** Ctrl + Shift click now keeps previous selection & also shift clicks ([#888](https://www.github.com/iTwin/iTwinUI-react/issues/888))

### Patch changes

- **Table:** Ctrl and checkbox clicks update start row of shift selection ([#889](https://www.github.com/iTwin/iTwinUI-react/issues/889))

## 2.0.4 (2022-12-16)

### Patch changes

- Use `import type` instead of `import { type }` for supporting older typescript versions ([#996](https://www.github.com/iTwin/iTwinUI-react/issues/996))

## 2.0.3 (2022-12-12)

### Patch changes

- **ComboBox:** Move max-height to outer element to fix virtual scroll ([#986](https://www.github.com/iTwin/iTwinUI-react/issues/986))

## [2.0.2](https://www.github.com/iTwin/iTwinUI-react/compare/v2.0.1...v2.0.2) (2022-12-07)

### Patch changes

- **ThemeProvider:** Improved types to exclude `ownerDocument` from `themeOptions` if children passed ([#973](https://www.github.com/iTwin/iTwinUI-react/issues/973))

## [2.0.1](https://www.github.com/iTwin/iTwinUI-react/compare/v2.0.0...v2.0.1) (2022-12-05)

### Patch changes

- **useTheme:** Exit early if theme is already set on body ([#963](https://www.github.com/iTwin/iTwinUI-react/issues/963))
- **ModalButtonBar, ModalContent:** Wrap `DialogButtonBar` and `DialogContent` instead of directly assigning ([#961](https://www.github.com/iTwin/iTwinUI-react/issues/961))
- **Table:** Added localization for selected rows count ([#945](https://www.github.com/iTwin/iTwinUI-react/issues/945))
- Replaced all instances of `useLayoutEffect` with `useIsomorphicLayoutEffect` to fix SSR warnings ([#964](https://www.github.com/iTwin/iTwinUI-react/issues/964))
- Fixed css warnings about `start` vs `flex-start` through base itwinui-css update ([#962](https://www.github.com/iTwin/iTwinUI-react/issues/962))

## [2.0.0](https://www.github.com/iTwin/iTwinUI-react/compare/v1.48.1...v2.0.0) (2022-11-15)

Welcome to the v2 release of iTwinUI-react. 🎉

This release uses the brand new v1 of iTwinUI-css and iTwinUI-variables, which include significant visual changes and improvements.

These release notes offer a brief summary of the main changes. Check out the [iTwinUI-react v2 migration guide](https://github.com/iTwin/iTwinUI-react/wiki/iTwinUI-react-v2-migration-guide) for more details.

### ⚠ BREAKING CHANGES

iTwinUI no longer supports Internet Explorer. The build output now targets `es2018` rather than `es5`, and CSS variables and grid are used without fallbacks.

As for breaking API changes, there is only one:

- **Table:** `columns` prop must now be an array. First level `Header` is no longer required ([#935](https://www.github.com/iTwin/iTwinUI-react/issues/935))

```diff
- const columns = [{ Header: 'Table', columns: [{ accessor: 'name', Header: 'Name' }, … ] }];
+ const columns = [{ accessor: 'name', Header: 'Name' }, … ];

 <Table columns={columns} data={data} />
```

Other than that, props and components that were already deprecated in v1 have been removed:

- **Tabs:** Remove deprecated `HorizontalTab` and `HorizontalTabProps` ([#852](https://www.github.com/iTwin/iTwinUI-react/issues/852))
- **Checkbox, Radio:** Remove deprecated `checkmarkClassName` and `checkmarkStyle` ([#855](https://www.github.com/iTwin/iTwinUI-react/issues/855))
- **Alert:** Remove deprecated `onClick` prop ([#851](https://www.github.com/iTwin/iTwinUI-react/issues/851))

### Deprecations

We have also taken this opportunity to deprecate a few more things while not removing them just yet, to minimize the number of breaking changes.

- **Avatar, AvatarGroup:** Deprecate `UserIcon`/`UserIconGroup`, replace with `Avatar`/`AvatarGroup` ([#902](https://www.github.com/iTwin/iTwinUI-react/issues/902))
  - Also deprecated `userIcon` prop in `Header`.
- **Tabs:** Deprecate `HorizontalTabs`, `VerticalTabs` to use `Tabs` ([#908](https://www.github.com/iTwin/iTwinUI-react/issues/908))
- **Typography:** Deprecate Headline, Leading, Small, Subheading, Title, Body. Replaced with `Text`. ([#914](https://www.github.com/iTwin/iTwinUI-react/issues/914))
- **Wizard:** Deprecate `Wizard` to use `Stepper`/`WorkflowDiagram` ([#905](https://www.github.com/iTwin/iTwinUI-react/issues/905))
- **ErrorPage:** Deprecate `ErrorPage` and add `NonIdealState` for lower bundle size and inversion of control. ([#924](https://www.github.com/iTwin/iTwinUI-react/issues/924))

### What's new

- Allow scoped styles using `ThemeProvider` ([#825](https://github.com/iTwin/iTwinUI-react/pull/825))
- Add `exports` field to package.json. This improves compatibility with ESM environments like vitest. ([#845](https://www.github.com/iTwin/iTwinUI-react/issues/845))
- Removed dependency on `@itwin/itwinui-icons`. The icons are now inlined. ([#917](https://www.github.com/iTwin/iTwinUI-react/issues/917))
- **Table:** Add row loading state ([#871](https://www.github.com/iTwin/iTwinUI-react/issues/871))
- **Table:** Row selection count for paginator ([#837](https://www.github.com/iTwin/iTwinUI-react/issues/837))
- **Tile:** Add status and loading state ([#872](https://www.github.com/iTwin/iTwinUI-react/issues/872))

If you're interested in more details about every signle change, check out a full diff in [`v1.48.1..v2.0.0`](https://www.github.com/iTwin/iTwinUI-react/compare/v1.48.1...v2.0.0).

## 1.X

For any changes prior to 2.0.0, check out the [1.X changelog](https://github.com/iTwin/iTwinUI-react/blob/v1/packages/iTwinUI-react/CHANGELOG.md).<|MERGE_RESOLUTION|>--- conflicted
+++ resolved
@@ -1,6 +1,5 @@
 # Changelog
 
-<<<<<<< HEAD
 ## 3.0.0-dev.4
 
 ### Major Changes
@@ -74,7 +73,7 @@
 
 - Updated dependencies:
   - @itwin/itwinui-css@2.0.0-dev.0
-=======
+
 ## 2.11.8
 
 ### Patch Changes
@@ -82,7 +81,6 @@
 - [#1410](https://github.com/iTwin/iTwinUI/pull/1410): Fixed an issue in `Tabs` where tabs-list was becoming too tall when the tabpanel didn't have enough content inside.
 - Updated dependencies:
   - @itwin/itwinui-css@1.11.3
->>>>>>> de6dc10c
 
 ## 2.11.7
 
