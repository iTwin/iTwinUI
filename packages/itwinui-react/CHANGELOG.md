--- conflicted
+++ resolved
@@ -1,14 +1,11 @@
 # Changelog
 
-<<<<<<< HEAD
-=======
 ## 3.0.11
 
 ### Patch Changes
 
 - [#1716](https://github.com/iTwin/iTwinUI/pull/1716): Truncate the `select-tag` when only one tag is present in `select-tag-container`
 
->>>>>>> 4f307656
 ## 3.0.10
 
 ### Patch Changes
