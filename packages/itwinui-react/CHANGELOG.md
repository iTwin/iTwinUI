--- conflicted
+++ resolved
@@ -1,6 +1,5 @@
 # Changelog
 
-<<<<<<< HEAD
 ## 3.0.0-dev.13
 
 ### Major Changes
@@ -237,13 +236,11 @@
 
 - Updated dependencies:
   - @itwin/itwinui-css@2.0.0-dev.0
-=======
 ## 2.12.14
 
 ### Patch Changes
 
 - [#1643](https://github.com/iTwin/iTwinUI/pull/1643): Fixed an issue where ProgressRadial was not respecting explicit size.
->>>>>>> 2e6746e7
 
 ## 2.12.13
 
