--- conflicted
+++ resolved
@@ -1,6 +1,5 @@
 # Changelog
 
-<<<<<<< HEAD
 ## 3.0.0-dev.12
 
 ### Minor Changes
@@ -223,13 +222,12 @@
 
 - Updated dependencies:
   - @itwin/itwinui-css@2.0.0-dev.0
-=======
+
 ## 2.12.12
 
 ### Patch Changes
 
 - [#1625](https://github.com/iTwin/iTwinUI/pull/1625): Fixed an issue where components rendered in a popout window were throwing a stylesheet-related error.
->>>>>>> 3aee10d2
 
 ## 2.12.11
 
