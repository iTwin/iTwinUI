# Changelog

<<<<<<< HEAD
## 3.0.0-dev.6

### Major Changes

- [#1409](https://github.com/iTwin/iTwinUI/pull/1409): `RadioTile`'s `className` and `style` props will now be applied on the `<input>` element instead of the wrapper. Added `wrapperProps`, `iconProps`, `labelProps`, `subLabelProps` to individually customize each part of the component.

### Minor Changes

- [#1457](https://github.com/iTwin/iTwinUI/pull/1457): Added `htmlName` prop to the `HeaderButton` subcomponent which handles the native `name` attribute in `<button>`.
- [#1437](https://github.com/iTwin/iTwinUI/pull/1437): Added headerWrapperProps, headerProps, bodyProps, and emptyTableContentProps to make each part of the Table component more customizable.
- [#1412](https://github.com/iTwin/iTwinUI/pull/1412): All styles have been wrapped inside a cascade layer named `itwinui`.
- [#1419](https://github.com/iTwin/iTwinUI/pull/1419): Added `htmlSize` prop to the `Input` component which handles the native `size` attribute in `<input>`.

### Patch Changes

- [#1420](https://github.com/iTwin/iTwinUI/pull/1420): RadioTile DOM has been simplified to remove a content wrapper `div`.

## 3.0.0-dev.5

### Major Changes

- [#1370](https://github.com/iTwin/iTwinUI/pull/1370): ProgressLinear has been refactored to be a single `<div>`.
- [#1371](https://github.com/iTwin/iTwinUI/pull/1371): Checkbox: `className` and `style` will now always be applied on the checkbox input element. Added new `wrapperProps` and `labelProps` to allow for styling of wrapper and label elements.
- [#1389](https://github.com/iTwin/iTwinUI/pull/1389): iTwinUI now correctly supports both ESM and CJS environments.
- [#1369](https://github.com/iTwin/iTwinUI/pull/1369): Added new `Breadcrumbs.Item` subcomponent to use for custom `a` and `button` elements within the `Breadcrumbs`
- [#1400](https://github.com/iTwin/iTwinUI/pull/1400): `ErrorPage` will now dynamically import illustrations. The peer dependency on `@itwin/itwinui-illustrations-react` will need to be manually installed if using `ErrorPage`.
- [#1354](https://github.com/iTwin/iTwinUI/pull/1354): Updated Expandable Block component to be composition of customizable subcomponents: <ExpandableBlock.Header/>, <ExpandableBlock.ExpandIcon/>, <ExpandableBlock.LabelArea/>, <ExpandableBlock.Title/>, <ExpandableBlock.Caption/>, <ExpandableBlock.EndIcon/>, <ExpandableBlock.Content/>

  The following props have been removed as they are now subcomponents: `title`, `caption`, `endIcon`

- [#1406](https://github.com/iTwin/iTwinUI/pull/1406): Removed `setFocus` prop from Checkbox, ColorPicker, ComboBox, Input, LabeledInput, LabeledTextarea, Radio, RadioTile, Select, Slider, ToggleSwitch. Users can use `ref` to focus the element.

### Minor Changes

- [#1373](https://github.com/iTwin/iTwinUI/pull/1373): Converted all physical CSS properties to their logical equivalents.
- [#1328](https://github.com/iTwin/iTwinUI/pull/1328): Created new Overlay component with customizable subcomponents: Overlay.Wrapper, Overlay.HiddenContent, Overlay.Overlay
- [#1403](https://github.com/iTwin/iTwinUI/pull/1403): Updated `DropdownMenu` to additionally accept list of JSX elements or a JSX fragment for `menuItems` prop,
- [#1407](https://github.com/iTwin/iTwinUI/pull/1407): Adding the ability for each node element in `NonIdealState` to have a custom `className`.

### Patch Changes

- [#1354](https://github.com/iTwin/iTwinUI/pull/1354): Expandable block animation now uses pure css instead of javascript for transitioning.
- [#1389](https://github.com/iTwin/iTwinUI/pull/1389): The build output is now more readable, using a combination of `prettier` for formatting and `tslib` for import helpers.
- [#1397](https://github.com/iTwin/iTwinUI/pull/1397): Avatar will no longer incorrectly set aria-label on the status dot.
- [#1404](https://github.com/iTwin/iTwinUI/pull/1404): `aria-orientation` attribute removed from ButtonGroup to meet accessibility requirements.

## 3.0.0-dev.4

### Major Changes

- [#1383](https://github.com/iTwin/iTwinUI/pull/1383): Removed previously-deprecated `UserIcon` and `UserIconGroup` components. Also removed `userIcon` prop from `Header`.
- [#1384](https://github.com/iTwin/iTwinUI/pull/1384): Removed previously-deprecated `Wizard` component (replaced by `Stepper` and `WorkflowDiagram`).
- [#1255](https://github.com/iTwin/iTwinUI/pull/1255): Updated Tile component to be composition of customizable subcomponents: `Tile.Name`, `Tile.NameIcon`, `Tile.NameLabel`, `Tile.Action`, `Tile.ThumbnailArea`, `Tile.ThumbnailPicture`, `Tile.BadgeContainer`, `Tile.TypeIndicator`, `Tile.QuickAction`, `Tile.ContentArea`, `Tile.Description`, `Tile.MoreOptions`, `Tile.Metadata`, `Tile.Buttons`. Certain props have been removed as they are now subcomponents: `name`, `description`, `metadata`, `thumbnail`, `badge`, `leftIcon`, `rightIcon`, `button`, `moreOptions`, `isActionable` props have been removed.

- [#1356](https://github.com/iTwin/iTwinUI/pull/1356): ProgressRadial has been refactored to be a single `<div>` instead of using a nested svg. Also it is recommended to explicitly set `size` when using in other components.
- [#1311](https://github.com/iTwin/iTwinUI/pull/1311): - Removed Tippy.js as dependency in Tooltip. Using FloatingUI instead.
- [#1388](https://github.com/iTwin/iTwinUI/pull/1388): Removed deprecated `HorizontalTabs` and `VerticalTabs` (replaced by `orientation` prop in `Tabs`).

### Minor Changes

- [#1362](https://github.com/iTwin/iTwinUI/pull/1362): All elements under the root will now get a default focus styling matching `--iui-color-border-accent`.

### Patch Changes

- [#1360](https://github.com/iTwin/iTwinUI/pull/1360): The `color-scheme` property will now be correctly set for dark theme, resulting in better theming of built-in html elements.

## 3.0.0-dev.3

### Major Changes

- [#1330](https://github.com/iTwin/iTwinUI/pull/1330): Deprecated `FileUploadTemplate`. Removed all of its references.
- [#1351](https://github.com/iTwin/iTwinUI/pull/1351): `toaster` import has been removed and replaced with `useToaster` which returns a toaster object with the same API.

## 3.0.0-dev.2

### Major Changes

- [#1300](https://github.com/iTwin/iTwinUI/pull/1300): `modalRootId` and `ownerDocument` props have been removed from `Modal`, in favor of the new `portal` prop (also available in `Dialog`).
- [#1247](https://github.com/iTwin/iTwinUI/pull/1247): Alert composition has been updated such that it is now made up of customizable subcomponents, thus removing the `onClose`, `clickableText`, and `clickableTextProps` props from `Alert`.
- [#1346](https://github.com/iTwin/iTwinUI/pull/1346): The build now targets `es2020` instead of `es2018`.

### Patch Changes

- [#1347](https://github.com/iTwin/iTwinUI/pull/1347): Fixed an issue where ThemeProvider warning was always logged even when using ThemeProvider.

## 3.0.0-dev.1

### Major Changes

- [#1302](https://github.com/iTwin/iTwinUI/pull/1302): The dependencies on `@itwin/itwinui-css` and `@itwin/itwinui-variable` have been removed. This means `@itwin/itwinui-react` will bring its own stylesheet.
- [#1322](https://github.com/iTwin/iTwinUI/pull/1322): All css imports within components have been removed. `@itwin/itwinui-react/styles.css` must now be manually imported at the entrypoint.
- [#1302](https://github.com/iTwin/iTwinUI/pull/1302): All elements have had their class names changed to prevent conflict with older versions. It is strongly recommended to switch these internal classes with your own classes or data attributes.

### Minor Changes

- [#1321](https://github.com/iTwin/iTwinUI/pull/1321): Added `disabled` prop to ExpandableBlock component. When activated, it triggers the "disabled" CSS styling for the ExpandableBlock and disables user interaction with it.
- [#1073](https://github.com/iTwin/iTwinUI/pull/1073): Added new `TransferList` component which is used to move one or more items between lists. Added the following subcomponents: `TransferList.ListWrapper`, `TransferList.ListboxWrapper`, `TransferList.ListboxLabel`, `TransferList.Listbox`, `TransferList.Item`, and `TransferList.Toolbar`
- [#1323](https://github.com/iTwin/iTwinUI/pull/1323): Added `placement` prop to `Dialog` to allow placing it at one of the corners.

## 3.0.0-dev.0

### Major Changes

- [#1296](https://github.com/iTwin/iTwinUI/pull/1296): Removed previously-deprecated typography components (`Body`, `Headline`, `Leading`, `Small`, `Subheading`, `Title`) which have been replaced by `Text`.
- [#1265](https://github.com/iTwin/iTwinUI/pull/1265): Removed the deprecated `useTheme` hook. `<ThemeProvider>` is now always required to be wrapped around all iTwinUI components.
- [#1278](https://github.com/iTwin/iTwinUI/pull/1278): Adjusted calculations in ButtonGroup's `overflowButton` callback, so that it respects `overflowPlacement` and considers the presence of the overflowButton itself.
- [#1295](https://github.com/iTwin/iTwinUI/pull/1295): Deprecated MenuItem's `icon` and `badge` props in favor of new `startIcon` and `endIcon` props. Also affects `Select` and `ComboBox` options.
- [#1298](https://github.com/iTwin/iTwinUI/pull/1298): `Props` types will no longer be exported for any component. Use `React.ComponentProps` instead.
- [#1304](https://github.com/iTwin/iTwinUI/pull/1304): Instead of cloning passed icons to set classes on them, the classes will now be set on a wrapping element. Affected components: `Header`, `Select`, `MenuItem`, `RadioTile`, `Tabs`, `ToggleSwitch`, `TreeNode`, `InputContainer` (and all input variants).
- [#1269](https://github.com/iTwin/iTwinUI/pull/1269): All dialog variants have `flex` applied by default. This means the content should be wrapped with `Dialog.Content` or `ModalContent` for optimal layout.

### Minor Changes

- [#1298](https://github.com/iTwin/iTwinUI/pull/1298): Most components are now polymorphic and forward their rest props and ref.

### Patch Changes

- Updated dependencies:
  - @itwin/itwinui-css@2.0.0-dev.0
=======
## 2.12.3

### Patch Changes

- [#1485](https://github.com/iTwin/iTwinUI/pull/1485): Improved color contrast for input and select placeholder text.
- [#1501](https://github.com/iTwin/iTwinUI/pull/1501): Fixed a small misalignment in Table when using sticky columns.
>>>>>>> c68af70b

## 2.12.2

### Patch Changes

- [#1494](https://github.com/iTwin/iTwinUI/pull/1494): Updated color-picker dot so its outline adapts dynamically to the backgrounds for better contrast.

## 2.12.1

### Patch Changes

- [#1467](https://github.com/iTwin/iTwinUI/pull/1467): Fixed an issue in Carousel where latest `onSlideChange` callback was being ignored.

## 2.12.0

### Minor Changes

- [#1415](https://github.com/iTwin/iTwinUI/pull/1415): The styling strategy has changed so there will now be a single stylesheet included at runtime, instead of separate css imports inside every component. All the styles are also wrapped in a cascade layer named `itwinui`. This behavior can be customized using the `includeCss` prop in `ThemeProvider`.

  **Important note**: The dependencies on `@itwin/itwinui-css` and `@itwin/itwinui-variables` have been removed, so these packages _don't_ need to be installed if you are only using components from `@itwin/itwinui-react`.

- [#1422](https://github.com/iTwin/iTwinUI/pull/1422): Changed `all: revert` to `all: revert-layer` so that only styles from the v1 layer are reverted, thus avoiding issues with inadvertently removing browser default styles.
- [#1443](https://github.com/iTwin/iTwinUI/pull/1443): `DropdownButton` now supports `styleType='high-visibility'` to make it blue. This should be used sparingly, as a default or borderless dropdown button is the better choice in most cases.
- [#1454](https://github.com/iTwin/iTwinUI/pull/1454): Added `disabled` prop to `ExpandableBlock` to disable intersction with it.
- [#1441](https://github.com/iTwin/iTwinUI/pull/1441): Added `placement` prop to `Dialog` to allow placing it at one of the corners.

## 2.11.11

### Patch Changes

- [#1448](https://github.com/iTwin/iTwinUI/pull/1448): Fix resizable Dialog bug where Dialog jumped around the screen when resized on right side.

## 2.11.10

### Patch Changes

- [#1424](https://github.com/iTwin/iTwinUI/pull/1424), [#1427](https://github.com/iTwin/iTwinUI/pull/1427): Fixed a few different resizing issues in Dialog.
- Updated dependencies:
  - @itwin/itwinui-css@1.11.5

## 2.11.9

### Patch Changes

- [#1421](https://github.com/iTwin/iTwinUI/pull/1421): Fixed an issue in Table where column reordering and editable cells were not working when v2 Table was used within a v1 app.
- Updated dependencies:
  - @itwin/itwinui-css@1.11.4

## 2.11.8

### Patch Changes

- [#1410](https://github.com/iTwin/iTwinUI/pull/1410): Fixed an issue in `Tabs` where tabs-list was becoming too tall when the tabpanel didn't have enough content inside.
- Updated dependencies:
  - @itwin/itwinui-css@1.11.3

## 2.11.7

### Patch Changes

- [#1376](https://github.com/iTwin/iTwinUI/pull/1376): Fix issue where a nested expandable block's expander icon would always display as expanded.
- Updated dependencies:
  - @itwin/itwinui-css@1.11.2

## 2.11.6

### Patch Changes

- [#1341](https://github.com/iTwin/iTwinUI/pull/1341): Table: fixed action column header content alignment when using globalFilterValue.

## 2.11.5

### Patch Changes

- [#1329](https://github.com/iTwin/iTwinUI/pull/1329): Fixed an issue where the visually hidden `FileUploadCard.Input` was inadvertently showing when focused.

## 2.11.4

### Patch Changes

- [#1319](https://github.com/iTwin/iTwinUI/pull/1319): DatePicker will no longer disable month and year navigation when the next/previous months are disabled.

## 2.11.3

### Patch Changes

- [#1309](https://github.com/iTwin/iTwinUI/pull/1309): Fixed missing CSS imports in `FileUploadCard` and `FileUpoadTemplate`.

## 2.11.2

### Patch Changes

- [#1288](https://github.com/iTwin/iTwinUI/pull/1288): Fixed hover styling for SearchBox.
- Updated dependencies:
  - @itwin/itwinui-css@1.11.1

## 2.11.1

### Patch Changes

- [#1284](https://github.com/iTwin/iTwinUI/pull/1284): Add fix in `useId` to avoid bundlers trying to import non-existing export.

## 2.11.0

### Minor Changes

- [#863](https://github.com/iTwin/iTwinUI/pull/863): Add `SearchBox` component for your search needs. It can be used as static or expandable version of SearchBox.

  ```ts
  <SearchBox inputProps={{placeholder:'Basic search'}} />
  <SearchBox expandable inputProps={{placeholder:'Expandable search'}} />
  ```

  `SearchBox` has `SearchBox.Icon`, `SearchBox.Button`, `SearchBox.Input`, `SearchBox.CollapseButton` and `SearchBox.ExpandButton` subcomponents which can be passed as children to customise the look.

- [#1060](https://github.com/iTwin/iTwinUI/pull/1060): Tabs - Added property `overflowOptions` - contains `useOverflow`, which when true enables tabs to scroll if there's overflow
  ```typescript
  <Tabs type='default' overflowButton={{ useOverflow: true }}>
    {tabs}
  </Tabs>
  ```

### Patch Changes

- [#1275](https://github.com/iTwin/iTwinUI/pull/1275): Fixed an issue where `ProgressRadial` was not correctly showing when used inside a v2 boundary within a v1 page.
- [#1156](https://github.com/iTwin/iTwinUI/pull/1156): Fixes an issue where table crashes when resizing the Column Manager column in expand mode.
- [#1246](https://github.com/iTwin/iTwinUI/pull/1246): All relative imports now use the `.js` extension, in preparation of better ESM support.
- [#1228](https://github.com/iTwin/iTwinUI/pull/1228): `ComboBox` and `Select` will now use a hidden live region to ensure that multiple selected options are announced by assistive technologies every time the selection is updated.
- [#1276](https://github.com/iTwin/iTwinUI/pull/1276): Fixed an issue where using Popover components in controlled mode (through `visible` prop) was appending it to the wrong root element.
- [#1281](https://github.com/iTwin/iTwinUI/pull/1281): Fixed an issue in ButtonGroup where null/undefined children were also getting wrapped by empty `<div>`s.
- [#1257](https://github.com/iTwin/iTwinUI/pull/1257): Fixed an issue where pseudo elements inside a v2 boundary were not reverting v1 styles.
- Updated dependencies:
  - @itwin/itwinui-css@1.11.0

## 2.10.1

### Patch Changes

- [#1245](https://github.com/iTwin/iTwinUI/pull/1245): Adjusted Checkbox so that its clickable target area is 24pxx24px by default (increased from 16x16) and 32x32 when used in a Table selection column.
- Updated dependencies:
  - @itwin/itwinui-css@1.10.3

## 2.10.0

### Minor Changes

- [#1231](https://github.com/iTwin/iTwinUI/pull/1231): Added `label` prop to `IconButton`. The label will be displayed visually as a tooltip when the button is hovered/focused and will be exposed as the button's accessible name.
- [#1211](https://github.com/iTwin/iTwinUI/pull/1211): The date range picker used in date filters now prevents users from picking a start date later than the end date or picking an end date earlier than the start date.
- [#1238](https://github.com/iTwin/iTwinUI/pull/1238): `Select` will now render a `<div role=combobox>` instead of a generic `<div>` for the trigger element. This element now also supports passing DOM props/attributes using `triggerProps`.

  `LabeledSelect` will correctly associate the label with select's trigger using `aria-labelledby`.

- [#1235](https://github.com/iTwin/iTwinUI/pull/1235): Changed the internal DOM structure of `LabeledInput` and `LabeledTextarea` to prefer explicit association over implicit. The `<label>` is now associated with the input using `htmlFor`/`id` and the container is a generic div.

  This change improves accessibility, with no API changes and no effect on visuals.

### Patch Changes

- [#1232](https://github.com/iTwin/iTwinUI/pull/1232): `IconButton` will now set `aria-pressed` attribute when `isActive` prop is used.
- [#1236](https://github.com/iTwin/iTwinUI/pull/1236): Fixed an issue in FileUploadCard where setState was called during render.
- [#1238](https://github.com/iTwin/iTwinUI/pull/1238): Fixed an issue in Select where `popoverProps.visible` was not being respected.
- Updated dependencies:
  - @itwin/itwinui-css@1.10.2

## 2.9.1

### Patch Changes

- [#1215](https://github.com/iTwin/iTwinUI/pull/1215): Code component when used inside an Anchor will now have correct styling.
- Updated dependencies:
  - @itwin/itwinui-css@1.10.1

## 2.9.0

### Minor Changes

- [#1106](https://github.com/iTwin/iTwinUI/pull/1106): Added new List and ListItem components.

  ```jsx
  <List>
    <ListItem>item 1</ListItem>
    <ListItem>item 2</ListItem>
    <ListItem>item 3</ListItem>
  </List>
  ```

### Patch Changes

- [#1210](https://github.com/iTwin/iTwinUI/pull/1210): Removed incorrect `role=tooltip` from Popover, DropdownMenu, Select and ComboBox.
- [#1209](https://github.com/iTwin/iTwinUI/pull/1209): Fixed an issue in ComboBox where disabled items didn't have a proper focus outline and were still selectable with keyboard.
- [#1149](https://github.com/iTwin/iTwinUI/pull/1149): added event.altKey to file with handleKeyDown and onKeyDown function
- Updated dependencies:
  - @itwin/itwinui-css@1.10.0

## 2.8.2

### Patch Changes

- [#1197](https://github.com/iTwin/iTwinUI/pull/1197): Reverted animation class change that broke Dialog.

## 2.8.1

### Patch Changes

- [#1195](https://github.com/iTwin/iTwinUI/pull/1195): Fixed an issue with missing css in LabeledSelect.

## 2.8.0

### Minor Changes

- 861fcab3: The `Surface` component can now be broken down using the `Surface.Header` and `Surface.Body` subcomponents. Users can add padding to the body using `isPadded`.

  ```jsx
  <Surface>
    <Surface.Header>Surface Header Content</Surface.Header>
    <Surface.Body isPadded={true}>Surface Body Content</Surface.Body>
  </Surface>
  ```

- 861fcab3: A new `Divider` component has been created which can be used horizontally or vertically

  ```jsx
  <Divider orientation={'vertical'} />
  ```

- 8c89441f: Added `VisuallyHidden`, a utility component for providing text to assistive technologies while hiding it visually.

  ```jsx
  <div aria-hidden='true'>★★★☆☆</div>
  <VisuallyHidden>3 stars out of 5</VisuallyHidden>
  ```

### Patch Changes

- 3ad2dd90: Fixed an issue in draggable/resizable dialogs opened in popup windows, where pointermove event listeners were not being removed correctly.
- 521610a0: iTwinUI will now show a warning in development if it detects that the page overrides the root font size. For more details, see the [migration guide](https://github.com/iTwin/iTwinUI/wiki/iTwinUI-react-v2-migration-guide#relative-font-size).
- 6caccc8d: Fixes jumpy animation when opening full page dialog
- Updated dependencies
  - @itwin/itwinui-css@1.9.0

## 2.7.0

### Minor Changes

- bea577e2: Updated the visuals for status colors in Badge.
- c581e9ed: Added `LinkBox` and `LinkAction`components to improve components with action accessibility.

  Usage:

  ```js
  <LinkBox>
    <LinkAction href='/new-page'>Link to click</LinkAction>
  </LinkBox>
  ```

- c581e9ed: Added `Tile.Action` to take advantage of these new a11y components in Tile.

  Usage:

  ```js
  <Tile
    name={
      <Tile.Action as='button' onClick={() => {/* Do things */}>
        Tile name that is also a button
      </Tile.Action>
    }
  />
  ```

- 61f44293: Added new `isDateDisabled` prop to DatePicker. Accepts a function which takes a date and returns a boolean to indicate whether that date is not selectable.

### Patch Changes

- 198d6a95: Remove the ability to set icon prop for ToggleSwitch when size is set to small
- c5cfa4c6: Fixed an issue with incremental migration where adding a close button to v2 Toaster was breaking v1 styles for the whole page.
- a1f235d0: Fixed Carousel showing warnings in React 16 when using arrow keys.
- c9dee6f5: Fixed an issue where Slider's tooltip was still visible after unmounting the component.
- 775933e3: The DOM order of Tile content has changed so that the name comes before the thumbnail region. This improves accessibility without affecting visuals.
- 028d4cd7: Updated actionable tile to have a more prominent hover effect.
- 341449ca: Fixes an issue where stripe width for borderless and pill tabs was rendering an incorrect length upon first visiting the page.
- Updated dependencies
  - @itwin/itwinui-css@1.8.0

## 2.6.0

### Minor Changes

- 85af52c6: Add small size toggle switch option using `size` prop as follows: `<ToggleSwitch size='small' />`
- 1b541699: Added a new FileUploadCard component which serves as a default UI for when a single file is uploaded. This can also be used as a child of FileUpload

  ```jsx
  <FileUploadCard />
  ```

  ```jsx
  const [files, setFiles] = React.useState<File[]>([]);

  <FileUpload
    onFileDropped={(files) => {
      setFiles(files);
    }}
  >
    <FileUploadCard files={files} onFilesChange={(files) => setFiles(files)} />
  </FileUpload>
  ```

### Patch Changes

- d2ffe2f2: `ComboBox` will not crash when user provided value is not in Options list.
- 56f9d524: HeaderLogo now supports `as` prop to allow rendering as a link. It will default to a `button` if `onClick` is passed, and `div` if not.
- Updated dependencies
  - @itwin/itwinui-css@1.7.0

## 2.5.1

### Patch Changes

- 9ad85ff2: The different density settings for table will now also affect horizontal spacing.

## 2.5.0

### Minor Changes

- 7e3a17f9: Table: Reintroduced the ability to pass a top-level Header property in the columns objects. This improves compatibility with the previous major version. There will be a warning shown only in dev environments to encourage using the new columns format.
- 2397ee0c: All styles will now be scoped and always take preference over previous major versions (`@itwin/itwinui-react`@`1.x`).

  This enables incremental adoption of `@itwin/itwinui-react`@`2.x` for some parts of the app, while still using `1.x` for the rest of the app.

  To use this feature, make sure that all parts that use v1 are updated to `@itwin/itwinui-css@0.63.2`, and then wrap the v2 parts in `ThemeProvider`:

  ```html
  <body>
    <!-- rest of your app (v1) -->

    <ThemeProvider>
      <!-- new UI built using v2 -->
    </ThemeProvider>
  </body>
  ```

  For packages, there is a new theme `'inherit'`. Setting this enables scoping without forcing the default light theme. When the app eventually updates to v2, it can use its own `ThemeProvider` with any theme, and the components inside your package will inherit the app's theme.

  ```html
  <body>
    <!-- rest of the app (maybe v1) -->

    <!-- inside your package ⬇️ -->
    <ThemeProvider theme='inherit'>
      <!-- v2 components inside package -->
    </ThemeProvider>
  </bod
  ```

### Patch Changes

- Updated dependencies
  - @itwin/itwinui-variables@2.0.0
  - @itwin/itwinui-css@1.6.0

## 2.4.4

### Patch Changes

- 8313002f: Fixed bug which gave an unexpected column order once columns were hidden, reordered, and then shown

## 2.4.3

### Patch Changes

- a987bc92: Fixed issue with `Table` autoscroll not completely showing a given row.

## 2.4.2

### Patch Changes

- cbcd97a4: Fixed an issue in ComboBox where the height of empty state content was not getting updated when using `enableVirtualization`.

## 2.4.1

### Patch Changes

- d6d4d76e: Fixed an issue where TablePaginator buttons were causing postbacks when used inside a form.

## 2.4.0

### Minor Changes

- 054bc3ba: `<Avatar>`'s `image` now supports passing `<svg>` too

  ```tsx
  <Avatar image={<SvgUser />} />
  ```

- 06476ada: Added new `Flex` utility component and optional `Flex.Spacer`/`Flex.Item` subcomponents to make it easier to work with CSS flexbox and use iTwinUI design tokens for gap.

  ```jsx
  <Flex gap='xl' justifyContent='center'>
    <div>...</div>
    <div>...</div>
  </Flex>
  ```

  ```jsx
  <Flex>
    <Flex.Item>...</Flex.Item>
    <Flex.Spacer />
    <Flex.Item>...</Flex.Item>
    <Flex.Item>...</Flex.Item>
  </Flex>
  ```

- 44446e50: `DropdownButton` now exposes `dropdownMenuProps` to allow control over all popover props, such as `placement`.

### Patch Changes

- Updated dependencies
  - @itwin/itwinui-css@1.5.0

## 2.3.0

### Minor Changes

- c06caffe: Added `actions` prop to `Tabs` to add right/bottom content to the horizontal/vertical tabs.

  ```tsx
  <Tabs
    // ...
    actions={[
      <Button key={'Small'} size={'small'}>
        Small size button
      </Button>,
      <Button key={'Normal'}>Normal size button</Button>,
    ]}
  >
    // ...
  </Tabs>
  ```

- ec26b72d: `Anchor` can now be rendered as a button using `as` prop.

  ```jsx
  <Anchor as='button' onClick={() => {}}>
    ...
  </Anchor>
  ```

- dd13257f: Added new Icon component for displaying svgs

  - Supports `size` and `fill` props

  ```tsx
  <Icon size='medium' fill='positive'>
    <svg>...</svg>
  </Icon>
  ```

### Patch Changes

- 8e319bea: Removes transitions for `Toast` component when `prefer-reduced-motion` is active
- 24a0cf94: Fixed an issue where Table's `onBottomReached` callback was not being invoked when using strict mode with react 18.
- Updated dependencies
  - @itwin/itwinui-css@1.4.0

## 2.2.1

### Patch Changes

- 8e92e7e2: ComboBox dropdown width will now stay fixed when `enableVirtualization` is true.

## [2.2.0](https://www.github.com/iTwin/iTwinUI-react/compare/v2.1.0...v2.2.0) (2022-12-19)

### Minor changes

- **NotificationMarker:** Add new `NotificationMarker` component ([#829](https://www.github.com/iTwin/iTwinUI-react/issues/829))
- **Table:** `onFilter` gets filtered rows ([#958](https://www.github.com/iTwin/iTwinUI-react/issues/958))
- **Timepicker:** Add combined time column ([#844](https://www.github.com/iTwin/iTwinUI-react/issues/844))

### Patch changes

- **Table:** Reset `columnOrder` when `columns` changes ([#983](https://www.github.com/iTwin/iTwinUI-react/issues/983))

## 2.1.1 (2022-12-16)

### Patch changes

- Use `import type` instead of `import { type }` for supporting older typescript versions ([#996](https://www.github.com/iTwin/iTwinUI-react/issues/996))

## [2.1.0](https://www.github.com/iTwin/iTwinUI-react/compare/v2.0.2...v2.1.0) (2022-12-12)

### Minor changes

- **Combobox:** Add support for multi-selection through `multiple` prop ([#830](https://www.github.com/iTwin/iTwinUI-react/issues/830))
- **ThemeProvider:** Add `applyBackground` to `themeOptions` prop. ([#974](https://www.github.com/iTwin/iTwinUI-react/issues/974))
  - Defaults to true for the topmost ThemeProvider in the tree.
- **Table:** Ctrl + Shift click now keeps previous selection & also shift clicks ([#888](https://www.github.com/iTwin/iTwinUI-react/issues/888))

### Patch changes

- **Table:** Ctrl and checkbox clicks update start row of shift selection ([#889](https://www.github.com/iTwin/iTwinUI-react/issues/889))

## 2.0.4 (2022-12-16)

### Patch changes

- Use `import type` instead of `import { type }` for supporting older typescript versions ([#996](https://www.github.com/iTwin/iTwinUI-react/issues/996))

## 2.0.3 (2022-12-12)

### Patch changes

- **ComboBox:** Move max-height to outer element to fix virtual scroll ([#986](https://www.github.com/iTwin/iTwinUI-react/issues/986))

## [2.0.2](https://www.github.com/iTwin/iTwinUI-react/compare/v2.0.1...v2.0.2) (2022-12-07)

### Patch changes

- **ThemeProvider:** Improved types to exclude `ownerDocument` from `themeOptions` if children passed ([#973](https://www.github.com/iTwin/iTwinUI-react/issues/973))

## [2.0.1](https://www.github.com/iTwin/iTwinUI-react/compare/v2.0.0...v2.0.1) (2022-12-05)

### Patch changes

- **useTheme:** Exit early if theme is already set on body ([#963](https://www.github.com/iTwin/iTwinUI-react/issues/963))
- **ModalButtonBar, ModalContent:** Wrap `DialogButtonBar` and `DialogContent` instead of directly assigning ([#961](https://www.github.com/iTwin/iTwinUI-react/issues/961))
- **Table:** Added localization for selected rows count ([#945](https://www.github.com/iTwin/iTwinUI-react/issues/945))
- Replaced all instances of `useLayoutEffect` with `useIsomorphicLayoutEffect` to fix SSR warnings ([#964](https://www.github.com/iTwin/iTwinUI-react/issues/964))
- Fixed css warnings about `start` vs `flex-start` through base itwinui-css update ([#962](https://www.github.com/iTwin/iTwinUI-react/issues/962))

## [2.0.0](https://www.github.com/iTwin/iTwinUI-react/compare/v1.48.1...v2.0.0) (2022-11-15)

Welcome to the v2 release of iTwinUI-react. 🎉

This release uses the brand new v1 of iTwinUI-css and iTwinUI-variables, which include significant visual changes and improvements.

These release notes offer a brief summary of the main changes. Check out the [iTwinUI-react v2 migration guide](https://github.com/iTwin/iTwinUI-react/wiki/iTwinUI-react-v2-migration-guide) for more details.

### ⚠ BREAKING CHANGES

iTwinUI no longer supports Internet Explorer. The build output now targets `es2018` rather than `es5`, and CSS variables and grid are used without fallbacks.

As for breaking API changes, there is only one:

- **Table:** `columns` prop must now be an array. First level `Header` is no longer required ([#935](https://www.github.com/iTwin/iTwinUI-react/issues/935))

```diff
- const columns = [{ Header: 'Table', columns: [{ accessor: 'name', Header: 'Name' }, … ] }];
+ const columns = [{ accessor: 'name', Header: 'Name' }, … ];

 <Table columns={columns} data={data} />
```

Other than that, props and components that were already deprecated in v1 have been removed:

- **Tabs:** Remove deprecated `HorizontalTab` and `HorizontalTabProps` ([#852](https://www.github.com/iTwin/iTwinUI-react/issues/852))
- **Checkbox, Radio:** Remove deprecated `checkmarkClassName` and `checkmarkStyle` ([#855](https://www.github.com/iTwin/iTwinUI-react/issues/855))
- **Alert:** Remove deprecated `onClick` prop ([#851](https://www.github.com/iTwin/iTwinUI-react/issues/851))

### Deprecations

We have also taken this opportunity to deprecate a few more things while not removing them just yet, to minimize the number of breaking changes.

- **Avatar, AvatarGroup:** Deprecate `UserIcon`/`UserIconGroup`, replace with `Avatar`/`AvatarGroup` ([#902](https://www.github.com/iTwin/iTwinUI-react/issues/902))
  - Also deprecated `userIcon` prop in `Header`.
- **Tabs:** Deprecate `HorizontalTabs`, `VerticalTabs` to use `Tabs` ([#908](https://www.github.com/iTwin/iTwinUI-react/issues/908))
- **Typography:** Deprecate Headline, Leading, Small, Subheading, Title, Body. Replaced with `Text`. ([#914](https://www.github.com/iTwin/iTwinUI-react/issues/914))
- **Wizard:** Deprecate `Wizard` to use `Stepper`/`WorkflowDiagram` ([#905](https://www.github.com/iTwin/iTwinUI-react/issues/905))
- **ErrorPage:** Deprecate `ErrorPage` and add `NonIdealState` for lower bundle size and inversion of control. ([#924](https://www.github.com/iTwin/iTwinUI-react/issues/924))

### What's new

- Allow scoped styles using `ThemeProvider` ([#825](https://github.com/iTwin/iTwinUI-react/pull/825))
- Add `exports` field to package.json. This improves compatibility with ESM environments like vitest. ([#845](https://www.github.com/iTwin/iTwinUI-react/issues/845))
- Removed dependency on `@itwin/itwinui-icons`. The icons are now inlined. ([#917](https://www.github.com/iTwin/iTwinUI-react/issues/917))
- **Table:** Add row loading state ([#871](https://www.github.com/iTwin/iTwinUI-react/issues/871))
- **Table:** Row selection count for paginator ([#837](https://www.github.com/iTwin/iTwinUI-react/issues/837))
- **Tile:** Add status and loading state ([#872](https://www.github.com/iTwin/iTwinUI-react/issues/872))

If you're interested in more details about every signle change, check out a full diff in [`v1.48.1..v2.0.0`](https://www.github.com/iTwin/iTwinUI-react/compare/v1.48.1...v2.0.0).

## 1.X

For any changes prior to 2.0.0, check out the [1.X changelog](https://github.com/iTwin/iTwinUI/blob/legacy/v1-react/packages/iTwinUI-react/CHANGELOG.md).<|MERGE_RESOLUTION|>--- conflicted
+++ resolved
@@ -1,6 +1,5 @@
 # Changelog
 
-<<<<<<< HEAD
 ## 3.0.0-dev.6
 
 ### Major Changes
@@ -120,14 +119,13 @@
 
 - Updated dependencies:
   - @itwin/itwinui-css@2.0.0-dev.0
-=======
+
 ## 2.12.3
 
 ### Patch Changes
 
 - [#1485](https://github.com/iTwin/iTwinUI/pull/1485): Improved color contrast for input and select placeholder text.
 - [#1501](https://github.com/iTwin/iTwinUI/pull/1501): Fixed a small misalignment in Table when using sticky columns.
->>>>>>> c68af70b
 
 ## 2.12.2
 
