# Changelog

<<<<<<< HEAD
## 3.0.0-dev.7

### Major Changes

- [#1478](https://github.com/iTwin/iTwinUI/pull/1478): ThemeProvider now defaults the `theme` value to `"inherit"` and falls back to `"light"` there is no parent theme found. Also the inherit behavior has been made more resilient for cases where react context fails.
- [#1458](https://github.com/iTwin/iTwinUI/pull/1458): Added wrapperProps, contentProps, topProps, and bottomProps to Side Navigation component to improve customization. Top-level props (className, styling, etc) now passed to SideNav button instead of to the wrapper.
- [#1435](https://github.com/iTwin/iTwinUI/pull/1435): Improving customization of SplitButton with wrapperProps and menuButtonProps. ClassName now passed to the button instead of the component wrapper.
- [#1461](https://github.com/iTwin/iTwinUI/pull/1461): Changed disabled button behavior to make them focusable and use `aria-disabled` instead of `disabled` attribute.

### Minor Changes

- [#1440](https://github.com/iTwin/iTwinUI/pull/1440): Adding the ability for every DOM node to have a custom className passed to it.
  New prop for `FileUpload` component: `contentProps`
- [#1430](https://github.com/iTwin/iTwinUI/pull/1430): Adding the ability for each node element in `Stepper` to have a custom `prop`.
  New props include: `stepProps`, `trackContentProps`, `circleProps`, `nameProps`, `labelProps`, `labelCountProps`
- [#1435](https://github.com/iTwin/iTwinUI/pull/1435): Improving customization of Button with new props: labelProps, startIconProps, and endIconProps.
  Improving customization of IconButton with iconProps.
- [#1477](https://github.com/iTwin/iTwinUI/pull/1477): Added a new `portalContainer` prop to `ThemeProvider`. When specified, all floating elements (tooltips, toats, dialogs) under the ThemeProvider will read this prop from context and portal into it.

### Patch Changes

- [#1446](https://github.com/iTwin/iTwinUI/pull/1446): Avatar has been refactored to be a single `<span>`. The colors have been updated to pass AAA contrast ratio.
- [#1492](https://github.com/iTwin/iTwinUI/pull/1492): Fixed `aria-owns` syntax for `TreeNode`
- [#1486](https://github.com/iTwin/iTwinUI/pull/1486): DatePicker date tables now have accessible labels.
- [#1499](https://github.com/iTwin/iTwinUI/pull/1499): Removed special handling of iPhone notch in Header and SideNavigation.

## 3.0.0-dev.6

### Major Changes

- [#1409](https://github.com/iTwin/iTwinUI/pull/1409): `RadioTile`'s `className` and `style` props will now be applied on the `<input>` element instead of the wrapper. Added `wrapperProps`, `iconProps`, `labelProps`, `subLabelProps` to individually customize each part of the component.

### Minor Changes

- [#1457](https://github.com/iTwin/iTwinUI/pull/1457): Added `htmlName` prop to the `HeaderButton` subcomponent which handles the native `name` attribute in `<button>`.
- [#1437](https://github.com/iTwin/iTwinUI/pull/1437): Added headerWrapperProps, headerProps, bodyProps, and emptyTableContentProps to make each part of the Table component more customizable.
- [#1412](https://github.com/iTwin/iTwinUI/pull/1412): All styles have been wrapped inside a cascade layer named `itwinui`.
- [#1419](https://github.com/iTwin/iTwinUI/pull/1419): Added `htmlSize` prop to the `Input` component which handles the native `size` attribute in `<input>`.

### Patch Changes

- [#1420](https://github.com/iTwin/iTwinUI/pull/1420): RadioTile DOM has been simplified to remove a content wrapper `div`.

## 3.0.0-dev.5

### Major Changes

- [#1370](https://github.com/iTwin/iTwinUI/pull/1370): ProgressLinear has been refactored to be a single `<div>`.
- [#1371](https://github.com/iTwin/iTwinUI/pull/1371): Checkbox: `className` and `style` will now always be applied on the checkbox input element. Added new `wrapperProps` and `labelProps` to allow for styling of wrapper and label elements.
- [#1389](https://github.com/iTwin/iTwinUI/pull/1389): iTwinUI now correctly supports both ESM and CJS environments.
- [#1369](https://github.com/iTwin/iTwinUI/pull/1369): Added new `Breadcrumbs.Item` subcomponent to use for custom `a` and `button` elements within the `Breadcrumbs`
- [#1400](https://github.com/iTwin/iTwinUI/pull/1400): `ErrorPage` will now dynamically import illustrations. The peer dependency on `@itwin/itwinui-illustrations-react` will need to be manually installed if using `ErrorPage`.
- [#1354](https://github.com/iTwin/iTwinUI/pull/1354): Updated Expandable Block component to be composition of customizable subcomponents: <ExpandableBlock.Header/>, <ExpandableBlock.ExpandIcon/>, <ExpandableBlock.LabelArea/>, <ExpandableBlock.Title/>, <ExpandableBlock.Caption/>, <ExpandableBlock.EndIcon/>, <ExpandableBlock.Content/>

  The following props have been removed as they are now subcomponents: `title`, `caption`, `endIcon`

- [#1406](https://github.com/iTwin/iTwinUI/pull/1406): Removed `setFocus` prop from Checkbox, ColorPicker, ComboBox, Input, LabeledInput, LabeledTextarea, Radio, RadioTile, Select, Slider, ToggleSwitch. Users can use `ref` to focus the element.

### Minor Changes

- [#1373](https://github.com/iTwin/iTwinUI/pull/1373): Converted all physical CSS properties to their logical equivalents.
- [#1328](https://github.com/iTwin/iTwinUI/pull/1328): Created new Overlay component with customizable subcomponents: Overlay.Wrapper, Overlay.HiddenContent, Overlay.Overlay
- [#1403](https://github.com/iTwin/iTwinUI/pull/1403): Updated `DropdownMenu` to additionally accept list of JSX elements or a JSX fragment for `menuItems` prop,
- [#1407](https://github.com/iTwin/iTwinUI/pull/1407): Adding the ability for each node element in `NonIdealState` to have a custom `className`.

### Patch Changes

- [#1354](https://github.com/iTwin/iTwinUI/pull/1354): Expandable block animation now uses pure css instead of javascript for transitioning.
- [#1389](https://github.com/iTwin/iTwinUI/pull/1389): The build output is now more readable, using a combination of `prettier` for formatting and `tslib` for import helpers.
- [#1397](https://github.com/iTwin/iTwinUI/pull/1397): Avatar will no longer incorrectly set aria-label on the status dot.
- [#1404](https://github.com/iTwin/iTwinUI/pull/1404): `aria-orientation` attribute removed from ButtonGroup to meet accessibility requirements.

## 3.0.0-dev.4

### Major Changes

- [#1383](https://github.com/iTwin/iTwinUI/pull/1383): Removed previously-deprecated `UserIcon` and `UserIconGroup` components. Also removed `userIcon` prop from `Header`.
- [#1384](https://github.com/iTwin/iTwinUI/pull/1384): Removed previously-deprecated `Wizard` component (replaced by `Stepper` and `WorkflowDiagram`).
- [#1255](https://github.com/iTwin/iTwinUI/pull/1255): Updated Tile component to be composition of customizable subcomponents: `Tile.Name`, `Tile.NameIcon`, `Tile.NameLabel`, `Tile.Action`, `Tile.ThumbnailArea`, `Tile.ThumbnailPicture`, `Tile.BadgeContainer`, `Tile.TypeIndicator`, `Tile.QuickAction`, `Tile.ContentArea`, `Tile.Description`, `Tile.MoreOptions`, `Tile.Metadata`, `Tile.Buttons`. Certain props have been removed as they are now subcomponents: `name`, `description`, `metadata`, `thumbnail`, `badge`, `leftIcon`, `rightIcon`, `button`, `moreOptions`, `isActionable` props have been removed.

- [#1356](https://github.com/iTwin/iTwinUI/pull/1356): ProgressRadial has been refactored to be a single `<div>` instead of using a nested svg. Also it is recommended to explicitly set `size` when using in other components.
- [#1311](https://github.com/iTwin/iTwinUI/pull/1311): - Removed Tippy.js as dependency in Tooltip. Using FloatingUI instead.
- [#1388](https://github.com/iTwin/iTwinUI/pull/1388): Removed deprecated `HorizontalTabs` and `VerticalTabs` (replaced by `orientation` prop in `Tabs`).

### Minor Changes

- [#1362](https://github.com/iTwin/iTwinUI/pull/1362): All elements under the root will now get a default focus styling matching `--iui-color-border-accent`.

### Patch Changes

- [#1360](https://github.com/iTwin/iTwinUI/pull/1360): The `color-scheme` property will now be correctly set for dark theme, resulting in better theming of built-in html elements.

## 3.0.0-dev.3

### Major Changes

- [#1330](https://github.com/iTwin/iTwinUI/pull/1330): Deprecated `FileUploadTemplate`. Removed all of its references.
- [#1351](https://github.com/iTwin/iTwinUI/pull/1351): `toaster` import has been removed and replaced with `useToaster` which returns a toaster object with the same API.

## 3.0.0-dev.2

### Major Changes

- [#1300](https://github.com/iTwin/iTwinUI/pull/1300): `modalRootId` and `ownerDocument` props have been removed from `Modal`, in favor of the new `portal` prop (also available in `Dialog`).
- [#1247](https://github.com/iTwin/iTwinUI/pull/1247): Alert composition has been updated such that it is now made up of customizable subcomponents, thus removing the `onClose`, `clickableText`, and `clickableTextProps` props from `Alert`.
- [#1346](https://github.com/iTwin/iTwinUI/pull/1346): The build now targets `es2020` instead of `es2018`.

### Patch Changes

- [#1347](https://github.com/iTwin/iTwinUI/pull/1347): Fixed an issue where ThemeProvider warning was always logged even when using ThemeProvider.

## 3.0.0-dev.1

### Major Changes

- [#1302](https://github.com/iTwin/iTwinUI/pull/1302): The dependencies on `@itwin/itwinui-css` and `@itwin/itwinui-variable` have been removed. This means `@itwin/itwinui-react` will bring its own stylesheet.
- [#1322](https://github.com/iTwin/iTwinUI/pull/1322): All css imports within components have been removed. `@itwin/itwinui-react/styles.css` must now be manually imported at the entrypoint.
- [#1302](https://github.com/iTwin/iTwinUI/pull/1302): All elements have had their class names changed to prevent conflict with older versions. It is strongly recommended to switch these internal classes with your own classes or data attributes.

### Minor Changes

- [#1321](https://github.com/iTwin/iTwinUI/pull/1321): Added `disabled` prop to ExpandableBlock component. When activated, it triggers the "disabled" CSS styling for the ExpandableBlock and disables user interaction with it.
- [#1073](https://github.com/iTwin/iTwinUI/pull/1073): Added new `TransferList` component which is used to move one or more items between lists. Added the following subcomponents: `TransferList.ListWrapper`, `TransferList.ListboxWrapper`, `TransferList.ListboxLabel`, `TransferList.Listbox`, `TransferList.Item`, and `TransferList.Toolbar`
- [#1323](https://github.com/iTwin/iTwinUI/pull/1323): Added `placement` prop to `Dialog` to allow placing it at one of the corners.

## 3.0.0-dev.0

### Major Changes

- [#1296](https://github.com/iTwin/iTwinUI/pull/1296): Removed previously-deprecated typography components (`Body`, `Headline`, `Leading`, `Small`, `Subheading`, `Title`) which have been replaced by `Text`.
- [#1265](https://github.com/iTwin/iTwinUI/pull/1265): Removed the deprecated `useTheme` hook. `<ThemeProvider>` is now always required to be wrapped around all iTwinUI components.
- [#1278](https://github.com/iTwin/iTwinUI/pull/1278): Adjusted calculations in ButtonGroup's `overflowButton` callback, so that it respects `overflowPlacement` and considers the presence of the overflowButton itself.
- [#1295](https://github.com/iTwin/iTwinUI/pull/1295): Deprecated MenuItem's `icon` and `badge` props in favor of new `startIcon` and `endIcon` props. Also affects `Select` and `ComboBox` options.
- [#1298](https://github.com/iTwin/iTwinUI/pull/1298): `Props` types will no longer be exported for any component. Use `React.ComponentProps` instead.
- [#1304](https://github.com/iTwin/iTwinUI/pull/1304): Instead of cloning passed icons to set classes on them, the classes will now be set on a wrapping element. Affected components: `Header`, `Select`, `MenuItem`, `RadioTile`, `Tabs`, `ToggleSwitch`, `TreeNode`, `InputContainer` (and all input variants).
- [#1269](https://github.com/iTwin/iTwinUI/pull/1269): All dialog variants have `flex` applied by default. This means the content should be wrapped with `Dialog.Content` or `ModalContent` for optimal layout.

### Minor Changes

- [#1298](https://github.com/iTwin/iTwinUI/pull/1298): Most components are now polymorphic and forward their rest props and ref.

### Patch Changes

- Updated dependencies:
  - @itwin/itwinui-css@2.0.0-dev.0
=======
## 2.12.7

### Patch Changes

- [#1545](https://github.com/iTwin/iTwinUI/pull/1545): `tableFilters.DateRangeFilter` now supports localizing the date picker using `translatedLabels.datePicker`.
>>>>>>> 6f244168

## 2.12.6

### Patch Changes

- [#1516](https://github.com/iTwin/iTwinUI/pull/1516): Update SearchBox placeholder color to match Input.

## 2.12.5

### Patch Changes

- [#1511](https://github.com/iTwin/iTwinUI/pull/1511): Fix high-visibility button background on hover.

## 2.12.4

### Patch Changes

- [#1508](https://github.com/iTwin/iTwinUI/pull/1508): Fixed an issue where styles were not included in CommonJS environments.

## 2.12.3

### Patch Changes

- [#1485](https://github.com/iTwin/iTwinUI/pull/1485): Improved color contrast for input and select placeholder text.
- [#1501](https://github.com/iTwin/iTwinUI/pull/1501): Fixed a small misalignment in Table when using sticky columns.

## 2.12.2

### Patch Changes

- [#1494](https://github.com/iTwin/iTwinUI/pull/1494): Updated color-picker dot so its outline adapts dynamically to the backgrounds for better contrast.

## 2.12.1

### Patch Changes

- [#1467](https://github.com/iTwin/iTwinUI/pull/1467): Fixed an issue in Carousel where latest `onSlideChange` callback was being ignored.

## 2.12.0

### Minor Changes

- [#1415](https://github.com/iTwin/iTwinUI/pull/1415): The styling strategy has changed so there will now be a single stylesheet included at runtime, instead of separate css imports inside every component. All the styles are also wrapped in a cascade layer named `itwinui`. This behavior can be customized using the `includeCss` prop in `ThemeProvider`.

  **Important note**: The dependencies on `@itwin/itwinui-css` and `@itwin/itwinui-variables` have been removed, so these packages _don't_ need to be installed if you are only using components from `@itwin/itwinui-react`.

- [#1422](https://github.com/iTwin/iTwinUI/pull/1422): Changed `all: revert` to `all: revert-layer` so that only styles from the v1 layer are reverted, thus avoiding issues with inadvertently removing browser default styles.
- [#1443](https://github.com/iTwin/iTwinUI/pull/1443): `DropdownButton` now supports `styleType='high-visibility'` to make it blue. This should be used sparingly, as a default or borderless dropdown button is the better choice in most cases.
- [#1454](https://github.com/iTwin/iTwinUI/pull/1454): Added `disabled` prop to `ExpandableBlock` to disable intersction with it.
- [#1441](https://github.com/iTwin/iTwinUI/pull/1441): Added `placement` prop to `Dialog` to allow placing it at one of the corners.

## 2.11.11

### Patch Changes

- [#1448](https://github.com/iTwin/iTwinUI/pull/1448): Fix resizable Dialog bug where Dialog jumped around the screen when resized on right side.

## 2.11.10

### Patch Changes

- [#1424](https://github.com/iTwin/iTwinUI/pull/1424), [#1427](https://github.com/iTwin/iTwinUI/pull/1427): Fixed a few different resizing issues in Dialog.
- Updated dependencies:
  - @itwin/itwinui-css@1.11.5

## 2.11.9

### Patch Changes

- [#1421](https://github.com/iTwin/iTwinUI/pull/1421): Fixed an issue in Table where column reordering and editable cells were not working when v2 Table was used within a v1 app.
- Updated dependencies:
  - @itwin/itwinui-css@1.11.4

## 2.11.8

### Patch Changes

- [#1410](https://github.com/iTwin/iTwinUI/pull/1410): Fixed an issue in `Tabs` where tabs-list was becoming too tall when the tabpanel didn't have enough content inside.
- Updated dependencies:
  - @itwin/itwinui-css@1.11.3

## 2.11.7

### Patch Changes

- [#1376](https://github.com/iTwin/iTwinUI/pull/1376): Fix issue where a nested expandable block's expander icon would always display as expanded.
- Updated dependencies:
  - @itwin/itwinui-css@1.11.2

## 2.11.6

### Patch Changes

- [#1341](https://github.com/iTwin/iTwinUI/pull/1341): Table: fixed action column header content alignment when using globalFilterValue.

## 2.11.5

### Patch Changes

- [#1329](https://github.com/iTwin/iTwinUI/pull/1329): Fixed an issue where the visually hidden `FileUploadCard.Input` was inadvertently showing when focused.

## 2.11.4

### Patch Changes

- [#1319](https://github.com/iTwin/iTwinUI/pull/1319): DatePicker will no longer disable month and year navigation when the next/previous months are disabled.

## 2.11.3

### Patch Changes

- [#1309](https://github.com/iTwin/iTwinUI/pull/1309): Fixed missing CSS imports in `FileUploadCard` and `FileUpoadTemplate`.

## 2.11.2

### Patch Changes

- [#1288](https://github.com/iTwin/iTwinUI/pull/1288): Fixed hover styling for SearchBox.
- Updated dependencies:
  - @itwin/itwinui-css@1.11.1

## 2.11.1

### Patch Changes

- [#1284](https://github.com/iTwin/iTwinUI/pull/1284): Add fix in `useId` to avoid bundlers trying to import non-existing export.

## 2.11.0

### Minor Changes

- [#863](https://github.com/iTwin/iTwinUI/pull/863): Add `SearchBox` component for your search needs. It can be used as static or expandable version of SearchBox.

  ```ts
  <SearchBox inputProps={{placeholder:'Basic search'}} />
  <SearchBox expandable inputProps={{placeholder:'Expandable search'}} />
  ```

  `SearchBox` has `SearchBox.Icon`, `SearchBox.Button`, `SearchBox.Input`, `SearchBox.CollapseButton` and `SearchBox.ExpandButton` subcomponents which can be passed as children to customise the look.

- [#1060](https://github.com/iTwin/iTwinUI/pull/1060): Tabs - Added property `overflowOptions` - contains `useOverflow`, which when true enables tabs to scroll if there's overflow
  ```typescript
  <Tabs type='default' overflowButton={{ useOverflow: true }}>
    {tabs}
  </Tabs>
  ```

### Patch Changes

- [#1275](https://github.com/iTwin/iTwinUI/pull/1275): Fixed an issue where `ProgressRadial` was not correctly showing when used inside a v2 boundary within a v1 page.
- [#1156](https://github.com/iTwin/iTwinUI/pull/1156): Fixes an issue where table crashes when resizing the Column Manager column in expand mode.
- [#1246](https://github.com/iTwin/iTwinUI/pull/1246): All relative imports now use the `.js` extension, in preparation of better ESM support.
- [#1228](https://github.com/iTwin/iTwinUI/pull/1228): `ComboBox` and `Select` will now use a hidden live region to ensure that multiple selected options are announced by assistive technologies every time the selection is updated.
- [#1276](https://github.com/iTwin/iTwinUI/pull/1276): Fixed an issue where using Popover components in controlled mode (through `visible` prop) was appending it to the wrong root element.
- [#1281](https://github.com/iTwin/iTwinUI/pull/1281): Fixed an issue in ButtonGroup where null/undefined children were also getting wrapped by empty `<div>`s.
- [#1257](https://github.com/iTwin/iTwinUI/pull/1257): Fixed an issue where pseudo elements inside a v2 boundary were not reverting v1 styles.
- Updated dependencies:
  - @itwin/itwinui-css@1.11.0

## 2.10.1

### Patch Changes

- [#1245](https://github.com/iTwin/iTwinUI/pull/1245): Adjusted Checkbox so that its clickable target area is 24pxx24px by default (increased from 16x16) and 32x32 when used in a Table selection column.
- Updated dependencies:
  - @itwin/itwinui-css@1.10.3

## 2.10.0

### Minor Changes

- [#1231](https://github.com/iTwin/iTwinUI/pull/1231): Added `label` prop to `IconButton`. The label will be displayed visually as a tooltip when the button is hovered/focused and will be exposed as the button's accessible name.
- [#1211](https://github.com/iTwin/iTwinUI/pull/1211): The date range picker used in date filters now prevents users from picking a start date later than the end date or picking an end date earlier than the start date.
- [#1238](https://github.com/iTwin/iTwinUI/pull/1238): `Select` will now render a `<div role=combobox>` instead of a generic `<div>` for the trigger element. This element now also supports passing DOM props/attributes using `triggerProps`.

  `LabeledSelect` will correctly associate the label with select's trigger using `aria-labelledby`.

- [#1235](https://github.com/iTwin/iTwinUI/pull/1235): Changed the internal DOM structure of `LabeledInput` and `LabeledTextarea` to prefer explicit association over implicit. The `<label>` is now associated with the input using `htmlFor`/`id` and the container is a generic div.

  This change improves accessibility, with no API changes and no effect on visuals.

### Patch Changes

- [#1232](https://github.com/iTwin/iTwinUI/pull/1232): `IconButton` will now set `aria-pressed` attribute when `isActive` prop is used.
- [#1236](https://github.com/iTwin/iTwinUI/pull/1236): Fixed an issue in FileUploadCard where setState was called during render.
- [#1238](https://github.com/iTwin/iTwinUI/pull/1238): Fixed an issue in Select where `popoverProps.visible` was not being respected.
- Updated dependencies:
  - @itwin/itwinui-css@1.10.2

## 2.9.1

### Patch Changes

- [#1215](https://github.com/iTwin/iTwinUI/pull/1215): Code component when used inside an Anchor will now have correct styling.
- Updated dependencies:
  - @itwin/itwinui-css@1.10.1

## 2.9.0

### Minor Changes

- [#1106](https://github.com/iTwin/iTwinUI/pull/1106): Added new List and ListItem components.

  ```jsx
  <List>
    <ListItem>item 1</ListItem>
    <ListItem>item 2</ListItem>
    <ListItem>item 3</ListItem>
  </List>
  ```

### Patch Changes

- [#1210](https://github.com/iTwin/iTwinUI/pull/1210): Removed incorrect `role=tooltip` from Popover, DropdownMenu, Select and ComboBox.
- [#1209](https://github.com/iTwin/iTwinUI/pull/1209): Fixed an issue in ComboBox where disabled items didn't have a proper focus outline and were still selectable with keyboard.
- [#1149](https://github.com/iTwin/iTwinUI/pull/1149): added event.altKey to file with handleKeyDown and onKeyDown function
- Updated dependencies:
  - @itwin/itwinui-css@1.10.0

## 2.8.2

### Patch Changes

- [#1197](https://github.com/iTwin/iTwinUI/pull/1197): Reverted animation class change that broke Dialog.

## 2.8.1

### Patch Changes

- [#1195](https://github.com/iTwin/iTwinUI/pull/1195): Fixed an issue with missing css in LabeledSelect.

## 2.8.0

### Minor Changes

- 861fcab3: The `Surface` component can now be broken down using the `Surface.Header` and `Surface.Body` subcomponents. Users can add padding to the body using `isPadded`.

  ```jsx
  <Surface>
    <Surface.Header>Surface Header Content</Surface.Header>
    <Surface.Body isPadded={true}>Surface Body Content</Surface.Body>
  </Surface>
  ```

- 861fcab3: A new `Divider` component has been created which can be used horizontally or vertically

  ```jsx
  <Divider orientation={'vertical'} />
  ```

- 8c89441f: Added `VisuallyHidden`, a utility component for providing text to assistive technologies while hiding it visually.

  ```jsx
  <div aria-hidden='true'>★★★☆☆</div>
  <VisuallyHidden>3 stars out of 5</VisuallyHidden>
  ```

### Patch Changes

- 3ad2dd90: Fixed an issue in draggable/resizable dialogs opened in popup windows, where pointermove event listeners were not being removed correctly.
- 521610a0: iTwinUI will now show a warning in development if it detects that the page overrides the root font size. For more details, see the [migration guide](https://github.com/iTwin/iTwinUI/wiki/iTwinUI-react-v2-migration-guide#relative-font-size).
- 6caccc8d: Fixes jumpy animation when opening full page dialog
- Updated dependencies
  - @itwin/itwinui-css@1.9.0

## 2.7.0

### Minor Changes

- bea577e2: Updated the visuals for status colors in Badge.
- c581e9ed: Added `LinkBox` and `LinkAction`components to improve components with action accessibility.

  Usage:

  ```js
  <LinkBox>
    <LinkAction href='/new-page'>Link to click</LinkAction>
  </LinkBox>
  ```

- c581e9ed: Added `Tile.Action` to take advantage of these new a11y components in Tile.

  Usage:

  ```js
  <Tile
    name={
      <Tile.Action as='button' onClick={() => {/* Do things */}>
        Tile name that is also a button
      </Tile.Action>
    }
  />
  ```

- 61f44293: Added new `isDateDisabled` prop to DatePicker. Accepts a function which takes a date and returns a boolean to indicate whether that date is not selectable.

### Patch Changes

- 198d6a95: Remove the ability to set icon prop for ToggleSwitch when size is set to small
- c5cfa4c6: Fixed an issue with incremental migration where adding a close button to v2 Toaster was breaking v1 styles for the whole page.
- a1f235d0: Fixed Carousel showing warnings in React 16 when using arrow keys.
- c9dee6f5: Fixed an issue where Slider's tooltip was still visible after unmounting the component.
- 775933e3: The DOM order of Tile content has changed so that the name comes before the thumbnail region. This improves accessibility without affecting visuals.
- 028d4cd7: Updated actionable tile to have a more prominent hover effect.
- 341449ca: Fixes an issue where stripe width for borderless and pill tabs was rendering an incorrect length upon first visiting the page.
- Updated dependencies
  - @itwin/itwinui-css@1.8.0

## 2.6.0

### Minor Changes

- 85af52c6: Add small size toggle switch option using `size` prop as follows: `<ToggleSwitch size='small' />`
- 1b541699: Added a new FileUploadCard component which serves as a default UI for when a single file is uploaded. This can also be used as a child of FileUpload

  ```jsx
  <FileUploadCard />
  ```

  ```jsx
  const [files, setFiles] = React.useState<File[]>([]);

  <FileUpload
    onFileDropped={(files) => {
      setFiles(files);
    }}
  >
    <FileUploadCard files={files} onFilesChange={(files) => setFiles(files)} />
  </FileUpload>
  ```

### Patch Changes

- d2ffe2f2: `ComboBox` will not crash when user provided value is not in Options list.
- 56f9d524: HeaderLogo now supports `as` prop to allow rendering as a link. It will default to a `button` if `onClick` is passed, and `div` if not.
- Updated dependencies
  - @itwin/itwinui-css@1.7.0

## 2.5.1

### Patch Changes

- 9ad85ff2: The different density settings for table will now also affect horizontal spacing.

## 2.5.0

### Minor Changes

- 7e3a17f9: Table: Reintroduced the ability to pass a top-level Header property in the columns objects. This improves compatibility with the previous major version. There will be a warning shown only in dev environments to encourage using the new columns format.
- 2397ee0c: All styles will now be scoped and always take preference over previous major versions (`@itwin/itwinui-react`@`1.x`).

  This enables incremental adoption of `@itwin/itwinui-react`@`2.x` for some parts of the app, while still using `1.x` for the rest of the app.

  To use this feature, make sure that all parts that use v1 are updated to `@itwin/itwinui-css@0.63.2`, and then wrap the v2 parts in `ThemeProvider`:

  ```html
  <body>
    <!-- rest of your app (v1) -->

    <ThemeProvider>
      <!-- new UI built using v2 -->
    </ThemeProvider>
  </body>
  ```

  For packages, there is a new theme `'inherit'`. Setting this enables scoping without forcing the default light theme. When the app eventually updates to v2, it can use its own `ThemeProvider` with any theme, and the components inside your package will inherit the app's theme.

  ```html
  <body>
    <!-- rest of the app (maybe v1) -->

    <!-- inside your package ⬇️ -->
    <ThemeProvider theme='inherit'>
      <!-- v2 components inside package -->
    </ThemeProvider>
  </bod
  ```

### Patch Changes

- Updated dependencies
  - @itwin/itwinui-variables@2.0.0
  - @itwin/itwinui-css@1.6.0

## 2.4.4

### Patch Changes

- 8313002f: Fixed bug which gave an unexpected column order once columns were hidden, reordered, and then shown

## 2.4.3

### Patch Changes

- a987bc92: Fixed issue with `Table` autoscroll not completely showing a given row.

## 2.4.2

### Patch Changes

- cbcd97a4: Fixed an issue in ComboBox where the height of empty state content was not getting updated when using `enableVirtualization`.

## 2.4.1

### Patch Changes

- d6d4d76e: Fixed an issue where TablePaginator buttons were causing postbacks when used inside a form.

## 2.4.0

### Minor Changes

- 054bc3ba: `<Avatar>`'s `image` now supports passing `<svg>` too

  ```tsx
  <Avatar image={<SvgUser />} />
  ```

- 06476ada: Added new `Flex` utility component and optional `Flex.Spacer`/`Flex.Item` subcomponents to make it easier to work with CSS flexbox and use iTwinUI design tokens for gap.

  ```jsx
  <Flex gap='xl' justifyContent='center'>
    <div>...</div>
    <div>...</div>
  </Flex>
  ```

  ```jsx
  <Flex>
    <Flex.Item>...</Flex.Item>
    <Flex.Spacer />
    <Flex.Item>...</Flex.Item>
    <Flex.Item>...</Flex.Item>
  </Flex>
  ```

- 44446e50: `DropdownButton` now exposes `dropdownMenuProps` to allow control over all popover props, such as `placement`.

### Patch Changes

- Updated dependencies
  - @itwin/itwinui-css@1.5.0

## 2.3.0

### Minor Changes

- c06caffe: Added `actions` prop to `Tabs` to add right/bottom content to the horizontal/vertical tabs.

  ```tsx
  <Tabs
    // ...
    actions={[
      <Button key={'Small'} size={'small'}>
        Small size button
      </Button>,
      <Button key={'Normal'}>Normal size button</Button>,
    ]}
  >
    // ...
  </Tabs>
  ```

- ec26b72d: `Anchor` can now be rendered as a button using `as` prop.

  ```jsx
  <Anchor as='button' onClick={() => {}}>
    ...
  </Anchor>
  ```

- dd13257f: Added new Icon component for displaying svgs

  - Supports `size` and `fill` props

  ```tsx
  <Icon size='medium' fill='positive'>
    <svg>...</svg>
  </Icon>
  ```

### Patch Changes

- 8e319bea: Removes transitions for `Toast` component when `prefer-reduced-motion` is active
- 24a0cf94: Fixed an issue where Table's `onBottomReached` callback was not being invoked when using strict mode with react 18.
- Updated dependencies
  - @itwin/itwinui-css@1.4.0

## 2.2.1

### Patch Changes

- 8e92e7e2: ComboBox dropdown width will now stay fixed when `enableVirtualization` is true.

## [2.2.0](https://www.github.com/iTwin/iTwinUI-react/compare/v2.1.0...v2.2.0) (2022-12-19)

### Minor changes

- **NotificationMarker:** Add new `NotificationMarker` component ([#829](https://www.github.com/iTwin/iTwinUI-react/issues/829))
- **Table:** `onFilter` gets filtered rows ([#958](https://www.github.com/iTwin/iTwinUI-react/issues/958))
- **Timepicker:** Add combined time column ([#844](https://www.github.com/iTwin/iTwinUI-react/issues/844))

### Patch changes

- **Table:** Reset `columnOrder` when `columns` changes ([#983](https://www.github.com/iTwin/iTwinUI-react/issues/983))

## 2.1.1 (2022-12-16)

### Patch changes

- Use `import type` instead of `import { type }` for supporting older typescript versions ([#996](https://www.github.com/iTwin/iTwinUI-react/issues/996))

## [2.1.0](https://www.github.com/iTwin/iTwinUI-react/compare/v2.0.2...v2.1.0) (2022-12-12)

### Minor changes

- **Combobox:** Add support for multi-selection through `multiple` prop ([#830](https://www.github.com/iTwin/iTwinUI-react/issues/830))
- **ThemeProvider:** Add `applyBackground` to `themeOptions` prop. ([#974](https://www.github.com/iTwin/iTwinUI-react/issues/974))
  - Defaults to true for the topmost ThemeProvider in the tree.
- **Table:** Ctrl + Shift click now keeps previous selection & also shift clicks ([#888](https://www.github.com/iTwin/iTwinUI-react/issues/888))

### Patch changes

- **Table:** Ctrl and checkbox clicks update start row of shift selection ([#889](https://www.github.com/iTwin/iTwinUI-react/issues/889))

## 2.0.4 (2022-12-16)

### Patch changes

- Use `import type` instead of `import { type }` for supporting older typescript versions ([#996](https://www.github.com/iTwin/iTwinUI-react/issues/996))

## 2.0.3 (2022-12-12)

### Patch changes

- **ComboBox:** Move max-height to outer element to fix virtual scroll ([#986](https://www.github.com/iTwin/iTwinUI-react/issues/986))

## [2.0.2](https://www.github.com/iTwin/iTwinUI-react/compare/v2.0.1...v2.0.2) (2022-12-07)

### Patch changes

- **ThemeProvider:** Improved types to exclude `ownerDocument` from `themeOptions` if children passed ([#973](https://www.github.com/iTwin/iTwinUI-react/issues/973))

## [2.0.1](https://www.github.com/iTwin/iTwinUI-react/compare/v2.0.0...v2.0.1) (2022-12-05)

### Patch changes

- **useTheme:** Exit early if theme is already set on body ([#963](https://www.github.com/iTwin/iTwinUI-react/issues/963))
- **ModalButtonBar, ModalContent:** Wrap `DialogButtonBar` and `DialogContent` instead of directly assigning ([#961](https://www.github.com/iTwin/iTwinUI-react/issues/961))
- **Table:** Added localization for selected rows count ([#945](https://www.github.com/iTwin/iTwinUI-react/issues/945))
- Replaced all instances of `useLayoutEffect` with `useIsomorphicLayoutEffect` to fix SSR warnings ([#964](https://www.github.com/iTwin/iTwinUI-react/issues/964))
- Fixed css warnings about `start` vs `flex-start` through base itwinui-css update ([#962](https://www.github.com/iTwin/iTwinUI-react/issues/962))

## [2.0.0](https://www.github.com/iTwin/iTwinUI-react/compare/v1.48.1...v2.0.0) (2022-11-15)

Welcome to the v2 release of iTwinUI-react. 🎉

This release uses the brand new v1 of iTwinUI-css and iTwinUI-variables, which include significant visual changes and improvements.

These release notes offer a brief summary of the main changes. Check out the [iTwinUI-react v2 migration guide](https://github.com/iTwin/iTwinUI-react/wiki/iTwinUI-react-v2-migration-guide) for more details.

### ⚠ BREAKING CHANGES

iTwinUI no longer supports Internet Explorer. The build output now targets `es2018` rather than `es5`, and CSS variables and grid are used without fallbacks.

As for breaking API changes, there is only one:

- **Table:** `columns` prop must now be an array. First level `Header` is no longer required ([#935](https://www.github.com/iTwin/iTwinUI-react/issues/935))

```diff
- const columns = [{ Header: 'Table', columns: [{ accessor: 'name', Header: 'Name' }, … ] }];
+ const columns = [{ accessor: 'name', Header: 'Name' }, … ];

 <Table columns={columns} data={data} />
```

Other than that, props and components that were already deprecated in v1 have been removed:

- **Tabs:** Remove deprecated `HorizontalTab` and `HorizontalTabProps` ([#852](https://www.github.com/iTwin/iTwinUI-react/issues/852))
- **Checkbox, Radio:** Remove deprecated `checkmarkClassName` and `checkmarkStyle` ([#855](https://www.github.com/iTwin/iTwinUI-react/issues/855))
- **Alert:** Remove deprecated `onClick` prop ([#851](https://www.github.com/iTwin/iTwinUI-react/issues/851))

### Deprecations

We have also taken this opportunity to deprecate a few more things while not removing them just yet, to minimize the number of breaking changes.

- **Avatar, AvatarGroup:** Deprecate `UserIcon`/`UserIconGroup`, replace with `Avatar`/`AvatarGroup` ([#902](https://www.github.com/iTwin/iTwinUI-react/issues/902))
  - Also deprecated `userIcon` prop in `Header`.
- **Tabs:** Deprecate `HorizontalTabs`, `VerticalTabs` to use `Tabs` ([#908](https://www.github.com/iTwin/iTwinUI-react/issues/908))
- **Typography:** Deprecate Headline, Leading, Small, Subheading, Title, Body. Replaced with `Text`. ([#914](https://www.github.com/iTwin/iTwinUI-react/issues/914))
- **Wizard:** Deprecate `Wizard` to use `Stepper`/`WorkflowDiagram` ([#905](https://www.github.com/iTwin/iTwinUI-react/issues/905))
- **ErrorPage:** Deprecate `ErrorPage` and add `NonIdealState` for lower bundle size and inversion of control. ([#924](https://www.github.com/iTwin/iTwinUI-react/issues/924))

### What's new

- Allow scoped styles using `ThemeProvider` ([#825](https://github.com/iTwin/iTwinUI-react/pull/825))
- Add `exports` field to package.json. This improves compatibility with ESM environments like vitest. ([#845](https://www.github.com/iTwin/iTwinUI-react/issues/845))
- Removed dependency on `@itwin/itwinui-icons`. The icons are now inlined. ([#917](https://www.github.com/iTwin/iTwinUI-react/issues/917))
- **Table:** Add row loading state ([#871](https://www.github.com/iTwin/iTwinUI-react/issues/871))
- **Table:** Row selection count for paginator ([#837](https://www.github.com/iTwin/iTwinUI-react/issues/837))
- **Tile:** Add status and loading state ([#872](https://www.github.com/iTwin/iTwinUI-react/issues/872))

If you're interested in more details about every signle change, check out a full diff in [`v1.48.1..v2.0.0`](https://www.github.com/iTwin/iTwinUI-react/compare/v1.48.1...v2.0.0).

## 1.X

For any changes prior to 2.0.0, check out the [1.X changelog](https://github.com/iTwin/iTwinUI/blob/legacy/v1-react/packages/iTwinUI-react/CHANGELOG.md).<|MERGE_RESOLUTION|>--- conflicted
+++ resolved
@@ -1,6 +1,5 @@
 # Changelog
 
-<<<<<<< HEAD
 ## 3.0.0-dev.7
 
 ### Major Changes
@@ -146,13 +145,12 @@
 
 - Updated dependencies:
   - @itwin/itwinui-css@2.0.0-dev.0
-=======
+
 ## 2.12.7
 
 ### Patch Changes
 
 - [#1545](https://github.com/iTwin/iTwinUI/pull/1545): `tableFilters.DateRangeFilter` now supports localizing the date picker using `translatedLabels.datePicker`.
->>>>>>> 6f244168
 
 ## 2.12.6
 
