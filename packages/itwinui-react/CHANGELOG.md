--- conflicted
+++ resolved
@@ -1,6 +1,5 @@
 # Changelog
 
-<<<<<<< HEAD
 ## 3.0.0-dev.5
 
 ### Major Changes
@@ -103,7 +102,7 @@
 
 - Updated dependencies:
   - @itwin/itwinui-css@2.0.0-dev.0
-=======
+
 ## 2.12.0
 
 ### Minor Changes
@@ -115,7 +114,6 @@
 - [#1443](https://github.com/iTwin/iTwinUI/pull/1443): `DropdownButton` now supports `styleType='high-visibility'` to make it blue. This should be used sparingly, as a default or borderless dropdown button is the better choice in most cases.
 - [#1454](https://github.com/iTwin/iTwinUI/pull/1454): Added `disabled` prop to `ExpandableBlock` to disable intersction with it.
 - [#1441](https://github.com/iTwin/iTwinUI/pull/1441): Added `placement` prop to `Dialog` to allow placing it at one of the corners.
->>>>>>> 71e80492
 
 ## 2.11.11
 
