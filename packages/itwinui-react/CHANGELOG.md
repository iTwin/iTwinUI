# Changelog

<<<<<<< HEAD
## 3.0.0-dev.5

### Major Changes

- [#1370](https://github.com/iTwin/iTwinUI/pull/1370): ProgressLinear has been refactored to be a single `<div>`.
- [#1371](https://github.com/iTwin/iTwinUI/pull/1371): Checkbox: `className` and `style` will now always be applied on the checkbox input element. Added new `wrapperProps` and `labelProps` to allow for styling of wrapper and label elements.
- [#1389](https://github.com/iTwin/iTwinUI/pull/1389): iTwinUI now correctly supports both ESM and CJS environments.
- [#1369](https://github.com/iTwin/iTwinUI/pull/1369): Added new `Breadcrumbs.Item` subcomponent to use for custom `a` and `button` elements within the `Breadcrumbs`
- [#1400](https://github.com/iTwin/iTwinUI/pull/1400): `ErrorPage` will now dynamically import illustrations. The peer dependency on `@itwin/itwinui-illustrations-react` will need to be manually installed if using `ErrorPage`.
- [#1354](https://github.com/iTwin/iTwinUI/pull/1354): Updated Expandable Block component to be composition of customizable subcomponents: <ExpandableBlock.Header/>, <ExpandableBlock.ExpandIcon/>, <ExpandableBlock.LabelArea/>, <ExpandableBlock.Title/>, <ExpandableBlock.Caption/>, <ExpandableBlock.EndIcon/>, <ExpandableBlock.Content/>

  The following props have been removed as they are now subcomponents: `title`, `caption`, `endIcon`

- [#1406](https://github.com/iTwin/iTwinUI/pull/1406): Removed `setFocus` prop from Checkbox, ColorPicker, ComboBox, Input, LabeledInput, LabeledTextarea, Radio, RadioTile, Select, Slider, ToggleSwitch. Users can use `ref` to focus the element.

### Minor Changes

- [#1373](https://github.com/iTwin/iTwinUI/pull/1373): Converted all physical CSS properties to their logical equivalents.
- [#1328](https://github.com/iTwin/iTwinUI/pull/1328): Created new Overlay component with customizable subcomponents: Overlay.Wrapper, Overlay.HiddenContent, Overlay.Overlay
- [#1403](https://github.com/iTwin/iTwinUI/pull/1403): Updated `DropdownMenu` to additionally accept list of JSX elements or a JSX fragment for `menuItems` prop,
- [#1407](https://github.com/iTwin/iTwinUI/pull/1407): Adding the ability for each node element in `NonIdealState` to have a custom `className`.

### Patch Changes

- [#1354](https://github.com/iTwin/iTwinUI/pull/1354): Expandable block animation now uses pure css instead of javascript for transitioning.
- [#1389](https://github.com/iTwin/iTwinUI/pull/1389): The build output is now more readable, using a combination of `prettier` for formatting and `tslib` for import helpers.
- [#1397](https://github.com/iTwin/iTwinUI/pull/1397): Avatar will no longer incorrectly set aria-label on the status dot.
- [#1404](https://github.com/iTwin/iTwinUI/pull/1404): `aria-orientation` attribute removed from ButtonGroup to meet accessibility requirements.

## 3.0.0-dev.4

### Major Changes

- [#1383](https://github.com/iTwin/iTwinUI/pull/1383): Removed previously-deprecated `UserIcon` and `UserIconGroup` components. Also removed `userIcon` prop from `Header`.
- [#1384](https://github.com/iTwin/iTwinUI/pull/1384): Removed previously-deprecated `Wizard` component (replaced by `Stepper` and `WorkflowDiagram`).
- [#1255](https://github.com/iTwin/iTwinUI/pull/1255): Updated Tile component to be composition of customizable subcomponents: `Tile.Name`, `Tile.NameIcon`, `Tile.NameLabel`, `Tile.Action`, `Tile.ThumbnailArea`, `Tile.ThumbnailPicture`, `Tile.BadgeContainer`, `Tile.TypeIndicator`, `Tile.QuickAction`, `Tile.ContentArea`, `Tile.Description`, `Tile.MoreOptions`, `Tile.Metadata`, `Tile.Buttons`. Certain props have been removed as they are now subcomponents: `name`, `description`, `metadata`, `thumbnail`, `badge`, `leftIcon`, `rightIcon`, `button`, `moreOptions`, `isActionable` props have been removed.

- [#1356](https://github.com/iTwin/iTwinUI/pull/1356): ProgressRadial has been refactored to be a single `<div>` instead of using a nested svg. Also it is recommended to explicitly set `size` when using in other components.
- [#1311](https://github.com/iTwin/iTwinUI/pull/1311): - Removed Tippy.js as dependency in Tooltip. Using FloatingUI instead.
- [#1388](https://github.com/iTwin/iTwinUI/pull/1388): Removed deprecated `HorizontalTabs` and `VerticalTabs` (replaced by `orientation` prop in `Tabs`).

### Minor Changes

- [#1362](https://github.com/iTwin/iTwinUI/pull/1362): All elements under the root will now get a default focus styling matching `--iui-color-border-accent`.

### Patch Changes

- [#1360](https://github.com/iTwin/iTwinUI/pull/1360): The `color-scheme` property will now be correctly set for dark theme, resulting in better theming of built-in html elements.

## 3.0.0-dev.3

### Major Changes

- [#1330](https://github.com/iTwin/iTwinUI/pull/1330): Deprecated `FileUploadTemplate`. Removed all of its references.
- [#1351](https://github.com/iTwin/iTwinUI/pull/1351): `toaster` import has been removed and replaced with `useToaster` which returns a toaster object with the same API.

## 3.0.0-dev.2

### Major Changes

- [#1300](https://github.com/iTwin/iTwinUI/pull/1300): `modalRootId` and `ownerDocument` props have been removed from `Modal`, in favor of the new `portal` prop (also available in `Dialog`).
- [#1247](https://github.com/iTwin/iTwinUI/pull/1247): Alert composition has been updated such that it is now made up of customizable subcomponents, thus removing the `onClose`, `clickableText`, and `clickableTextProps` props from `Alert`.
- [#1346](https://github.com/iTwin/iTwinUI/pull/1346): The build now targets `es2020` instead of `es2018`.

### Patch Changes

- [#1347](https://github.com/iTwin/iTwinUI/pull/1347): Fixed an issue where ThemeProvider warning was always logged even when using ThemeProvider.

## 3.0.0-dev.1

### Major Changes

- [#1302](https://github.com/iTwin/iTwinUI/pull/1302): The dependencies on `@itwin/itwinui-css` and `@itwin/itwinui-variable` have been removed. This means `@itwin/itwinui-react` will bring its own stylesheet.
- [#1322](https://github.com/iTwin/iTwinUI/pull/1322): All css imports within components have been removed. `@itwin/itwinui-react/styles.css` must now be manually imported at the entrypoint.
- [#1302](https://github.com/iTwin/iTwinUI/pull/1302): All elements have had their class names changed to prevent conflict with older versions. It is strongly recommended to switch these internal classes with your own classes or data attributes.

### Minor Changes

- [#1321](https://github.com/iTwin/iTwinUI/pull/1321): Added `disabled` prop to ExpandableBlock component. When activated, it triggers the "disabled" CSS styling for the ExpandableBlock and disables user interaction with it.
- [#1073](https://github.com/iTwin/iTwinUI/pull/1073): Added new `TransferList` component which is used to move one or more items between lists. Added the following subcomponents: `TransferList.ListWrapper`, `TransferList.ListboxWrapper`, `TransferList.ListboxLabel`, `TransferList.Listbox`, `TransferList.Item`, and `TransferList.Toolbar`
- [#1323](https://github.com/iTwin/iTwinUI/pull/1323): Added `placement` prop to `Dialog` to allow placing it at one of the corners.

## 3.0.0-dev.0

### Major Changes

- [#1296](https://github.com/iTwin/iTwinUI/pull/1296): Removed previously-deprecated typography components (`Body`, `Headline`, `Leading`, `Small`, `Subheading`, `Title`) which have been replaced by `Text`.
- [#1265](https://github.com/iTwin/iTwinUI/pull/1265): Removed the deprecated `useTheme` hook. `<ThemeProvider>` is now always required to be wrapped around all iTwinUI components.
- [#1278](https://github.com/iTwin/iTwinUI/pull/1278): Adjusted calculations in ButtonGroup's `overflowButton` callback, so that it respects `overflowPlacement` and considers the presence of the overflowButton itself.
- [#1295](https://github.com/iTwin/iTwinUI/pull/1295): Deprecated MenuItem's `icon` and `badge` props in favor of new `startIcon` and `endIcon` props. Also affects `Select` and `ComboBox` options.
- [#1298](https://github.com/iTwin/iTwinUI/pull/1298): `Props` types will no longer be exported for any component. Use `React.ComponentProps` instead.
- [#1304](https://github.com/iTwin/iTwinUI/pull/1304): Instead of cloning passed icons to set classes on them, the classes will now be set on a wrapping element. Affected components: `Header`, `Select`, `MenuItem`, `RadioTile`, `Tabs`, `ToggleSwitch`, `TreeNode`, `InputContainer` (and all input variants).
- [#1269](https://github.com/iTwin/iTwinUI/pull/1269): All dialog variants have `flex` applied by default. This means the content should be wrapped with `Dialog.Content` or `ModalContent` for optimal layout.

### Minor Changes

- [#1298](https://github.com/iTwin/iTwinUI/pull/1298): Most components are now polymorphic and forward their rest props and ref.

### Patch Changes

- Updated dependencies:
  - @itwin/itwinui-css@2.0.0-dev.0
=======
## 2.11.10

### Patch Changes

- [#1424](https://github.com/iTwin/iTwinUI/pull/1424), [#1427](https://github.com/iTwin/iTwinUI/pull/1427): Fixed a few different resizing issues in Dialog.
- Updated dependencies:
  - @itwin/itwinui-css@1.11.5

## 2.11.9

### Patch Changes

- [#1421](https://github.com/iTwin/iTwinUI/pull/1421): Fixed an issue in Table where column reordering and editable cells were not working when v2 Table was used within a v1 app.
- Updated dependencies:
  - @itwin/itwinui-css@1.11.4
>>>>>>> 33cce7b2

## 2.11.8

### Patch Changes

- [#1410](https://github.com/iTwin/iTwinUI/pull/1410): Fixed an issue in `Tabs` where tabs-list was becoming too tall when the tabpanel didn't have enough content inside.
- Updated dependencies:
  - @itwin/itwinui-css@1.11.3

## 2.11.7

### Patch Changes

- [#1376](https://github.com/iTwin/iTwinUI/pull/1376): Fix issue where a nested expandable block's expander icon would always display as expanded.
- Updated dependencies:
  - @itwin/itwinui-css@1.11.2

## 2.11.6

### Patch Changes

- [#1341](https://github.com/iTwin/iTwinUI/pull/1341): Table: fixed action column header content alignment when using globalFilterValue.

## 2.11.5

### Patch Changes

- [#1329](https://github.com/iTwin/iTwinUI/pull/1329): Fixed an issue where the visually hidden `FileUploadCard.Input` was inadvertently showing when focused.

## 2.11.4

### Patch Changes

- [#1319](https://github.com/iTwin/iTwinUI/pull/1319): DatePicker will no longer disable month and year navigation when the next/previous months are disabled.

## 2.11.3

### Patch Changes

- [#1309](https://github.com/iTwin/iTwinUI/pull/1309): Fixed missing CSS imports in `FileUploadCard` and `FileUpoadTemplate`.

## 2.11.2

### Patch Changes

- [#1288](https://github.com/iTwin/iTwinUI/pull/1288): Fixed hover styling for SearchBox.
- Updated dependencies:
  - @itwin/itwinui-css@1.11.1

## 2.11.1

### Patch Changes

- [#1284](https://github.com/iTwin/iTwinUI/pull/1284): Add fix in `useId` to avoid bundlers trying to import non-existing export.

## 2.11.0

### Minor Changes

- [#863](https://github.com/iTwin/iTwinUI/pull/863): Add `SearchBox` component for your search needs. It can be used as static or expandable version of SearchBox.

  ```ts
  <SearchBox inputProps={{placeholder:'Basic search'}} />
  <SearchBox expandable inputProps={{placeholder:'Expandable search'}} />
  ```

  `SearchBox` has `SearchBox.Icon`, `SearchBox.Button`, `SearchBox.Input`, `SearchBox.CollapseButton` and `SearchBox.ExpandButton` subcomponents which can be passed as children to customise the look.

- [#1060](https://github.com/iTwin/iTwinUI/pull/1060): Tabs - Added property `overflowOptions` - contains `useOverflow`, which when true enables tabs to scroll if there's overflow
  ```typescript
  <Tabs type='default' overflowButton={{ useOverflow: true }}>
    {tabs}
  </Tabs>
  ```

### Patch Changes

- [#1275](https://github.com/iTwin/iTwinUI/pull/1275): Fixed an issue where `ProgressRadial` was not correctly showing when used inside a v2 boundary within a v1 page.
- [#1156](https://github.com/iTwin/iTwinUI/pull/1156): Fixes an issue where table crashes when resizing the Column Manager column in expand mode.
- [#1246](https://github.com/iTwin/iTwinUI/pull/1246): All relative imports now use the `.js` extension, in preparation of better ESM support.
- [#1228](https://github.com/iTwin/iTwinUI/pull/1228): `ComboBox` and `Select` will now use a hidden live region to ensure that multiple selected options are announced by assistive technologies every time the selection is updated.
- [#1276](https://github.com/iTwin/iTwinUI/pull/1276): Fixed an issue where using Popover components in controlled mode (through `visible` prop) was appending it to the wrong root element.
- [#1281](https://github.com/iTwin/iTwinUI/pull/1281): Fixed an issue in ButtonGroup where null/undefined children were also getting wrapped by empty `<div>`s.
- [#1257](https://github.com/iTwin/iTwinUI/pull/1257): Fixed an issue where pseudo elements inside a v2 boundary were not reverting v1 styles.
- Updated dependencies:
  - @itwin/itwinui-css@1.11.0

## 2.10.1

### Patch Changes

- [#1245](https://github.com/iTwin/iTwinUI/pull/1245): Adjusted Checkbox so that its clickable target area is 24pxx24px by default (increased from 16x16) and 32x32 when used in a Table selection column.
- Updated dependencies:
  - @itwin/itwinui-css@1.10.3

## 2.10.0

### Minor Changes

- [#1231](https://github.com/iTwin/iTwinUI/pull/1231): Added `label` prop to `IconButton`. The label will be displayed visually as a tooltip when the button is hovered/focused and will be exposed as the button's accessible name.
- [#1211](https://github.com/iTwin/iTwinUI/pull/1211): The date range picker used in date filters now prevents users from picking a start date later than the end date or picking an end date earlier than the start date.
- [#1238](https://github.com/iTwin/iTwinUI/pull/1238): `Select` will now render a `<div role=combobox>` instead of a generic `<div>` for the trigger element. This element now also supports passing DOM props/attributes using `triggerProps`.

  `LabeledSelect` will correctly associate the label with select's trigger using `aria-labelledby`.

- [#1235](https://github.com/iTwin/iTwinUI/pull/1235): Changed the internal DOM structure of `LabeledInput` and `LabeledTextarea` to prefer explicit association over implicit. The `<label>` is now associated with the input using `htmlFor`/`id` and the container is a generic div.

  This change improves accessibility, with no API changes and no effect on visuals.

### Patch Changes

- [#1232](https://github.com/iTwin/iTwinUI/pull/1232): `IconButton` will now set `aria-pressed` attribute when `isActive` prop is used.
- [#1236](https://github.com/iTwin/iTwinUI/pull/1236): Fixed an issue in FileUploadCard where setState was called during render.
- [#1238](https://github.com/iTwin/iTwinUI/pull/1238): Fixed an issue in Select where `popoverProps.visible` was not being respected.
- Updated dependencies:
  - @itwin/itwinui-css@1.10.2

## 2.9.1

### Patch Changes

- [#1215](https://github.com/iTwin/iTwinUI/pull/1215): Code component when used inside an Anchor will now have correct styling.
- Updated dependencies:
  - @itwin/itwinui-css@1.10.1

## 2.9.0

### Minor Changes

- [#1106](https://github.com/iTwin/iTwinUI/pull/1106): Added new List and ListItem components.

  ```jsx
  <List>
    <ListItem>item 1</ListItem>
    <ListItem>item 2</ListItem>
    <ListItem>item 3</ListItem>
  </List>
  ```

### Patch Changes

- [#1210](https://github.com/iTwin/iTwinUI/pull/1210): Removed incorrect `role=tooltip` from Popover, DropdownMenu, Select and ComboBox.
- [#1209](https://github.com/iTwin/iTwinUI/pull/1209): Fixed an issue in ComboBox where disabled items didn't have a proper focus outline and were still selectable with keyboard.
- [#1149](https://github.com/iTwin/iTwinUI/pull/1149): added event.altKey to file with handleKeyDown and onKeyDown function
- Updated dependencies:
  - @itwin/itwinui-css@1.10.0

## 2.8.2

### Patch Changes

- [#1197](https://github.com/iTwin/iTwinUI/pull/1197): Reverted animation class change that broke Dialog.

## 2.8.1

### Patch Changes

- [#1195](https://github.com/iTwin/iTwinUI/pull/1195): Fixed an issue with missing css in LabeledSelect.

## 2.8.0

### Minor Changes

- 861fcab3: The `Surface` component can now be broken down using the `Surface.Header` and `Surface.Body` subcomponents. Users can add padding to the body using `isPadded`.

  ```jsx
  <Surface>
    <Surface.Header>Surface Header Content</Surface.Header>
    <Surface.Body isPadded={true}>Surface Body Content</Surface.Body>
  </Surface>
  ```

- 861fcab3: A new `Divider` component has been created which can be used horizontally or vertically

  ```jsx
  <Divider orientation={'vertical'} />
  ```

- 8c89441f: Added `VisuallyHidden`, a utility component for providing text to assistive technologies while hiding it visually.

  ```jsx
  <div aria-hidden='true'>★★★☆☆</div>
  <VisuallyHidden>3 stars out of 5</VisuallyHidden>
  ```

### Patch Changes

- 3ad2dd90: Fixed an issue in draggable/resizable dialogs opened in popup windows, where pointermove event listeners were not being removed correctly.
- 521610a0: iTwinUI will now show a warning in development if it detects that the page overrides the root font size. For more details, see the [migration guide](https://github.com/iTwin/iTwinUI/wiki/iTwinUI-react-v2-migration-guide#relative-font-size).
- 6caccc8d: Fixes jumpy animation when opening full page dialog
- Updated dependencies
  - @itwin/itwinui-css@1.9.0

## 2.7.0

### Minor Changes

- bea577e2: Updated the visuals for status colors in Badge.
- c581e9ed: Added `LinkBox` and `LinkAction`components to improve components with action accessibility.

  Usage:

  ```js
  <LinkBox>
    <LinkAction href='/new-page'>Link to click</LinkAction>
  </LinkBox>
  ```

- c581e9ed: Added `Tile.Action` to take advantage of these new a11y components in Tile.

  Usage:

  ```js
  <Tile
    name={
      <Tile.Action as='button' onClick={() => {/* Do things */}>
        Tile name that is also a button
      </Tile.Action>
    }
  />
  ```

- 61f44293: Added new `isDateDisabled` prop to DatePicker. Accepts a function which takes a date and returns a boolean to indicate whether that date is not selectable.

### Patch Changes

- 198d6a95: Remove the ability to set icon prop for ToggleSwitch when size is set to small
- c5cfa4c6: Fixed an issue with incremental migration where adding a close button to v2 Toaster was breaking v1 styles for the whole page.
- a1f235d0: Fixed Carousel showing warnings in React 16 when using arrow keys.
- c9dee6f5: Fixed an issue where Slider's tooltip was still visible after unmounting the component.
- 775933e3: The DOM order of Tile content has changed so that the name comes before the thumbnail region. This improves accessibility without affecting visuals.
- 028d4cd7: Updated actionable tile to have a more prominent hover effect.
- 341449ca: Fixes an issue where stripe width for borderless and pill tabs was rendering an incorrect length upon first visiting the page.
- Updated dependencies
  - @itwin/itwinui-css@1.8.0

## 2.6.0

### Minor Changes

- 85af52c6: Add small size toggle switch option using `size` prop as follows: `<ToggleSwitch size='small' />`
- 1b541699: Added a new FileUploadCard component which serves as a default UI for when a single file is uploaded. This can also be used as a child of FileUpload

  ```jsx
  <FileUploadCard />
  ```

  ```jsx
  const [files, setFiles] = React.useState<File[]>([]);

  <FileUpload
    onFileDropped={(files) => {
      setFiles(files);
    }}
  >
    <FileUploadCard files={files} onFilesChange={(files) => setFiles(files)} />
  </FileUpload>
  ```

### Patch Changes

- d2ffe2f2: `ComboBox` will not crash when user provided value is not in Options list.
- 56f9d524: HeaderLogo now supports `as` prop to allow rendering as a link. It will default to a `button` if `onClick` is passed, and `div` if not.
- Updated dependencies
  - @itwin/itwinui-css@1.7.0

## 2.5.1

### Patch Changes

- 9ad85ff2: The different density settings for table will now also affect horizontal spacing.

## 2.5.0

### Minor Changes

- 7e3a17f9: Table: Reintroduced the ability to pass a top-level Header property in the columns objects. This improves compatibility with the previous major version. There will be a warning shown only in dev environments to encourage using the new columns format.
- 2397ee0c: All styles will now be scoped and always take preference over previous major versions (`@itwin/itwinui-react`@`1.x`).

  This enables incremental adoption of `@itwin/itwinui-react`@`2.x` for some parts of the app, while still using `1.x` for the rest of the app.

  To use this feature, make sure that all parts that use v1 are updated to `@itwin/itwinui-css@0.63.2`, and then wrap the v2 parts in `ThemeProvider`:

  ```html
  <body>
    <!-- rest of your app (v1) -->

    <ThemeProvider>
      <!-- new UI built using v2 -->
    </ThemeProvider>
  </body>
  ```

  For packages, there is a new theme `'inherit'`. Setting this enables scoping without forcing the default light theme. When the app eventually updates to v2, it can use its own `ThemeProvider` with any theme, and the components inside your package will inherit the app's theme.

  ```html
  <body>
    <!-- rest of the app (maybe v1) -->

    <!-- inside your package ⬇️ -->
    <ThemeProvider theme='inherit'>
      <!-- v2 components inside package -->
    </ThemeProvider>
  </bod
  ```

### Patch Changes

- Updated dependencies
  - @itwin/itwinui-variables@2.0.0
  - @itwin/itwinui-css@1.6.0

## 2.4.4

### Patch Changes

- 8313002f: Fixed bug which gave an unexpected column order once columns were hidden, reordered, and then shown

## 2.4.3

### Patch Changes

- a987bc92: Fixed issue with `Table` autoscroll not completely showing a given row.

## 2.4.2

### Patch Changes

- cbcd97a4: Fixed an issue in ComboBox where the height of empty state content was not getting updated when using `enableVirtualization`.

## 2.4.1

### Patch Changes

- d6d4d76e: Fixed an issue where TablePaginator buttons were causing postbacks when used inside a form.

## 2.4.0

### Minor Changes

- 054bc3ba: `<Avatar>`'s `image` now supports passing `<svg>` too

  ```tsx
  <Avatar image={<SvgUser />} />
  ```

- 06476ada: Added new `Flex` utility component and optional `Flex.Spacer`/`Flex.Item` subcomponents to make it easier to work with CSS flexbox and use iTwinUI design tokens for gap.

  ```jsx
  <Flex gap='xl' justifyContent='center'>
    <div>...</div>
    <div>...</div>
  </Flex>
  ```

  ```jsx
  <Flex>
    <Flex.Item>...</Flex.Item>
    <Flex.Spacer />
    <Flex.Item>...</Flex.Item>
    <Flex.Item>...</Flex.Item>
  </Flex>
  ```

- 44446e50: `DropdownButton` now exposes `dropdownMenuProps` to allow control over all popover props, such as `placement`.

### Patch Changes

- Updated dependencies
  - @itwin/itwinui-css@1.5.0

## 2.3.0

### Minor Changes

- c06caffe: Added `actions` prop to `Tabs` to add right/bottom content to the horizontal/vertical tabs.

  ```tsx
  <Tabs
    // ...
    actions={[
      <Button key={'Small'} size={'small'}>
        Small size button
      </Button>,
      <Button key={'Normal'}>Normal size button</Button>,
    ]}
  >
    // ...
  </Tabs>
  ```

- ec26b72d: `Anchor` can now be rendered as a button using `as` prop.

  ```jsx
  <Anchor as='button' onClick={() => {}}>
    ...
  </Anchor>
  ```

- dd13257f: Added new Icon component for displaying svgs

  - Supports `size` and `fill` props

  ```tsx
  <Icon size='medium' fill='positive'>
    <svg>...</svg>
  </Icon>
  ```

### Patch Changes

- 8e319bea: Removes transitions for `Toast` component when `prefer-reduced-motion` is active
- 24a0cf94: Fixed an issue where Table's `onBottomReached` callback was not being invoked when using strict mode with react 18.
- Updated dependencies
  - @itwin/itwinui-css@1.4.0

## 2.2.1

### Patch Changes

- 8e92e7e2: ComboBox dropdown width will now stay fixed when `enableVirtualization` is true.

## [2.2.0](https://www.github.com/iTwin/iTwinUI-react/compare/v2.1.0...v2.2.0) (2022-12-19)

### Minor changes

- **NotificationMarker:** Add new `NotificationMarker` component ([#829](https://www.github.com/iTwin/iTwinUI-react/issues/829))
- **Table:** `onFilter` gets filtered rows ([#958](https://www.github.com/iTwin/iTwinUI-react/issues/958))
- **Timepicker:** Add combined time column ([#844](https://www.github.com/iTwin/iTwinUI-react/issues/844))

### Patch changes

- **Table:** Reset `columnOrder` when `columns` changes ([#983](https://www.github.com/iTwin/iTwinUI-react/issues/983))

## 2.1.1 (2022-12-16)

### Patch changes

- Use `import type` instead of `import { type }` for supporting older typescript versions ([#996](https://www.github.com/iTwin/iTwinUI-react/issues/996))

## [2.1.0](https://www.github.com/iTwin/iTwinUI-react/compare/v2.0.2...v2.1.0) (2022-12-12)

### Minor changes

- **Combobox:** Add support for multi-selection through `multiple` prop ([#830](https://www.github.com/iTwin/iTwinUI-react/issues/830))
- **ThemeProvider:** Add `applyBackground` to `themeOptions` prop. ([#974](https://www.github.com/iTwin/iTwinUI-react/issues/974))
  - Defaults to true for the topmost ThemeProvider in the tree.
- **Table:** Ctrl + Shift click now keeps previous selection & also shift clicks ([#888](https://www.github.com/iTwin/iTwinUI-react/issues/888))

### Patch changes

- **Table:** Ctrl and checkbox clicks update start row of shift selection ([#889](https://www.github.com/iTwin/iTwinUI-react/issues/889))

## 2.0.4 (2022-12-16)

### Patch changes

- Use `import type` instead of `import { type }` for supporting older typescript versions ([#996](https://www.github.com/iTwin/iTwinUI-react/issues/996))

## 2.0.3 (2022-12-12)

### Patch changes

- **ComboBox:** Move max-height to outer element to fix virtual scroll ([#986](https://www.github.com/iTwin/iTwinUI-react/issues/986))

## [2.0.2](https://www.github.com/iTwin/iTwinUI-react/compare/v2.0.1...v2.0.2) (2022-12-07)

### Patch changes

- **ThemeProvider:** Improved types to exclude `ownerDocument` from `themeOptions` if children passed ([#973](https://www.github.com/iTwin/iTwinUI-react/issues/973))

## [2.0.1](https://www.github.com/iTwin/iTwinUI-react/compare/v2.0.0...v2.0.1) (2022-12-05)

### Patch changes

- **useTheme:** Exit early if theme is already set on body ([#963](https://www.github.com/iTwin/iTwinUI-react/issues/963))
- **ModalButtonBar, ModalContent:** Wrap `DialogButtonBar` and `DialogContent` instead of directly assigning ([#961](https://www.github.com/iTwin/iTwinUI-react/issues/961))
- **Table:** Added localization for selected rows count ([#945](https://www.github.com/iTwin/iTwinUI-react/issues/945))
- Replaced all instances of `useLayoutEffect` with `useIsomorphicLayoutEffect` to fix SSR warnings ([#964](https://www.github.com/iTwin/iTwinUI-react/issues/964))
- Fixed css warnings about `start` vs `flex-start` through base itwinui-css update ([#962](https://www.github.com/iTwin/iTwinUI-react/issues/962))

## [2.0.0](https://www.github.com/iTwin/iTwinUI-react/compare/v1.48.1...v2.0.0) (2022-11-15)

Welcome to the v2 release of iTwinUI-react. 🎉

This release uses the brand new v1 of iTwinUI-css and iTwinUI-variables, which include significant visual changes and improvements.

These release notes offer a brief summary of the main changes. Check out the [iTwinUI-react v2 migration guide](https://github.com/iTwin/iTwinUI-react/wiki/iTwinUI-react-v2-migration-guide) for more details.

### ⚠ BREAKING CHANGES

iTwinUI no longer supports Internet Explorer. The build output now targets `es2018` rather than `es5`, and CSS variables and grid are used without fallbacks.

As for breaking API changes, there is only one:

- **Table:** `columns` prop must now be an array. First level `Header` is no longer required ([#935](https://www.github.com/iTwin/iTwinUI-react/issues/935))

```diff
- const columns = [{ Header: 'Table', columns: [{ accessor: 'name', Header: 'Name' }, … ] }];
+ const columns = [{ accessor: 'name', Header: 'Name' }, … ];

 <Table columns={columns} data={data} />
```

Other than that, props and components that were already deprecated in v1 have been removed:

- **Tabs:** Remove deprecated `HorizontalTab` and `HorizontalTabProps` ([#852](https://www.github.com/iTwin/iTwinUI-react/issues/852))
- **Checkbox, Radio:** Remove deprecated `checkmarkClassName` and `checkmarkStyle` ([#855](https://www.github.com/iTwin/iTwinUI-react/issues/855))
- **Alert:** Remove deprecated `onClick` prop ([#851](https://www.github.com/iTwin/iTwinUI-react/issues/851))

### Deprecations

We have also taken this opportunity to deprecate a few more things while not removing them just yet, to minimize the number of breaking changes.

- **Avatar, AvatarGroup:** Deprecate `UserIcon`/`UserIconGroup`, replace with `Avatar`/`AvatarGroup` ([#902](https://www.github.com/iTwin/iTwinUI-react/issues/902))
  - Also deprecated `userIcon` prop in `Header`.
- **Tabs:** Deprecate `HorizontalTabs`, `VerticalTabs` to use `Tabs` ([#908](https://www.github.com/iTwin/iTwinUI-react/issues/908))
- **Typography:** Deprecate Headline, Leading, Small, Subheading, Title, Body. Replaced with `Text`. ([#914](https://www.github.com/iTwin/iTwinUI-react/issues/914))
- **Wizard:** Deprecate `Wizard` to use `Stepper`/`WorkflowDiagram` ([#905](https://www.github.com/iTwin/iTwinUI-react/issues/905))
- **ErrorPage:** Deprecate `ErrorPage` and add `NonIdealState` for lower bundle size and inversion of control. ([#924](https://www.github.com/iTwin/iTwinUI-react/issues/924))

### What's new

- Allow scoped styles using `ThemeProvider` ([#825](https://github.com/iTwin/iTwinUI-react/pull/825))
- Add `exports` field to package.json. This improves compatibility with ESM environments like vitest. ([#845](https://www.github.com/iTwin/iTwinUI-react/issues/845))
- Removed dependency on `@itwin/itwinui-icons`. The icons are now inlined. ([#917](https://www.github.com/iTwin/iTwinUI-react/issues/917))
- **Table:** Add row loading state ([#871](https://www.github.com/iTwin/iTwinUI-react/issues/871))
- **Table:** Row selection count for paginator ([#837](https://www.github.com/iTwin/iTwinUI-react/issues/837))
- **Tile:** Add status and loading state ([#872](https://www.github.com/iTwin/iTwinUI-react/issues/872))

If you're interested in more details about every signle change, check out a full diff in [`v1.48.1..v2.0.0`](https://www.github.com/iTwin/iTwinUI-react/compare/v1.48.1...v2.0.0).

## 1.X

For any changes prior to 2.0.0, check out the [1.X changelog](https://github.com/iTwin/iTwinUI-react/blob/v1/packages/iTwinUI-react/CHANGELOG.md).<|MERGE_RESOLUTION|>--- conflicted
+++ resolved
@@ -1,6 +1,5 @@
 # Changelog
 
-<<<<<<< HEAD
 ## 3.0.0-dev.5
 
 ### Major Changes
@@ -103,7 +102,7 @@
 
 - Updated dependencies:
   - @itwin/itwinui-css@2.0.0-dev.0
-=======
+
 ## 2.11.10
 
 ### Patch Changes
@@ -119,7 +118,6 @@
 - [#1421](https://github.com/iTwin/iTwinUI/pull/1421): Fixed an issue in Table where column reordering and editable cells were not working when v2 Table was used within a v1 app.
 - Updated dependencies:
   - @itwin/itwinui-css@1.11.4
->>>>>>> 33cce7b2
 
 ## 2.11.8
 
