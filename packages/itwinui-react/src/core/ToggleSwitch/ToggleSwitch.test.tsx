--- conflicted
+++ resolved
@@ -144,7 +144,6 @@
   ).toBe('blue');
 });
 
-<<<<<<< HEAD
 it('should apply className and style to wrapper when future.consistentPropsSpread is false/undefined. Rest applied to input.', () => {
   const { container } = render(
     <ToggleSwitch
@@ -197,7 +196,8 @@
 
   expect(wrapper).not.toHaveAttribute('data-dummy-attribute', 'dummy');
   expect(input).toHaveAttribute('data-dummy-attribute', 'dummy');
-=======
+});
+
 it('should correctly pass wrapperProps', () => {
   const { container } = render(
     <ToggleSwitch
@@ -221,5 +221,4 @@
 
   expect(wrapper.style.color).toBe('blue');
   expect(wrapper.style.color).not.toBe('red');
->>>>>>> 87fb9ddd
 });