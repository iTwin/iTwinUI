/*---------------------------------------------------------------------------------------------
 * Copyright (c) Bentley Systems, Incorporated. All rights reserved.
 * See LICENSE.md in the project root for license terms and full copyright notice.
 *--------------------------------------------------------------------------------------------*/
import * as React from 'react';
import cx from 'classnames';
import { Box, SvgCheckmark } from '../../utils/index.js';
import type { PolymorphicForwardRefComponent } from '../../utils/index.js';
import { ThemeProviderFutureContext } from '../ThemeProvider/ThemeProvider.js';

type ToggleSwitchProps = {
  /**
   * Label for the toggle switch.
   */
  label?: React.ReactNode;
  /**
   * Passes properties for ToggleSwitch label.
   */
  labelProps?: React.ComponentProps<'span'>;
  /**
   * Position of the label.
   * @default 'right'
   */
  labelPosition?: 'left' | 'right';
  /**
   * Passes props to wrapper.
   *
   * `className` and `style` props are applied depending on `wrapperProps` and `ThemeProvider`'s
   * `future.consistentPropsSpread` prop:
   * - `wrapperProps!=null || consistentPropsSpread=true`: `className` and `style` applied on the `input` element where
   * all the other props are applied.
   * - `consistentPropsSpread=false/undefined`: `className` and `style` applied on the wrapper instead of the `input`
   * element where all the other props are applied.
   *
   * `...rest` props will always be applied on the `input`.
   */
  wrapperProps?: React.HTMLAttributes<HTMLElement>;
} & (
  | {
      /**
       * Size of the toggle switch.
       *  @default 'default'
       */
      size?: 'default';
      /**
       * Custom icon inside the toggle switch. Shown only when toggle is checked and size is not small.
       *
       * Will override the default checkmark icon.
       */
      icon?: React.JSX.Element | null;
    }
  | {
      size: 'small';
      icon?: never;
    }
);

/**
 * A switch for turning on and off.
 *
 * ---
 *
 * `className` and `style` props are applied depending on `wrapperProps` and `ThemeProvider`'s
 * `future.consistentPropsSpread` prop:
 * - `wrapperProps!=null || consistentPropsSpread=true`: `className` and `style` applied on the `input` element where
 * all the other props are applied.
 * - `consistentPropsSpread=false/undefined`: `className` and `style` applied on the wrapper instead of the `input`
 * element where all the other props are applied.
 *
 * ---
 *
 * @example
 * <caption>Basic toggle</caption>
 * <ToggleSwitch onChange={(e) => console.log(e.target.checked)} defaultChecked />
 * @example
 * <caption>Disabled toggle</caption>
 * <ToggleSwitch disabled />
 * @example
 * <caption>Right labeled toggle</caption>
 * <ToggleSwitch defaultChecked label='Right labeled' />
 * @example
 * <caption>Left labeled toggle</caption>
 * <ToggleSwitch defaultChecked label='Left labeled' labelPosition='left' />
 * @example
 * <caption>Toggle with icon</caption>
 * <ToggleSwitch label='With icon toggle' icon={<svg viewBox='0 0 16 16'><path d='M1 1v14h14V1H1zm13 1.7v10.6L8.7 8 14 2.7zM8 7.3L2.7 2h10.6L8 7.3zm-.7.7L2 13.3V2.7L7.3 8zm.7.7l5.3 5.3H2.7L8 8.7z' /></svg>} />
 *
 * @example
 * <caption>ToggleSwitch with wrapperProps</caption>
 * <ToggleSwitch
 *   className='my-class' // applied to input
 *   style={{ padding: 16 }} // applied to input
 *   wrapperProps={{
 *     className: 'my-wrapper-class', // applied to wrapper
 *     style: { padding: 16 }, // applied to wrapper
 *   }}
 *
 *   // Other props are applied to input
 *   data-dummy='value' // applied to input
 * />
 *
 * @example
 * <caption>ThemeProvider's consistentPropsSpread=true or wrapperProps != null</caption>
 * <ThemeProvider future={{ consistentPropsSpread: true }}>
 *   <ToggleSwitch
 *     className='my-class' // applied to input
 *     style={{ width: 80 }} // applied to input
 *
 *     // Other props are applied to input
 *     data-dummy='value' // applied to input
 *   />
 * </ThemeProvider>
 *
 * @example
 * <caption>ThemeProvider's consistentPropsSpread=false/undefined</caption>
 * <ThemeProvider>
 *   <ToggleSwitch
 *     className='my-class' // applied to wrapper
 *     style={{ width: 80 }} // applied to wrapper
 *
 *     // Other props are applied to input
 *     data-dummy='value' // applied to input
 *   />
 * </ThemeProvider>
 */
export const ToggleSwitch = React.forwardRef((props, ref) => {
  const {
    disabled = false,
    labelPosition = 'right',
    label,
    className,
    style,
    size = 'default',
    labelProps = {},
    wrapperProps,
    icon: iconProp,
    ...rest
  } = props;

<<<<<<< HEAD
  const consistentPropsSpread =
    React.useContext(ThemeProviderFutureContext)?.consistentPropsSpread ===
    true;

  const { wrapperSpecificProps, inputSpecificProps } = React.useMemo(() => {
    if (wrapperProps != null || consistentPropsSpread) {
      return {
        wrapperSpecificProps: {
          ...wrapperProps,
        },
        inputSpecificProps: { ...rest, className, style },
      };
    }

    return {
      wrapperSpecificProps: { className, style },
      inputSpecificProps: { className: undefined, style: undefined, ...rest },
    };
  }, [className, consistentPropsSpread, rest, style, wrapperProps]);
=======
  const shouldApplyClassNameAndStyleOnWrapper = wrapperProps == null;
>>>>>>> 9886a530

  // Disallow custom icon for small size, but keep the default checkmark when prop is not passed.
  const shouldShowIcon =
    iconProp === undefined || (iconProp !== null && size !== 'small');

  return (
    <Box
      as={label ? 'label' : 'div'}
      {...wrapperProps}
      style={
        shouldApplyClassNameAndStyleOnWrapper || wrapperProps.style != null
          ? {
              ...(shouldApplyClassNameAndStyleOnWrapper ? style : {}),
              ...(wrapperProps?.style != null ? wrapperProps.style : {}),
            }
          : undefined
      }
      className={cx(
        'iui-toggle-switch-wrapper',
        {
          'iui-disabled': disabled,
          'iui-label-on-right': label && labelPosition === 'right',
          'iui-label-on-left': label && labelPosition === 'left',
          ...(className != null
            ? { [className]: shouldApplyClassNameAndStyleOnWrapper }
            : {}),
        },
        wrapperProps?.className,
      )}
      data-iui-size={size}
    >
      <Box
        as='input'
        type='checkbox'
        role='switch'
        style={!shouldApplyClassNameAndStyleOnWrapper ? style : undefined}
        {...rest}
        className={cx('iui-toggle-switch', {
          ...(className != null
            ? { [className]: !shouldApplyClassNameAndStyleOnWrapper }
            : {}),
        })}
        disabled={disabled}
        ref={ref}
      />
      {shouldShowIcon && (
        <Box as='span' className='iui-toggle-switch-icon' aria-hidden>
          {iconProp || <SvgCheckmark />}
        </Box>
      )}
      {label && (
        <Box
          as='span'
          {...labelProps}
          className={cx('iui-toggle-switch-label', labelProps?.className)}
        >
          {label}
        </Box>
      )}
    </Box>
  );
}) as PolymorphicForwardRefComponent<'input', ToggleSwitchProps>;
if (process.env.NODE_ENV === 'development') {
  ToggleSwitch.displayName = 'ToggleSwitch';
}<|MERGE_RESOLUTION|>--- conflicted
+++ resolved
@@ -137,29 +137,11 @@
     ...rest
   } = props;
 
-<<<<<<< HEAD
   const consistentPropsSpread =
     React.useContext(ThemeProviderFutureContext)?.consistentPropsSpread ===
     true;
-
-  const { wrapperSpecificProps, inputSpecificProps } = React.useMemo(() => {
-    if (wrapperProps != null || consistentPropsSpread) {
-      return {
-        wrapperSpecificProps: {
-          ...wrapperProps,
-        },
-        inputSpecificProps: { ...rest, className, style },
-      };
-    }
-
-    return {
-      wrapperSpecificProps: { className, style },
-      inputSpecificProps: { className: undefined, style: undefined, ...rest },
-    };
-  }, [className, consistentPropsSpread, rest, style, wrapperProps]);
-=======
-  const shouldApplyClassNameAndStyleOnWrapper = wrapperProps == null;
->>>>>>> 9886a530
+  const shouldApplyClassNameAndStyleOnWrapper =
+    wrapperProps == null || consistentPropsSpread;
 
   // Disallow custom icon for small size, but keep the default checkmark when prop is not passed.
   const shouldShowIcon =
