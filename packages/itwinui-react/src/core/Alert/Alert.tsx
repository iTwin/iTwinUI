--- conflicted
+++ resolved
@@ -4,8 +4,6 @@
  *--------------------------------------------------------------------------------------------*/
 import cx from 'classnames';
 import * as React from 'react';
-<<<<<<< HEAD
-import '@itwin/itwinui-css/css/alert.css';
 import {
   Icon,
   useSafeContext,
@@ -14,12 +12,8 @@
   SvgCloseSmall,
   Box,
 } from '../utils/index.js';
-import type { PolymorphicForwardRefComponent } from '../utils/props.js';
+import type { PolymorphicForwardRefComponent } from '../utils/index.js';
 import { IconButton } from '../Buttons/index.js';
-=======
-import { StatusIconMap, SvgCloseSmall, Box } from '../utils/index.js';
-import type { PolymorphicForwardRefComponent } from '../utils/index.js';
->>>>>>> e9f10bc1
 
 const AlertContext = React.createContext<
   | {
