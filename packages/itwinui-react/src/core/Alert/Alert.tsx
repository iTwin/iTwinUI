/* eslint-disable @typescript-eslint/ban-types */
/*---------------------------------------------------------------------------------------------
 * Copyright (c) Bentley Systems, Incorporated. All rights reserved.
 * See LICENSE.md in the project root for license terms and full copyright notice.
 *--------------------------------------------------------------------------------------------*/
import cx from 'classnames';
<<<<<<< HEAD
import React from 'react';
import {
  CommonProps,
  useTheme,
  StatusIconMap,
  SvgCloseSmall,
  PolymorphicComponentProps,
  PolymorphicForwardRefComponent,
} from '../utils';
=======
import * as React from 'react';
>>>>>>> 1e0ca374
import '@itwin/itwinui-css/css/alert.css';
import { useTheme, StatusIconMap, SvgCloseSmall } from '../utils/index.js';
import type { CommonProps } from '../utils/props.js';

// ----------------------------------------------------------------------------
// Alert.Icon component

type AlertIconOwnProps = {
  /**
   * Type of the alert icon.
   */
  type?: 'positive' | 'warning' | 'negative' | 'informational';
};

const AlertIcon = React.forwardRef((props, ref) => {
  const { as: Element = 'svg', children, className, type, ...rest } = props;

  if (type) {
    const StatusIcon = StatusIconMap[type];
    return (
      <StatusIcon
        className={cx('iui-alert-icon', className)}
        ref={ref}
        {...rest}
      />
    );
  }

  return (
    <Element className={cx('iui-alert-icon', className)} ref={ref} {...rest}>
      {children}
    </Element>
  );
}) as PolymorphicForwardRefComponent<'svg', AlertIconOwnProps>;

// ----------------------------------------------------------------------------
// Alert.Message component

type AlertMessageOwnProps = {};

const AlertMessage = React.forwardRef((props, ref) => {
  const { as: Element = 'span', children, className, ...rest } = props;

  return (
    <Element className={cx('iui-alert-message', className)} ref={ref} {...rest}>
      {children}
    </Element>
  );
}) as PolymorphicForwardRefComponent<'span', AlertMessageOwnProps>;

// ----------------------------------------------------------------------------
// Alert.ClickableText component

type AlertClickableTextOwnProps = {};

const AlertClickableText = React.forwardRef((props, ref) => {
  const { as: Element = 'a', children, className, ...rest } = props;

  return (
    <Element className={cx('iui-alert-link', className)} ref={ref} {...rest}>
      {children}
    </Element>
  );
}) as PolymorphicForwardRefComponent<'a', AlertClickableTextOwnProps>;

// ----------------------------------------------------------------------------
// Alert.CloseButton component

type AlertCloseButtonOwnProps = {
  /**
   * Action handler for close.
   */
  onClose: () => void;
};

const AlertCloseButton = React.forwardRef((props, ref) => {
  const {
    as: Element = 'button',
    children,
    className,
    onClose,
    ...rest
  } = props;

  return (
    <Element
      onClick={onClose}
      aria-label='Close'
      type='button'
      className={cx('iui-alert-button', className)}
      ref={ref}
      {...rest}
    >
      {children ?? <Alert.CloseButtonIcon />}
    </Element>
  );
}) as PolymorphicForwardRefComponent<'button', AlertCloseButtonOwnProps>;

// ----------------------------------------------------------------------------
// Alert.CloseButtonIcon component

type AlertCloseButtonIconOwnProps = {};

const AlertCloseButtonIcon = React.forwardRef((props, ref) => {
  const { as: Element = 'span', children, className, ...rest } = props;

  return (
    <Element
      className={cx('iui-alert-button-icon', className)}
      ref={ref}
      aria-hidden
      {...rest}
    >
      {children ?? <SvgCloseSmall />}
    </Element>
  );
}) as PolymorphicForwardRefComponent<'span', AlertCloseButtonIconOwnProps>;

// ----------------------------------------------------------------------------
// Alert component

type AlertOwnProps = {
  /**
   * Type of the alert.
   * @default 'informational'
   */
  type?: 'positive' | 'warning' | 'negative' | 'informational';
  /**
   * Stick the alert to the top.
   * @default false
   */
  isSticky?: boolean;
  /**
   * Alert message text.
   */
  children: React.ReactNode;
} & Omit<CommonProps, 'title'>;

export const AlertComponent = React.forwardRef(
  (props: AlertProps, ref: React.RefObject<HTMLDivElement>) => {
    const {
      children,
      className,
      type = 'informational',
      style,
      isSticky = false,
      ...rest
    } = props;

    useTheme();

    return (
      <div
        className={cx('iui-alert', className)}
        data-iui-status={type}
        data-iui-variant={isSticky ? 'sticky' : undefined}
        style={style}
        ref={ref}
        {...rest}
      >
        {children}
      </div>
    );
  },
) as PolymorphicForwardRefComponent<'div', AlertOwnProps>;

/**
 * A small box to quickly grab user attention and communicate a brief message
 * @example
 * <Alert>
 *  <Alert.Message>This is an alert.</Alert.Message>
 * </Alert>
 * <Alert type='informational'>
 *  <Alert.Icon type='informational' />
 *  <Alert.Message>This is an informational alert.</Alert.Message>
 * </Alert>
 * <Alert type='positive'>
 *  <Alert.Icon>
 *    <SvgSmileyHappy />
 *  </Alert.Icon>
 *  <Alert.Message>
 *    This is an alert.
 *    <Alert.ClickableText>This is clickable text.</Alert.ClickableText>
 *  </Alert.Message>
 *  <Alert.CloseButton onClose={action('Close!')}>
 *    <Alert.CloseButtonIcon>
 *      <SvgCollapse />
 *    </Alert.CloseButtonIcon>
 *  </Alert.CloseButton>
 */
export const Alert = Object.assign(AlertComponent, {
  /**
   * 	Alert icon subcomponent
   */
  Icon: AlertIcon,
  /**
   * 	Alert message subcomponent
   */
  Message: AlertMessage,
  /**
   * 	Alert clickable text subcomponent for the link you want to provide.
   */
  ClickableText: AlertClickableText,
  /**
   * 	Alert close button subcomponent
   */
  CloseButton: AlertCloseButton,
  /**
   * 	Alert close button subcomponent
   */
  CloseButtonIcon: AlertCloseButtonIcon,
});

export type AlertIconProps = PolymorphicComponentProps<
  'svg',
  AlertIconOwnProps
>;

export type AlertMessageProps = PolymorphicComponentProps<
  'span',
  AlertMessageOwnProps
>;

export type AlertClickableTextProps = PolymorphicComponentProps<
  'a',
  AlertClickableTextOwnProps
>;

export type AlertCloseButtonProps = PolymorphicComponentProps<
  'button',
  AlertCloseButtonOwnProps
>;

export type AlertCloseButtonIconProps = PolymorphicComponentProps<
  'span',
  AlertCloseButtonIconOwnProps
>;

export type AlertProps = PolymorphicComponentProps<'div', AlertOwnProps>;

export default Alert;<|MERGE_RESOLUTION|>--- conflicted
+++ resolved
@@ -4,22 +4,14 @@
  * See LICENSE.md in the project root for license terms and full copyright notice.
  *--------------------------------------------------------------------------------------------*/
 import cx from 'classnames';
-<<<<<<< HEAD
-import React from 'react';
-import {
+import * as React from 'react';
+import '@itwin/itwinui-css/css/alert.css';
+import { useTheme, StatusIconMap, SvgCloseSmall } from '../utils/index.js';
+import type {
   CommonProps,
-  useTheme,
-  StatusIconMap,
-  SvgCloseSmall,
   PolymorphicComponentProps,
   PolymorphicForwardRefComponent,
-} from '../utils';
-=======
-import * as React from 'react';
->>>>>>> 1e0ca374
-import '@itwin/itwinui-css/css/alert.css';
-import { useTheme, StatusIconMap, SvgCloseSmall } from '../utils/index.js';
-import type { CommonProps } from '../utils/props.js';
+} from '../utils/props.js';
 
 // ----------------------------------------------------------------------------
 // Alert.Icon component
