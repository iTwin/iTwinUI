/*---------------------------------------------------------------------------------------------
 * Copyright (c) Bentley Systems, Incorporated. All rights reserved.
 * See LICENSE.md in the project root for license terms and full copyright notice.
 *--------------------------------------------------------------------------------------------*/
export { Alert } from './Alert.js';
<<<<<<< HEAD
export type {
  AlertProps,
  AlertIconProps,
  AlertActionProps,
  AlertCloseButtonProps,
} from './Alert.js';
=======
>>>>>>> a0e73a59
export default './Alert';<|MERGE_RESOLUTION|>--- conflicted
+++ resolved
@@ -3,13 +3,4 @@
  * See LICENSE.md in the project root for license terms and full copyright notice.
  *--------------------------------------------------------------------------------------------*/
 export { Alert } from './Alert.js';
-<<<<<<< HEAD
-export type {
-  AlertProps,
-  AlertIconProps,
-  AlertActionProps,
-  AlertCloseButtonProps,
-} from './Alert.js';
-=======
->>>>>>> a0e73a59
 export default './Alert';