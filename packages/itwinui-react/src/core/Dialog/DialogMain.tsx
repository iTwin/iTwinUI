--- conflicted
+++ resolved
@@ -76,15 +76,10 @@
   const { dialogRootRef } = dialogContext;
 
   const dialogRef = React.useRef<HTMLDivElement>(null);
-<<<<<<< HEAD
   const hasBeenResized = React.useRef(false);
   const previousFocusedElement = React.useRef<HTMLElement>(undefined);
-=======
-  const previousFocusedElement = React.useRef<HTMLElement | null>();
->>>>>>> e33e1a1f
 
   const [style, setStyle] = React.useState<React.CSSProperties>();
-  const hasBeenResized = React.useRef(false);
 
   const originalBodyOverflow = React.useRef('');
   useLayoutEffect(() => {
@@ -238,55 +233,6 @@
     </Box>
   );
 
-<<<<<<< HEAD
-  /** Focuses dialog when opened. */
-  const onEnter = React.useCallback(() => {
-    previousFocusedElement.current = dialogRef.current?.ownerDocument
-      .activeElement as HTMLElement;
-    setFocus && dialogRef.current?.focus({ preventScroll: true });
-  }, [setFocus]);
-
-  /** Brings back focus to the previously focused element when closed. */
-  const onExit = React.useCallback(() => {
-    if (
-      dialogRef.current?.contains(
-        dialogRef.current?.ownerDocument.activeElement,
-      )
-    ) {
-      previousFocusedElement.current?.focus();
-    }
-  }, []);
-
-  const [prevIsOpen, setPrevIsOpen] = React.useState<typeof isOpen>(false);
-  const [shouldBeMounted, setShouldBeMounted] = React.useState(isOpen);
-
-  if (prevIsOpen !== isOpen) {
-    setPrevIsOpen(isOpen);
-
-    if (isOpen) {
-      // Mount *before* handling dialog entry.
-      queueMicrotask(() => {
-        onEnter();
-      });
-
-      setShouldBeMounted(true);
-    } else {
-      onExit();
-
-      // Wait for the animation to end
-      setTimeout(() => {
-        setShouldBeMounted(false);
-      }, 600);
-    }
-  }
-
-  return shouldBeMounted ? (
-    <DialogDragContext.Provider value={{ onPointerDown: handlePointerDown }}>
-      {trapFocus && <FocusTrap>{content}</FocusTrap>}
-      {!trapFocus && content}
-    </DialogDragContext.Provider>
-  ) : null;
-=======
   return (
     <DialogMainContext.Provider
       value={{
@@ -299,7 +245,6 @@
       </DialogDragContext.Provider>
     </DialogMainContext.Provider>
   );
->>>>>>> e33e1a1f
 }) as PolymorphicForwardRefComponent<'div', DialogMainProps>;
 if (process.env.NODE_ENV === 'development') {
   DialogMain.displayName = 'Dialog.Main';
