/*---------------------------------------------------------------------------------------------
 * Copyright (c) Bentley Systems, Incorporated. All rights reserved.
 * See LICENSE.md in the project root for license terms and full copyright notice.
 *--------------------------------------------------------------------------------------------*/
import * as React from 'react';
import cx from 'classnames';
import {
  FocusTrap,
  getTranslateValues,
  Resizer,
  useMergedRefs,
  useIsomorphicLayoutEffect,
  Box,
} from '../utils/index.js';
import type { PolymorphicForwardRefComponent } from '../utils/index.js';
import { useDialogContext } from './DialogContext.js';
import type { DialogContextProps } from './DialogContext.js';
import { CSSTransition } from 'react-transition-group';
import { DialogDragContext } from './DialogDragContext.js';
import useDragAndDrop from '../utils/hooks/useDragAndDrop.js';

export type DialogMainProps = {
  /**
   * Type of the dialog.
   * @default 'default'
   */
  styleType?: 'default' | 'fullPage';
  /**
   * Content of the dialog.
   */
  children: React.ReactNode;
} & Omit<DialogContextProps, 'closeOnExternalClick' | 'dialogRootRef'>;

/**
 * Dialog component which can wrap any content.
 * @example
 * <Dialog.Main>
 *   <Dialog.TitleBar>
 *     My dialog title
 *   </Dialog.TitleBar>
 *   <Dialog.Content>
 *     Here is my dialog content
 *   </Dialog.Content>
 *   <Dialog.ButtonBar>
 *     <Button styleType='high-visibility'>
 *       Primary button
 *     </Button>
 *     <Button>
 *       Secondary button
 *     </Button>
 *   </Dialog.ButtonBar>
 * </Dialog.Main>
 */
export const DialogMain = React.forwardRef((props, ref) => {
  const dialogContext = useDialogContext();
  const {
    className,
    children,
    styleType = 'default',
    isOpen = dialogContext.isOpen,
    isDismissible = dialogContext.isDismissible,
    onClose = dialogContext.onClose,
    closeOnEsc = dialogContext.closeOnEsc,
    trapFocus = dialogContext.trapFocus,
    setFocus = dialogContext.setFocus,
    preventDocumentScroll = dialogContext.preventDocumentScroll,
    onKeyDown,
    isDraggable = dialogContext.isDraggable,
    isResizable = dialogContext.isResizable,
    style: propStyle,
    placement = dialogContext.placement,
    ...rest
  } = props;

  const [style, setStyle] = React.useState<React.CSSProperties>();

  const dialogRef = React.useRef<HTMLDivElement>(null);
  const refs = useMergedRefs(dialogRef, ref);
  const hasBeenResized = React.useRef(false);
  const previousFocusedElement = React.useRef<HTMLElement | null>();

  const originalBodyOverflow = React.useRef('');
  React.useEffect(() => {
    if (isOpen) {
      originalBodyOverflow.current = document.body.style.overflow;
    }
  }, [isOpen]);

  // Prevents document from scrolling when the dialog is open.
  React.useEffect(() => {
    const ownerDocument = dialogRef.current?.ownerDocument;
    // If there is no `ownerDocument` or `preventDocumentScroll` is false or
    // document body originally has `overflow: hidden` (possibly from other/parent dialog), then do nothing.
    if (
      !ownerDocument ||
      !preventDocumentScroll ||
      originalBodyOverflow.current === 'hidden'
    ) {
      return;
    }

    if (isOpen) {
      ownerDocument.body.style.overflow = 'hidden';
    } else {
      ownerDocument.body.style.overflow = originalBodyOverflow.current;
    }
    return () => {
      ownerDocument.body.style.overflow = originalBodyOverflow.current;
    };
  }, [isOpen, preventDocumentScroll]);

  const handleKeyDown = (event: React.KeyboardEvent<HTMLDivElement>) => {
    if (event.altKey) {
      return;
    }
    // Prevents React from resetting its properties
    event.persist();
    if (isDismissible && closeOnEsc && event.key === 'Escape' && onClose) {
      onClose(event);
    }
    onKeyDown?.(event);
  };

  const { onPointerDown, transform } = useDragAndDrop(
    dialogRef,
    dialogContext.dialogRootRef,
    isDraggable,
  );
  const handlePointerDown = React.useCallback(
    (event: React.PointerEvent<HTMLElement>) => {
      if (isDraggable) {
        onPointerDown(event);
      }
    },
    [isDraggable, onPointerDown],
  );

  // Prevents dialog from moving when window is being resized
  useIsomorphicLayoutEffect(() => {
    if (!isDraggable || !isOpen) {
      return;
    }
    const rect = dialogRef.current?.getBoundingClientRect();
    const [translateX, translateY] = getTranslateValues(dialogRef.current);
    setStyle((oldStyle) => ({
      ...oldStyle,
      width: rect?.width,
      height: rect?.height,
      left: dialogRef.current?.offsetLeft,
      top: dialogRef.current?.offsetTop,
      transform: `translate(${translateX}px,${translateY}px)`,
    }));
  }, [isDraggable, isOpen]);

<<<<<<< HEAD
  const setResizeStyle = React.useCallback((newStyle: React.CSSProperties) => {
    setStyle((oldStyle) => ({
      ...oldStyle,
      ...newStyle,
    }));
  }, []);
=======
    const content = (
      <div
        className={cx(
          'iui-dialog',
          {
            'iui-dialog-default': styleType === 'default',
            'iui-dialog-full-page': styleType === 'fullPage',
            'iui-dialog-visible': isOpen,
            'iui-dialog-draggable': isDraggable,
          },
          className,
        )}
        role='dialog'
        ref={refs}
        onKeyDown={handleKeyDown}
        tabIndex={-1}
        style={{
          transform,
          ...style,
          ...propStyle,
        }}
        {...rest}
      >
        {isResizable && (
          <Resizer
            elementRef={dialogRef}
            containerRef={dialogContext.dialogRootRef}
            onResizeStart={() => {
              if (!hasBeenResized.current) {
                hasBeenResized.current = true;
                setResizeStyle({ maxWidth: '100%' });
              }
            }}
            onResizeEnd={setResizeStyle}
          />
        )}
        {children}
      </div>
    );
>>>>>>> 33cce7b2

  const content = (
    <Box
      className={cx(
        'iui-dialog',
        {
          'iui-dialog-default': styleType === 'default',
          'iui-dialog-full-page': styleType === 'fullPage',
          'iui-dialog-visible': isOpen,
          'iui-dialog-draggable': isDraggable,
        },
        className,
      )}
      role='dialog'
      ref={refs}
      onKeyDown={handleKeyDown}
      tabIndex={-1}
      data-iui-placement={placement}
      style={{
        transform,
        overflow: 'unset',
        ...style,
        ...propStyle,
      }}
      {...rest}
    >
      {isResizable && (
        <Resizer
          elementRef={dialogRef}
          containerRef={dialogContext.dialogRootRef}
          onResizeStart={() => {
            if (!hasBeenResized.current) {
              hasBeenResized.current = true;
              setResizeStyle({ maxWidth: '100%' });
            }
          }}
          onResizeEnd={setResizeStyle}
        />
      )}
      {children}
    </Box>
  );

  return (
    <CSSTransition
      in={isOpen}
      classNames={{
        enter: 'iui-dialog-animation-enter',
        enterActive: 'iui-dialog-animation-enter-active',
      }}
      timeout={{ exit: 600 }}
      // Focuses dialog when opened
      onEntered={() => {
        previousFocusedElement.current = dialogRef.current?.ownerDocument
          .activeElement as HTMLElement;
        setFocus && dialogRef.current?.focus({ preventScroll: true });
      }}
      // Brings back focus to the previously focused element when closed
      onExit={() => {
        if (
          dialogRef.current?.contains(
            dialogRef.current?.ownerDocument.activeElement,
          )
        ) {
          previousFocusedElement.current?.focus();
        }
      }}
      unmountOnExit={true}
      nodeRef={dialogRef}
    >
      <DialogDragContext.Provider value={{ onPointerDown: handlePointerDown }}>
        {trapFocus && <FocusTrap>{content}</FocusTrap>}
        {!trapFocus && content}
      </DialogDragContext.Provider>
    </CSSTransition>
  );
}) as PolymorphicForwardRefComponent<'div', DialogMainProps>;

export default DialogMain;<|MERGE_RESOLUTION|>--- conflicted
+++ resolved
@@ -152,54 +152,12 @@
     }));
   }, [isDraggable, isOpen]);
 
-<<<<<<< HEAD
   const setResizeStyle = React.useCallback((newStyle: React.CSSProperties) => {
     setStyle((oldStyle) => ({
       ...oldStyle,
       ...newStyle,
     }));
   }, []);
-=======
-    const content = (
-      <div
-        className={cx(
-          'iui-dialog',
-          {
-            'iui-dialog-default': styleType === 'default',
-            'iui-dialog-full-page': styleType === 'fullPage',
-            'iui-dialog-visible': isOpen,
-            'iui-dialog-draggable': isDraggable,
-          },
-          className,
-        )}
-        role='dialog'
-        ref={refs}
-        onKeyDown={handleKeyDown}
-        tabIndex={-1}
-        style={{
-          transform,
-          ...style,
-          ...propStyle,
-        }}
-        {...rest}
-      >
-        {isResizable && (
-          <Resizer
-            elementRef={dialogRef}
-            containerRef={dialogContext.dialogRootRef}
-            onResizeStart={() => {
-              if (!hasBeenResized.current) {
-                hasBeenResized.current = true;
-                setResizeStyle({ maxWidth: '100%' });
-              }
-            }}
-            onResizeEnd={setResizeStyle}
-          />
-        )}
-        {children}
-      </div>
-    );
->>>>>>> 33cce7b2
 
   const content = (
     <Box
@@ -220,7 +178,6 @@
       data-iui-placement={placement}
       style={{
         transform,
-        overflow: 'unset',
         ...style,
         ...propStyle,
       }}
