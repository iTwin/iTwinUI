/*---------------------------------------------------------------------------------------------
 * Copyright (c) Bentley Systems, Incorporated. All rights reserved.
 * See LICENSE.md in the project root for license terms and full copyright notice.
 *--------------------------------------------------------------------------------------------*/
import * as React from 'react';
import cx from 'classnames';
import { DialogTitleBar } from './DialogTitleBar.js';
import { DialogContent } from './DialogContent.js';
import { DialogBackdrop } from './DialogBackdrop.js';
import { DialogContext } from './DialogContext.js';
import type { DialogContextProps } from './DialogContext.js';
import { DialogButtonBar } from './DialogButtonBar.js';
import { DialogMain } from './DialogMain.js';
import { useMergedRefs, Box, Portal } from '../../utils/index.js';
import type { PolymorphicForwardRefComponent } from '../../utils/index.js';

type DialogProps = {
  /**
   * Dialog content.
   */
  children: React.ReactNode;
} & DialogContextProps;

const DialogComponent = React.forwardRef((props, ref) => {
  const {
    trapFocus = false,
    setFocus = trapFocus,
    preventDocumentScroll = false,
    isOpen = false,
    isDismissible = true,
    closeOnEsc = true,
    closeOnExternalClick = false,
    onClose,
    isDraggable = false,
    isResizable = false,
    relativeTo = 'viewport',
    placement,
    className,
    portal = false,
    ...rest
  } = props;

  const dialogRootRef = React.useRef<HTMLDivElement>(null);
  const mergedRefs = useMergedRefs(ref, dialogRootRef);

<<<<<<< HEAD
  const [shouldBeMounted, setShouldBeMounted] = React.useState(isOpen);

  React.useEffect(() => {
    if (isOpen) {
      setShouldBeMounted(true);
    }
    // Wait for DialogMain to receive the isOpen=false to properly handle its exit. E.g. move focus to trigger.
    else {
      setTimeout(() => {
        setShouldBeMounted(false);
      }, 600);
    }
  }, [isOpen]);

  return shouldBeMounted ? (
=======
  return isOpen ? (
>>>>>>> e33e1a1f
    <DialogContext.Provider
      value={{
        isOpen,
        onClose,
        closeOnEsc,
        closeOnExternalClick,
        isDismissible,
        preventDocumentScroll,
        trapFocus,
        setFocus,
        isDraggable,
        isResizable,
        relativeTo,
<<<<<<< HEAD
        dialogRootRef,
=======
>>>>>>> e33e1a1f
        placement,
      }}
    >
      <Portal portal={portal}>
        <Box
          className={cx('iui-dialog-wrapper', className)}
          data-iui-relative={relativeTo === 'container'}
          ref={mergedRefs}
          {...rest}
        />
      </Portal>
    </DialogContext.Provider>
  ) : null;
}) as PolymorphicForwardRefComponent<'div', DialogProps>;
if (process.env.NODE_ENV === 'development') {
  DialogComponent.displayName = 'Dialog';
}

/**
 * Dialog component.
 * @example
 * <Dialog
 *   isOpen={isOpen}
 *   onClose={() => setIsOpen(false)}
 *   trapFocus
 *   preventDocumentScroll
 * >
 *   <Dialog.Backdrop />
 *   <Dialog.Main aria-modal>
 *    <Dialog.TitleBar>My dialog title</Dialog.TitleBar>
 *    <Dialog.Content>
 *      Here is my dialog content
 *    </Dialog.Content>
 *    <Dialog.ButtonBar>
 *      <Button styleType='high-visibility'>Confirm</Button>
 *      <Button>Close</Button>
 *    </Dialog.ButtonBar>
 *   </Dialog.Main>
 * </Dialog>
 */
export const Dialog = Object.assign(DialogComponent, {
  Backdrop: DialogBackdrop,
  Main: DialogMain,
  TitleBar: DialogTitleBar,
  Content: DialogContent,
  ButtonBar: DialogButtonBar,
});<|MERGE_RESOLUTION|>--- conflicted
+++ resolved
@@ -43,25 +43,7 @@
   const dialogRootRef = React.useRef<HTMLDivElement>(null);
   const mergedRefs = useMergedRefs(ref, dialogRootRef);
 
-<<<<<<< HEAD
-  const [shouldBeMounted, setShouldBeMounted] = React.useState(isOpen);
-
-  React.useEffect(() => {
-    if (isOpen) {
-      setShouldBeMounted(true);
-    }
-    // Wait for DialogMain to receive the isOpen=false to properly handle its exit. E.g. move focus to trigger.
-    else {
-      setTimeout(() => {
-        setShouldBeMounted(false);
-      }, 600);
-    }
-  }, [isOpen]);
-
-  return shouldBeMounted ? (
-=======
   return isOpen ? (
->>>>>>> e33e1a1f
     <DialogContext.Provider
       value={{
         isOpen,
@@ -75,10 +57,6 @@
         isDraggable,
         isResizable,
         relativeTo,
-<<<<<<< HEAD
-        dialogRootRef,
-=======
->>>>>>> e33e1a1f
         placement,
       }}
     >
