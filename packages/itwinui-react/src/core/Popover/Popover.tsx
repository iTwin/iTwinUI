--- conflicted
+++ resolved
@@ -216,12 +216,6 @@
   });
 
   const interactions = useInteractions([
-<<<<<<< HEAD
-    useClick(floating.context, { enabled: !!trigger.click }),
-    useDismiss(floating.context, {
-      outsidePress: closeOnOutsideClick,
-      escapeKey: false,
-=======
     useClick(floating.context, {
       enabled: !!mergedInteractions.click,
       ...(mergedInteractions.click as object),
@@ -231,7 +225,6 @@
       outsidePress: closeOnOutsideClick,
       bubbles: tree != null, // Only bubble when inside a FloatingTree
       ...(mergedInteractions.dismiss as object),
->>>>>>> ac268a9b
     }),
     useHover(floating.context, {
       enabled: !!mergedInteractions.hover,
