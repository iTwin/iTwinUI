--- conflicted
+++ resolved
@@ -2,21 +2,6 @@
  * Copyright (c) Bentley Systems, Incorporated. All rights reserved.
  * See LICENSE.md in the project root for license terms and full copyright notice.
  *--------------------------------------------------------------------------------------------*/
-<<<<<<< HEAD
-export * from './Popover';
-export * from './Resizer';
-export * from './FocusTrap';
-export * from './InputContainer';
-export * from './WithCSSTransition';
-export * from './MiddleTextTruncation';
-export * from './VirtualScroll';
-export * from './VisuallyHidden';
-export * from './Icon';
-export * from './Flex';
-export * from './Divider';
-export * from './LinkAction';
-export * from './AutoclearingHiddenLiveRegion';
-=======
 export * from './Popover.js';
 export * from './Resizer.js';
 export * from './FocusTrap.js';
@@ -29,4 +14,4 @@
 export * from './Flex.js';
 export * from './Divider.js';
 export * from './LinkAction.js';
->>>>>>> 564bcb8d
+export * from './AutoclearingHiddenLiveRegion.js';