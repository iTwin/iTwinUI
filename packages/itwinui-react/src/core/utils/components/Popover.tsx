/*---------------------------------------------------------------------------------------------
 * Copyright (c) Bentley Systems, Incorporated. All rights reserved.
 * See LICENSE.md in the project root for license terms and full copyright notice.
 *--------------------------------------------------------------------------------------------*/

import * as React from 'react';
import cx from 'classnames';
import { ThemeContext } from '../../ThemeProvider/ThemeContext.js';
import {
  useFloating,
  useClick,
  useDismiss,
  useRole,
  useInteractions,
  type Placement,
  size,
  autoUpdate,
} from '@floating-ui/react';
import ReactDOM from 'react-dom';
import {
  Box,
  getDocument,
  useMergedRefs,
  type PolymorphicForwardRefComponent,
} from '../index.js';

type PopoverOptions = {
  placement?: Placement;
  modal?: boolean;
  visible?: boolean;
  onToggleVisible?: (open: boolean) => void;
};

function usePopover({
  placement = 'bottom',
  modal,
  visible: controlledOpen,
  onToggleVisible,
}: PopoverOptions = {}) {
  const [uncontrolledOpen, setUncontrolledOpen] = React.useState<boolean>();

  const open = controlledOpen ?? uncontrolledOpen;
  const setOpen = onToggleVisible ?? setUncontrolledOpen;

  const data = useFloating({
    placement,
    open,
    onOpenChange: setOpen,
    whileElementsMounted: (referenceEl, floatingEl, update) =>
      autoUpdate(referenceEl, floatingEl, update, {
        animationFrame: true,
      }),
    middleware: [
      size({
        // eslint-disable-next-line @typescript-eslint/no-explicit-any
        apply({ rects, elements }: any) {
          Object.assign(elements.floating.style, {
            width: `${rects.reference.width}px`,
          });
        },
      }),
    ],
  });

  const context = data.context;

  const click = useClick(context, {
    enabled: controlledOpen == null,
  });
  const dismiss = useDismiss(context, { enabled: controlledOpen == null });
  const role = useRole(context);

  const interactions = useInteractions([click, dismiss, role]);

  return React.useMemo(
    () => ({
      open,
      setOpen,
      ...interactions,
      ...data,
      modal,
    }),
    [open, setOpen, interactions, data, modal],
  );
}

type PopoverOwnProps = {
  /**
   * Controlled flag for whether the popover is visible.
   */
  visible?: boolean;
  /**
   * Determines the events that cause the popover to show.
   * Should not be used when `visible` is set.
   * @see [tippy.js trigger prop](https://atomiks.github.io/tippyjs/v6/all-props/#trigger)
   */
  trigger?: string;
  /**
   * Placement of the popover content.
   * @default 'bottom-start'
   * @see [tippy.js placement prop](https://atomiks.github.io/tippyjs/v6/all-props/#placement).
   */
  placement?: Placement;
  content?: React.ReactNode;
  children?: React.ReactNode;
  portal?: boolean | { to: HTMLElement };
};

/**
 * Wrapper around [tippy.js](https://atomiks.github.io/tippyjs)
 * with pre-configured props and plugins (e.g. lazy mounting, focus, etc).
 * @private
 */
export const Popover = React.forwardRef((props, ref) => {
  const {
    children,
    content,
    className,
    style,
    portal = true,
    placement,
    modal,
    visible,
    onToggleVisible,
    ...rest
  } = props;
  const themeInfo = React.useContext(ThemeContext);

  const popover = usePopover({ placement, modal, visible, onToggleVisible });

<<<<<<< HEAD
  const refs = useMergedRefs(popover.refs.setFloating, ref);
  const triggerRef = popover.refs.setReference;

  const contentBox = (
    <Box
      className={cx('iui-popover', className)}
      style={{ ...popover.floatingStyles, ...style }}
      {...popover.getFloatingProps(rest)}
      ref={refs}
    >
      {content}
    </Box>
  );

  const portalTo =
    typeof portal !== 'boolean'
      ? portal.to
      : portal
      ? themeInfo?.portalContainerRef?.current ?? getDocument()?.body
      : null;

  return (
    <>
      {React.isValidElement(children)
        ? React.cloneElement(
            children,
            popover.getReferenceProps({
              ref: triggerRef,
              ...children.props,
            }),
          )
        : null}
      {popover.open
        ? portalTo
          ? ReactDOM.createPortal(contentBox, portalTo)
          : contentBox
        : null}
    </>
  );
}) as PolymorphicForwardRefComponent<'div', PopoverOwnProps & PopoverOptions>;
=======
  // Plugin to allow lazy mounting. See https://github.com/atomiks/tippyjs-react#lazy-mounting
  const lazyLoad = {
    fn: () => ({
      onShow: () => setMounted(true),
      onHidden: () => setMounted(false),
    }),
  };

  // Plugin to remove tabindex from tippy, to prevent focus ring from unintentionally showing.
  const removeTabIndex = {
    fn: () => ({
      onCreate: (instance: Instance) => {
        instance.popper.firstElementChild?.removeAttribute('tabindex');
      },
    }),
  };

  const computedProps: Partial<TippyProps> = {
    allowHTML: true,
    animation: false,
    appendTo: (el) =>
      themeInfo?.portalContainerRef?.current || el.ownerDocument.body,
    arrow: false,
    duration: 0,
    interactive: true,
    role: '',
    offset: [0, 0],
    maxWidth: '',
    zIndex: 99999,
    ...props,
    className: cx('iui-popover', props.className),
    // add additional check for isDomAvailable when using in controlled mode,
    // because rootRef is not available in first render
    visible:
      props.visible !== undefined ? props.visible && isDomAvailable : undefined,
    plugins: [
      lazyLoad,
      removeTabIndex,
      hideOnEscOrTab,
      ...(props.plugins || []),
    ],
    popperOptions: {
      strategy: 'fixed',
      ...props.popperOptions,
      modifiers: [
        { name: 'flip' },
        { name: 'preventOverflow', options: { padding: 0 } },
        ...(props.popperOptions?.modifiers || []),
      ],
    },
  };

  if (props.render) {
    const render = props.render;
    computedProps.render = (...args) => (mounted ? render(...args) : '');
  } else {
    // Fixing issue where elements below Popover gets click events.
    // Tippy uses react Portal, which propagates events by react tree, not dom tree.
    // Read more: https://reactjs.org/docs/portals.html#event-bubbling-through-portals
    const clonedContent = React.isValidElement(props.content)
      ? React.cloneElement(props.content as JSX.Element, {
          onClick: (e: MouseEvent) => {
            e.stopPropagation();
            (props.content as JSX.Element).props.onClick?.(e);
          },
        })
      : props.content;
    computedProps.content = mounted ? clonedContent : '';
  }

  return <Tippy {...computedProps} ref={refs} />;
});
>>>>>>> d90b5523

/**
 * Plugin to hide Popover when either Esc key is pressed,
 * or when the content inside is not tabbable and Tab key is pressed.
 */
// export const hideOnEscOrTab = {
//   fn(instance: Instance) {
//     /** @returns true if none of the children are tabbable */
//     const shouldHideOnTab = () => {
//       const descendents = Array.from<HTMLElement>(
//         instance.popper.querySelectorAll('*'),
//       );
//       return !descendents.some((el) => el?.tabIndex >= 0);
//     };

//     const onKeyDown = (event: KeyboardEvent) => {
//       if (event.altKey) {
//         return;
//       }

//       switch (event.key) {
//         case 'Escape':
//           instance.hide();
//           break;
//         case 'Tab':
//           if (shouldHideOnTab()) {
//             event.shiftKey && event.preventDefault(); // focus popover target on Shift+Tab
//             instance.hide();
//           }
//           break;
//       }
//     };

//     return {
//       onShow() {
//         instance.popper.addEventListener('keydown', onKeyDown);
//       },
//       onHide() {
//         instance.popper.removeEventListener('keydown', onKeyDown);
//       },
//     };
//   },
// };

export default Popover;<|MERGE_RESOLUTION|>--- conflicted
+++ resolved
@@ -128,7 +128,6 @@
 
   const popover = usePopover({ placement, modal, visible, onToggleVisible });
 
-<<<<<<< HEAD
   const refs = useMergedRefs(popover.refs.setFloating, ref);
   const triggerRef = popover.refs.setReference;
 
@@ -169,7 +168,6 @@
     </>
   );
 }) as PolymorphicForwardRefComponent<'div', PopoverOwnProps & PopoverOptions>;
-=======
   // Plugin to allow lazy mounting. See https://github.com/atomiks/tippyjs-react#lazy-mounting
   const lazyLoad = {
     fn: () => ({
@@ -242,7 +240,6 @@
 
   return <Tippy {...computedProps} ref={refs} />;
 });
->>>>>>> d90b5523
 
 /**
  * Plugin to hide Popover when either Esc key is pressed,
