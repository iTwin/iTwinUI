/*---------------------------------------------------------------------------------------------
 * Copyright (c) Bentley Systems, Incorporated. All rights reserved.
 * See LICENSE.md in the project root for license terms and full copyright notice.
 *--------------------------------------------------------------------------------------------*/
import { useIsomorphicLayoutEffect } from './useIsomorphicLayoutEffect.js';
import { getDocument } from '../functions/dom.js';
import * as React from 'react';

// eslint-disable-next-line @typescript-eslint/ban-ts-comment -- only gets created at build-time
// @ts-ignore
import rawCssText from '../../../styles.js';

/** rule that reverts all v1 styles when used inside a v2 boundary */
const revertV1Styles = (() => {
  // using :not(#\#) to artifically inflate the specificity of * selector
  const allSelector = `:where(.iui-body, [class*='iui-theme-']) :where(.iui-root) :not(#\\#)`;
  const revertRule = `${allSelector}, ${allSelector}::before, ${allSelector}::after { all: revert-layer; }`;
  return `@layer itwinui-v1 { ${revertRule} }\n@layer itwinui.v1 { ${revertRule} }`;
})();

// react <18 fallback for useInsertionEffect, with workaround for webpack getting rid of React namespace
const _React = React;
const useIsomorphicInsertionEffect =
  _React.useInsertionEffect ?? useIsomorphicLayoutEffect;

/**
 * Dynamically loads the iTwinUI styles as a constructed stylesheet,
 * falling back to a regular `<style>` tag in `<head>`.
 */
export const useStyles = (options?: {
  withLayer?: boolean;
  document?: () => Document | undefined;
}) => {
  const { withLayer = true, document = () => getDocument() } = options ?? {};
  const loaded = _React.useRef(false);

  useIsomorphicInsertionEffect(() => {
    if (!loaded.current) {
      loadStyles({ withLayer, document });
      loaded.current = true;
    }
  }, [document, loaded, withLayer]);
};

// ----------------------------------------------------------------------------

const layers = `@layer itwinui-v1, itwinui.v1, itwinui.v2, itwinui.v3;`;

const loadStyles = ({ withLayer = true, document = () => getDocument() }) => {
  /* eslint-disable @typescript-eslint/no-explicit-any -- a lot of things inside this function don't have proper types */
  const _document = ((typeof document === 'function' ? document() : document) ??
    getDocument()) as any;

  if (typeof jest !== 'undefined' || typeof _document === 'undefined') {
    return;
  }

  if ((_document?.documentElement).iuiv2Loaded) {
    return;
  }

  const cssText = withLayer
<<<<<<< HEAD
    ? `${layers}${revertV1Styles}@layer itwinui.v2 { ${rawCssText} }`
    : `${revertV1Styles}${rawCssText}`;
=======
    ? `@charset "utf-8";\n${layers}\n@layer itwinui.v2 { ${rawCssText} }`
    : `@charset "utf-8";\n${rawCssText}`;
>>>>>>> 9fce9e64

  const supportsAdopting =
    'adoptedStyleSheets' in Document.prototype &&
    'replaceSync' in CSSStyleSheet.prototype;

  if (supportsAdopting) {
    const sheet = new CSSStyleSheet();
    (sheet as any).replaceSync(cssText);
    _document.adoptedStyleSheets = [..._document.adoptedStyleSheets, sheet];
  } else {
    const style = _document.createElement('style');
    style.setAttribute('data-iui-styles', '');
    style.textContent = cssText;
    _document.head.appendChild(style);
  }

  _document.documentElement.iuiv2Loaded = true;
  /* eslint-enable @typescript-eslint/no-explicit-any */
};<|MERGE_RESOLUTION|>--- conflicted
+++ resolved
@@ -60,13 +60,8 @@
   }
 
   const cssText = withLayer
-<<<<<<< HEAD
-    ? `${layers}${revertV1Styles}@layer itwinui.v2 { ${rawCssText} }`
-    : `${revertV1Styles}${rawCssText}`;
-=======
-    ? `@charset "utf-8";\n${layers}\n@layer itwinui.v2 { ${rawCssText} }`
-    : `@charset "utf-8";\n${rawCssText}`;
->>>>>>> 9fce9e64
+    ? `@charset "utf-8";\n${layers}${revertV1Styles}@layer itwinui.v2 { ${rawCssText} }`
+    : `@charset "utf-8";\n${revertV1Styles}${rawCssText}`;
 
   const supportsAdopting =
     'adoptedStyleSheets' in Document.prototype &&
