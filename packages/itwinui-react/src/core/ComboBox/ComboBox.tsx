/*---------------------------------------------------------------------------------------------
 * Copyright (c) Bentley Systems, Incorporated. All rights reserved.
 * See LICENSE.md in the project root for license terms and full copyright notice.
 *--------------------------------------------------------------------------------------------*/
import * as React from 'react';
import { MenuExtraContent } from '../Menu/index.js';
import type { SelectOption } from '../Select/index.js';
import SelectTag from '../Select/SelectTag.js';
import { Text } from '../Typography/index.js';
import type { Input } from '../Input/Input.js';
import {
  getRandomValue,
  mergeRefs,
  useLatestRef,
  useIsomorphicLayoutEffect,
  AutoclearingHiddenLiveRegion,
  useMergedRefs,
  usePopover,
  Portal,
} from '../utils/index.js';
import type { InputContainerProps, CommonProps } from '../utils/index.js';
import {
  ComboBoxActionContext,
  comboBoxReducer,
  ComboBoxRefsContext,
  ComboBoxStateContext,
} from './helpers.js';
import { ComboBoxEndIcon } from './ComboBoxEndIcon.js';
import { ComboBoxInput } from './ComboBoxInput.js';
import { ComboBoxInputContainer } from './ComboBoxInputContainer.js';
import { ComboBoxMenu } from './ComboBoxMenu.js';
import { ComboBoxMenuItem } from './ComboBoxMenuItem.js';

// Type guard for enabling multiple
const isMultipleEnabled = <T,>(
  variable: (T | undefined) | (T[] | undefined),
  multiple: boolean,
): variable is T[] | undefined => {
  return multiple && (Array.isArray(variable) || variable === undefined);
};

// Type guard for user onChange
const isSingleOnChange = <T,>(
  onChange:
    | ((value: T) => void)
    | ((value: T[], event?: MultipleOnChangeProps<T>) => void)
    | undefined,
  multiple: boolean,
): onChange is ((value: T) => void) | undefined => {
  return !multiple;
};

type ActionType = 'added' | 'removed';
type MultipleOnChangeProps<T> = {
  value: T;
  type: ActionType;
};

export type ComboboxMultipleTypeProps<T> =
  | {
      /**
       * Enable multiple selection.
       * @default false
       */
      multiple?: false;
      /**
       * Controlled value of ComboBox.
       * If `multiple` is enabled, it is an array of values.
       */
      value?: T;
      /**
       * Callback fired when selected value changes.
       */
      onChange?: (value: T) => void;
    }
  | {
      multiple: true;
      value?: T[];
      onChange?: (value: T[], event: MultipleOnChangeProps<T>) => void;
    };

export type ComboBoxProps<T> = {
  /**
   * Array of options that populate the dropdown list.
   */
  options: SelectOption<T>[];
  /**
   * Message shown below the combobox.
   * Use `StatusMessage` component.
   */
  message?: React.ReactNode;
  /**
   * Function to customize the default filtering logic.
   */
  filterFunction?: (
    options: SelectOption<T>[],
    inputValue: string,
  ) => SelectOption<T>[];
  /**
   * Native input element props.
   */
  inputProps?: React.ComponentProps<typeof Input>;
  /**
   * Props to customize dropdown menu behavior.
   */
  dropdownMenuProps?: React.ComponentProps<'div'>;
  /**
   * Message shown when no options are available.
   * If `JSX.Element` is provided, it will be rendered as is and won't be wrapped with `MenuExtraContent`.
   * @default 'No options found'
   */
  emptyStateMessage?: React.ReactNode;
  /**
   * A custom item renderer can be specified to control the rendering.
   *
   * For keyboard navigation to work, the returned element should use the `id` provided by this function.
   * The `isFocused` state is calculated using this `id` and can be used for specifying the focus styling.
   * If a `MenuItem` is returned, then focus styling is automatically handled.
   */
  itemRenderer?: (
    option: SelectOption<T>,
    states: {
      isSelected: boolean;
      isFocused: boolean;
      id: string;
      index: number;
    },
  ) => JSX.Element;
  /**
   * If enabled, virtualization is used for the scrollable dropdown list.
   * Use it if you expect a very long list of items.
   * @default false
   * @beta
   */
  enableVirtualization?: boolean;
  /**
   * Callback fired when dropdown menu is opened.
   */
  onShow?: () => void;
  /**
   * Callback fired when dropdown menu is closed.
   */
  onHide?: () => void;
} & ComboboxMultipleTypeProps<T> &
  Pick<InputContainerProps, 'status'> &
  CommonProps;

/** Returns either `option.id` or derives a stable id using `idPrefix` and `option.label` (without whitespace) */
const getOptionId = (option: SelectOption<unknown>, idPrefix: string) => {
  return option.id ?? `${idPrefix}-option-${option.label.replace(/\s/g, '-')}`;
};

/**
 * ComboBox component that allows typing a value to filter the options in dropdown list.
 * Values can be selected either using mouse clicks or using the Enter key.
 * @example
 * <ComboBox
 *   options={[
 *     { label: 'Item 1', value: 1 },
 *     { label: 'Item 2', value: 2 },
 *     { label: 'Item 3', value: 3 },
 *   ]}
 *   onChange={() => {}}
 * />
 */
export const ComboBox = <T,>(props: ComboBoxProps<T>) => {
  const {
    options,
    value: valueProp,
    onChange,
    filterFunction,
    inputProps,
    dropdownMenuProps,
    emptyStateMessage = 'No options found',
    itemRenderer,
    enableVirtualization = false,
    multiple = false,
    // onShow: onShowProp,
    // onHide: onHideProp,
    ...rest
  } = props;

  // Generate a stateful random id if not specified
  const [id] = React.useState(
    () =>
      props.id ??
      (inputProps?.id && `${inputProps.id}-cb`) ??
      `iui-cb-${getRandomValue(10)}`,
  );

  // Refs get set in subcomponents
  const inputRef = React.useRef<HTMLInputElement>(null);
  const menuRef = React.useRef<HTMLElement>(null);
  const onChangeProp = useLatestRef(onChange);
  const optionsRef = useLatestRef(options);

  // Record to store all extra information (e.g. original indexes), where the key is the id of the option
  const optionsExtraInfoRef = React.useRef<
    Record<string, { __originalIndex: number }>
  >({});

  // Clear the extra info when the options change so that it can be reinitialized below
  React.useEffect(() => {
    optionsExtraInfoRef.current = {};
  }, [options]);

  // Initialize the extra info only if it is not already initialized
  if (
    options.length > 0 &&
    Object.keys(optionsExtraInfoRef.current).length === 0
  ) {
    options.forEach((option, index) => {
      optionsExtraInfoRef.current[getOptionId(option, id)] = {
        __originalIndex: index,
      };
    });
  }

  // Get indices of selected elements in options array when we have selected values.
  const getSelectedIndexes = React.useCallback(() => {
    if (isMultipleEnabled(valueProp, multiple)) {
      const indexArray: number[] = [];
      valueProp?.forEach((value) => {
        const indexToAdd = options.findIndex(
          (option) => option.value === value,
        );
        if (indexToAdd > -1) {
          indexArray.push(indexToAdd);
        }
      });
      return indexArray;
    } else {
      return options.findIndex((option) => option.value === valueProp);
    }
  }, [multiple, options, valueProp]);

  // Reducer where all the component-wide state is stored
  const [{ isOpen, selected, focusedIndex }, dispatch] = React.useReducer(
    comboBoxReducer,
    {
      isOpen: false,
      selected: getSelectedIndexes(),
      focusedIndex: -1,
    },
  );

  // const onShow = () => {
  //   dispatch({ type: 'open' });
  //   onShowProp?.();
  // };

  // const onHide = () => {
  //   dispatch({ type: 'close' });
  //   onHideProp?.();
  // };

  useIsomorphicLayoutEffect(() => {
    // When the dropdown opens
    if (isOpen) {
      inputRef.current?.focus(); // Focus the input
      // Reset the filtered list (does not reset when multiple enabled)
      if (!multiple) {
        setFilteredOptions(optionsRef.current);
        dispatch({ type: 'focus', value: undefined });
      }
    }
    // When the dropdown closes
    else {
      // Reset the focused index
      dispatch({ type: 'focus', value: undefined });
      // Reset the input value if not multiple
      if (!isMultipleEnabled(selected, multiple)) {
        setInputValue(
          selected != undefined && selected >= 0
            ? optionsRef.current[selected]?.label
            : '',
        );
      }
    }
  }, [isOpen, multiple, optionsRef, selected]);

  // Update filtered options to the latest value options according to input value
  const [filteredOptions, setFilteredOptions] = React.useState(options);
  React.useEffect(() => {
    if (inputValue) {
      setFilteredOptions(
        filterFunction?.(options, inputValue) ??
          options.filter((option) =>
            option.label.toLowerCase().includes(inputValue.toLowerCase()),
          ),
      );
    } else {
      setFilteredOptions(options);
    }
    dispatch({ type: 'focus', value: undefined });
    // Only need to call on options update
    // eslint-disable-next-line react-hooks/exhaustive-deps
  }, [options]);

  // Filter options based on input value
  const [inputValue, setInputValue] = React.useState<string>(
    inputProps?.value?.toString() ?? '',
  );

  const [liveRegionSelection, setLiveRegionSelection] = React.useState('');

  const handleOnInput = React.useCallback(
    (event: React.ChangeEvent<HTMLInputElement>) => {
      const { value } = event.currentTarget;
      setInputValue(value);
      dispatch({ type: 'open' }); // reopen when typing
      setFilteredOptions(
        filterFunction?.(optionsRef.current, value) ??
          optionsRef.current.filter((option) =>
            option.label.toLowerCase().includes(value.toLowerCase()),
          ),
      );
      if (focusedIndex != -1) {
        dispatch({ type: 'focus', value: -1 });
      }
      inputProps?.onChange?.(event);
    },
    [filterFunction, focusedIndex, inputProps, optionsRef],
  );

  // When the value prop changes, update the selected index/indices
  React.useEffect(() => {
    if (isMultipleEnabled(valueProp, multiple)) {
      if (valueProp) {
        // If user provided array of selected values
        const indexes = valueProp.map((value) => {
          return options.findIndex((option) => option.value === value);
        });
        dispatch({
          type: 'multiselect',
          value: indexes.filter((index) => index !== -1), // Add available options
        });
      } else {
        // if user provided one value or undefined
        dispatch({
          type: 'multiselect',
          value: [], // Add empty list
        });
      }
    } else {
      dispatch({
        type: 'select',
        value: options.findIndex((option) => option.value === valueProp),
      });
    }
  }, [valueProp, options, multiple]);

  const isMenuItemSelected = React.useCallback(
    (index: number) => {
      if (isMultipleEnabled(selected, multiple)) {
        return !!selected.includes(index as number);
      } else {
        return selected === index;
      }
    },
    [multiple, selected],
  );

  // Generates new array when item is added or removed
  const selectedChangeHandler = React.useCallback(
    (__originalIndex: number, action: ActionType) => {
      if (action === 'added') {
        return [...(selected as number[]), __originalIndex];
      } else {
        return (selected as number[]).filter(
          (index) => index !== __originalIndex,
        );
      }
    },
    [selected],
  );

  // Calls user defined onChange
  const onChangeHandler = React.useCallback(
    (__originalIndex: number, actionType?: ActionType, newArray?: number[]) => {
      if (isSingleOnChange(onChangeProp.current, multiple)) {
        onChangeProp.current?.(optionsRef.current[__originalIndex]?.value);
      } else {
        actionType &&
          newArray &&
          onChangeProp.current?.(
            newArray?.map((item) => optionsRef.current[item]?.value),
            {
              value: optionsRef.current[__originalIndex]?.value,
              type: actionType,
            },
          );
      }
    },
    [multiple, onChangeProp, optionsRef],
  );

  const onClickHandler = React.useCallback(
    (__originalIndex: number) => {
      inputRef.current?.focus({ preventScroll: true }); // return focus to input

      if (optionsRef.current[__originalIndex]?.disabled) {
        return;
      }

      if (isMultipleEnabled(selected, multiple)) {
        const actionType = isMenuItemSelected(__originalIndex)
          ? 'removed'
          : 'added';
        const newArray = selectedChangeHandler(__originalIndex, actionType);
        dispatch({ type: 'multiselect', value: newArray });
        onChangeHandler(__originalIndex, actionType, newArray);

        // update live region
        setLiveRegionSelection(
          newArray
            .map((item) => optionsRef.current[item]?.label)
            .filter(Boolean)
            .join(', '),
        );
      } else {
        dispatch({ type: 'select', value: __originalIndex });
        dispatch({ type: 'close' });
        onChangeHandler(__originalIndex);
      }
    },
    [
      selectedChangeHandler,
      isMenuItemSelected,
      multiple,
      onChangeHandler,
      selected,
      optionsRef,
    ],
  );

  const getMenuItem = React.useCallback(
    (option: SelectOption<T>, filteredIndex?: number) => {
      const optionId = getOptionId(option, id);
      const { __originalIndex } = optionsExtraInfoRef.current[optionId];
      const { icon, startIcon: startIconProp, ...restOptions } = option;

      const startIcon = startIconProp ?? icon;

      const customItem = itemRenderer
        ? itemRenderer(option, {
            isFocused: focusedIndex === __originalIndex,
            isSelected: selected === __originalIndex,
            index: __originalIndex,
            id: optionId,
          })
        : null;

      return customItem ? (
        React.cloneElement(customItem, {
          onClick: (e: unknown) => {
            onClickHandler(__originalIndex);
            customItem.props.onClick?.(e);
          },
          // ComboBox.MenuItem handles scrollIntoView, data-iui-index and focused through context
          // but we still need to pass them here for backwards compatibility with MenuItem
          focused: focusedIndex === __originalIndex,
          'data-iui-index': __originalIndex,
          'data-iui-filtered-index': filteredIndex,
          ref: mergeRefs(customItem.props.ref, (el: HTMLElement | null) => {
            if (!enableVirtualization && focusedIndex === __originalIndex) {
              el?.scrollIntoView({ block: 'nearest' });
            }
          }),
        })
      ) : (
        <ComboBoxMenuItem
          key={optionId}
          id={optionId}
          startIcon={startIcon}
          {...restOptions}
          isSelected={isMenuItemSelected(__originalIndex)}
          onClick={() => {
            onClickHandler(__originalIndex);
          }}
          index={__originalIndex}
          data-iui-filtered-index={filteredIndex}
        >
          {option.label}
        </ComboBoxMenuItem>
      );
    },
    [
      enableVirtualization,
      focusedIndex,
      id,
      isMenuItemSelected,
      itemRenderer,
      onClickHandler,
      selected,
    ],
  );

  const emptyContent = React.useMemo(
    () => (
      <>
        {React.isValidElement(emptyStateMessage) ? (
          emptyStateMessage
        ) : (
          <MenuExtraContent>
            <Text isMuted>{emptyStateMessage}</Text>
          </MenuExtraContent>
        )}
      </>
    ),
    [emptyStateMessage],
  );

  const popover = usePopover({
    // TODO: controlled mode doesn't seem to work
    // visible: isOpen,
    // onToggleVisible: (open) => (open ? onShow() : onHide()),
    matchWidth: true,
    onClickOutsideClose: true,
  });

  return (
    <ComboBoxRefsContext.Provider
      value={{ inputRef, menuRef, optionsExtraInfoRef }}
    >
      <ComboBoxActionContext.Provider value={dispatch}>
        <ComboBoxStateContext.Provider
          value={{
            id,
            isOpen,
            focusedIndex,
            onClickHandler,
            enableVirtualization,
            filteredOptions,
            getMenuItem,
            multiple,
          }}
        >
<<<<<<< HEAD
          <ComboBoxInputContainer
            disabled={inputProps?.disabled}
            {...rest}
            ref={popover.refs.setPositionReference}
          >
=======
          <ComboBoxInputContainer {...rest}>
>>>>>>> 0fe0b3a2
            <>
              <ComboBoxInput
                value={inputValue}
                disabled={inputProps?.disabled}
                {...inputProps}
                {...popover.getReferenceProps()}
                onChange={handleOnInput}
                selectTags={
                  isMultipleEnabled(selected, multiple)
                    ? selected.map((index) => {
                        const item = optionsRef.current[index];
                        return (
                          <SelectTag key={item.label} label={item.label} />
                        );
                      })
                    : undefined
                }
                ref={useMergedRefs(inputProps?.ref, popover.refs.setReference)}
              />
            </>
            <ComboBoxEndIcon disabled={inputProps?.disabled} isOpen={isOpen} />

            {multiple ? (
              <AutoclearingHiddenLiveRegion text={liveRegionSelection} />
            ) : null}
          </ComboBoxInputContainer>

          {popover.open && (
            <Portal portal>
              <ComboBoxMenu
                {...popover.getFloatingProps(dropdownMenuProps)}
                ref={popover.refs.setFloating}
              >
                {filteredOptions.length > 0 && !enableVirtualization
                  ? filteredOptions.map(getMenuItem)
                  : emptyContent}
              </ComboBoxMenu>
            </Portal>
          )}
        </ComboBoxStateContext.Provider>
      </ComboBoxActionContext.Provider>
    </ComboBoxRefsContext.Provider>
  );
};

export default ComboBox;<|MERGE_RESOLUTION|>--- conflicted
+++ resolved
@@ -536,15 +536,11 @@
             multiple,
           }}
         >
-<<<<<<< HEAD
           <ComboBoxInputContainer
             disabled={inputProps?.disabled}
             {...rest}
             ref={popover.refs.setPositionReference}
           >
-=======
-          <ComboBoxInputContainer {...rest}>
->>>>>>> 0fe0b3a2
             <>
               <ComboBoxInput
                 value={inputValue}
