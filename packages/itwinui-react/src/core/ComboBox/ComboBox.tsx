/*---------------------------------------------------------------------------------------------
 * Copyright (c) Bentley Systems, Incorporated. All rights reserved.
 * See LICENSE.md in the project root for license terms and full copyright notice.
 *--------------------------------------------------------------------------------------------*/
import * as React from 'react';
import { MenuExtraContent } from '../Menu/MenuExtraContent.js';
import type { SelectOption } from '../Select/Select.js';
import { SelectTag } from '../Select/SelectTag.js';
import { Text } from '../Typography/Text.js';
import type { Input } from '../Input/Input.js';
import {
  mergeRefs,
  useLatestRef,
  useLayoutEffect,
  AutoclearingHiddenLiveRegion,
  useId,
  useControlledState,
} from '../../utils/index.js';
import { usePopover } from '../Popover/Popover.js';
import type { InputContainerProps, CommonProps } from '../../utils/index.js';
import { ComboBoxRefsContext, ComboBoxStateContext } from './helpers.js';
import { ComboBoxEndIcon } from './ComboBoxEndIcon.js';
import { ComboBoxInput } from './ComboBoxInput.js';
import { ComboBoxInputContainer } from './ComboBoxInputContainer.js';
import { ComboBoxMenu } from './ComboBoxMenu.js';
import { ComboBoxMenuItem } from './ComboBoxMenuItem.js';

// Type guard for enabling multiple
const isMultipleEnabled = <T,>(
  variable: (T | undefined) | (T[] | undefined),
  multiple: boolean,
): variable is T[] | undefined => {
  return multiple && (Array.isArray(variable) || variable === undefined);
};

// Type guard for user onChange
const isSingleOnChange = <T,>(
  onChange:
    | ((value: T) => void)
    | ((value: T[], event?: MultipleOnChangeProps<T>) => void)
    | undefined,
  multiple: boolean,
): onChange is ((value: T) => void) | undefined => {
  return !multiple;
};

type ActionType = 'added' | 'removed';
type MultipleOnChangeProps<T> = {
  value: T;
  type: ActionType;
};

export type ComboboxMultipleTypeProps<T> =
  | {
      /**
       * Enable multiple selection.
       * @default false
       */
      multiple?: false;
      /**
       * Controlled value of ComboBox.
       * If `multiple` is enabled, it is an array of values.
       *
       * Pass `null` or `undefined` to reset the value.
       */
      value?: T | null | undefined;
      /**
       * Default value of `value` that is set on initial render. This is useful when you don't want to
       * maintain your own state but still want to control the initial `value`.
       */
      defaultValue?: T | null;
      /**
       * Callback fired when selected value changes.
       */
      onChange?: (value: T) => void;
    }
  | {
      multiple: true;
      value?: T[] | null | undefined;
      defaultValue?: T[] | null;
      onChange?: (value: T[], event: MultipleOnChangeProps<T>) => void;
    };

export type ComboBoxProps<T> = {
  /**
   * Array of options that populate the dropdown list.
   */
  options: SelectOption<T>[];
  /**
   * Message shown below the combobox.
   * Use `StatusMessage` component.
   */
  message?: React.ReactNode;
  /**
   * Function to customize the default filtering logic.
   */
  filterFunction?: (
    options: SelectOption<T>[],
    inputValue: string,
  ) => SelectOption<T>[];
  /**
   * Native input element props.
   */
  inputProps?: React.ComponentProps<typeof Input>;
  /**
   * Props to customize dropdown menu behavior.
   */
  dropdownMenuProps?: React.ComponentProps<'div'>;
  /**
   * End icon props.
   */
  endIconProps?: React.ComponentProps<typeof ComboBoxEndIcon>;
  /**
   * Message shown when no options are available.
   * If `JSX.Element` is provided, it will be rendered as is and won't be wrapped with `MenuExtraContent`.
   * @default 'No options found'
   */
  emptyStateMessage?: React.ReactNode;
  /**
   * A custom item renderer can be specified to control the rendering.
   *
   * For keyboard navigation to work, the returned element should use the `id` provided by this function.
   * The `isFocused` state is calculated using this `id` and can be used for specifying the focus styling.
   * If a `MenuItem` is returned, then focus styling is automatically handled.
   */
  itemRenderer?: (
    option: SelectOption<T>,
    states: {
      isSelected: boolean;
      isFocused: boolean;
      id: string;
      index: number;
    },
  ) => JSX.Element;
  /**
   * If enabled, virtualization is used for the scrollable dropdown list.
   * Use it if you expect a very long list of items.
   * @default false
   * @beta
   */
  enableVirtualization?: boolean;
  /**
   * Callback fired when dropdown menu is opened.
   */
  onShow?: () => void;
  /**
   * Callback fired when dropdown menu is closed.
   */
  onHide?: () => void;
} & ComboboxMultipleTypeProps<T> &
  Pick<InputContainerProps, 'status'> &
  CommonProps;

/** Returns either `option.id` or derives a stable id using `idPrefix` and `option.label` (without whitespace) */
const getOptionId = (option: SelectOption<unknown>, idPrefix: string) => {
  return option.id ?? `${idPrefix}-option-${option.label.replace(/\s/g, '-')}`;
};

/**
 * ComboBox component that allows typing a value to filter the options in dropdown list.
 * Values can be selected either using mouse clicks or using the Enter key.
 * @example
 * <ComboBox
 *   options={[
 *     { label: 'Item 1', value: 1 },
 *     { label: 'Item 2', value: 2 },
 *     { label: 'Item 3', value: 3 },
 *   ]}
 *   onChange={() => {}}
 * />
 */
export const ComboBox = React.forwardRef(
  <T,>(
    props: ComboBoxProps<T>,
    forwardedRef: React.ForwardedRef<HTMLInputElement>,
  ) => {
    const idPrefix = useId();

    const {
      options,
      value: valueProp,
      onChange,
      filterFunction,
      inputProps,
      endIconProps,
      dropdownMenuProps,
      emptyStateMessage = 'No options found',
      itemRenderer,
      enableVirtualization = false,
      multiple = false,
      onShow: onShowProp,
      onHide: onHideProp,
      id = inputProps?.id ? `iui-${inputProps.id}-cb` : idPrefix,
      defaultValue,
      ...rest
    } = props;

    // Refs get set in subcomponents
    const inputRef = React.useRef<HTMLInputElement>(null);
    const menuRef = React.useRef<HTMLElement>(null);
    const onChangeProp = useLatestRef(onChange);
    const optionsRef = useLatestRef(options);

    // Record to store all extra information (e.g. original indexes), where the key is the id of the option
    const optionsExtraInfoRef = React.useRef<
      Record<string, { __originalIndex: number }>
    >({});

    // Clear the extra info when the options change so that it can be reinitialized below
    React.useEffect(() => {
      optionsExtraInfoRef.current = {};
    }, [options]);

    // Initialize the extra info only if it is not already initialized
    if (
      options.length > 0 &&
      Object.keys(optionsExtraInfoRef.current).length === 0
    ) {
      options.forEach((option, index) => {
        optionsExtraInfoRef.current[getOptionId(option, id)] = {
          __originalIndex: index,
        };
      });
    }

    const [value, setValue] = useControlledState(defaultValue, valueProp);

    // Passing value={undefined} resets the value (needed to prevent a breaking change)
    const previousValue = React.useRef(valueProp);
    React.useLayoutEffect(() => {
      if (valueProp !== previousValue.current && valueProp === undefined) {
        previousValue.current = valueProp;
        setValue(undefined);
      }
    }, [setValue, valueProp]);

    /**
     * - When multiple is enabled, it is an array of indices.
     * - When multiple is disabled, it is a single index; -1 if no item is selected.
     */
    const selectedIndices = React.useMemo(() => {
      if (isMultipleEnabled(value, multiple)) {
        const indexArray: number[] = [];
        value?.forEach((value) => {
          const indexToAdd = options.findIndex(
            (option) => option.value === value,
          );
          if (indexToAdd > -1) {
            indexArray.push(indexToAdd);
          }
        });
        return indexArray;
      } else {
        return options.findIndex((option) => option.value === value);
      }
    }, [multiple, options, value]);

    const [isOpen, setIsOpen] = React.useState(false);
    const [focusedIndex, setFocusedIndex] = React.useState<number>(-1);

    const onShowRef = useLatestRef(onShowProp);
    const onHideRef = useLatestRef(onHideProp);

    const show = React.useCallback(() => {
      setIsOpen(true);
      onShowRef.current?.();
    }, [onShowRef]);

    const hide = React.useCallback(() => {
      setIsOpen(false);
      onHideRef.current?.();
    }, [onHideRef]);

    useLayoutEffect(() => {
      // When the dropdown opens
      if (isOpen) {
        inputRef.current?.focus(); // Focus the input
        // Reset the filtered list (does not reset when multiple enabled)
        if (!multiple) {
          setFilteredOptions(optionsRef.current);
          setFocusedIndex((selectedIndices as number | undefined) ?? -1);
        }
      }
      // When the dropdown closes
      else {
        // Reset the focused index
        setFocusedIndex(-1);
        // Reset/update the input value if not multiple
        if (!isMultipleEnabled(selectedIndices, multiple)) {
          setInputValue(
            selectedIndices >= 0
              ? optionsRef.current[selectedIndices]?.label
              : '',
          );
        }
      }
    }, [isOpen, multiple, optionsRef, selectedIndices]);

    // Update filtered options to the latest value options according to input value
    const [filteredOptions, setFilteredOptions] = React.useState(options);

    /**
     * Should be called internally whenever the options change.
     */
    const onOptionsChange = React.useCallback(() => {
      // Remove the filter so that all of the new options are shown.
      setFilteredOptions(options);

      // If multiple=false, refocus the selected option.
      // If no option is selected (i.e. selectedIndices === -1), reset the focus to the input.
      if (!isMultipleEnabled(selectedIndices, multiple)) {
        setFocusedIndex(selectedIndices as number);
      }
      // If multiple=true, reset the focus to the input.
      else {
        setFocusedIndex(-1);
      }

      // Reset/update the input value if multiple=false and if the dropdown is closed (i.e. don't override user input when dropdown is open)
      if (!isMultipleEnabled(selectedIndices, multiple) && !isOpen) {
        setInputValue(
          selectedIndices >= 0
            ? optionsRef.current[selectedIndices]?.label
            : '',
        );
      }
    }, [isOpen, multiple, options, optionsRef, selectedIndices]);

    // To reconfigure internal state whenever the options change
    const previousOptions = React.useRef(options);
    React.useEffect(() => {
      if (options !== previousOptions.current) {
        previousOptions.current = options;
        onOptionsChange();
      }
    }, [onOptionsChange, options]);

    // Filter options based on input value
    const [inputValue, setInputValue] = React.useState<string>(
      inputProps?.value?.toString() ?? '',
    );

    const [liveRegionSelection, setLiveRegionSelection] = React.useState('');

    const handleOnInput = React.useCallback(
      (event: React.ChangeEvent<HTMLInputElement>) => {
        const { value } = event.currentTarget;
        setInputValue(value);
        show(); // reopen when typing
        setFilteredOptions(
          filterFunction?.(optionsRef.current, value) ??
            optionsRef.current.filter((option) =>
              option.label.toLowerCase().includes(value.toLowerCase()),
            ),
        );
        if (focusedIndex != -1) {
          setFocusedIndex(-1);
        }
        inputProps?.onChange?.(event);
      },
      [filterFunction, focusedIndex, inputProps, optionsRef, show],
    );

    const isMenuItemSelected = React.useCallback(
      (index: number) => {
        if (isMultipleEnabled(selectedIndices, multiple)) {
          return !!selectedIndices.includes(index as number);
        } else {
          return selectedIndices === index;
        }
      },
      [multiple, selectedIndices],
    );

    /**
     * Generates new array when item is added or removed. Only applicable when multiple is enabled.
     */
    const selectedChangeHandler = React.useCallback(
      (__originalIndex: number, action: ActionType, value: T[] | undefined) => {
        if (action === 'added') {
          return [...(value ?? []), optionsRef.current[__originalIndex]?.value];
        } else {
          return (value ?? []).filter(
            (item) => item !== optionsRef.current[__originalIndex]?.value,
          );
        }
      },
      [optionsRef],
    );

    /**
     * Calls user defined onChange
     */
    const onChangeHandler = React.useCallback(
      (
        __originalIndex: number,
        actionType?: ActionType,
        newArray?: T[] | undefined,
      ) => {
        if (isSingleOnChange(onChangeProp.current, multiple)) {
          onChangeProp.current?.(optionsRef.current[__originalIndex]?.value);
        } else {
          actionType &&
            newArray &&
            onChangeProp.current?.(newArray, {
              value: optionsRef.current[__originalIndex]?.value,
              type: actionType,
            });
        }
      },
      [multiple, onChangeProp, optionsRef],
    );

    const onClickHandler = React.useCallback(
      (__originalIndex: number) => {
        inputRef.current?.focus({ preventScroll: true }); // return focus to input

        if (optionsRef.current[__originalIndex]?.disabled) {
          return;
        }

        if (isMultipleEnabled(value, multiple)) {
          const actionType = isMenuItemSelected(__originalIndex)
            ? 'removed'
            : 'added';
          const newArray = selectedChangeHandler(
            __originalIndex,
            actionType,
            value,
          );
          setValue(newArray);
          onChangeHandler(__originalIndex, actionType, newArray);

          // update live region
          setLiveRegionSelection(
            newArray
              .map(
                (item) =>
                  optionsRef.current.find((option) => option.value === item)
                    ?.label,
              )
              .filter(Boolean)
              .join(', '),
          );
        } else {
          setValue(optionsRef.current[__originalIndex]?.value);
          hide();
          onChangeHandler(__originalIndex);
        }
      },
      [
        setValue,
        selectedChangeHandler,
        isMenuItemSelected,
        multiple,
        onChangeHandler,
        value,
        optionsRef,
        hide,
      ],
    );

    const getMenuItem = React.useCallback(
      (option: SelectOption<T>, filteredIndex?: number) => {
        const optionId = getOptionId(option, id);
<<<<<<< HEAD
        const { __originalIndex } = optionsExtraInfoRef.current[optionId] ?? {
          __originalIndex: options.findIndex(
            (option) => option.value === option.value,
          ),
        };
        const { icon, startIcon: startIconProp, ...restOptions } = option;
=======
        const { __originalIndex } = optionsExtraInfoRef.current[optionId];
        const {
          icon,
          startIcon: startIconProp,
          label,
          ...restOptions
        } = option;
>>>>>>> 391f6fcf

        const startIcon = startIconProp ?? icon;

        const customItem = itemRenderer
          ? itemRenderer(option, {
              isFocused: focusedIndex === __originalIndex,
              isSelected: Array.isArray(selectedIndices)
                ? selectedIndices.includes(__originalIndex)
                : selectedIndices === __originalIndex,
              index: __originalIndex,
              id: optionId,
            })
          : null;

        return customItem ? (
          React.cloneElement(customItem, {
            onClick: (e: unknown) => {
              onClickHandler(__originalIndex);
              customItem.props.onClick?.(e);
            },
            // ComboBox.MenuItem handles scrollIntoView, data-iui-index and focused through context
            // but we still need to pass them here for backwards compatibility with MenuItem
            focused: focusedIndex === __originalIndex,
            'data-iui-index': __originalIndex,
            'data-iui-filtered-index': filteredIndex,
            ref: mergeRefs(customItem.props.ref, (el: HTMLElement | null) => {
              if (!enableVirtualization && focusedIndex === __originalIndex) {
                el?.scrollIntoView({ block: 'nearest' });
              }
            }),
          })
        ) : (
          <ComboBoxMenuItem
            key={optionId}
            id={optionId}
            startIcon={startIcon}
            {...restOptions}
            isSelected={isMenuItemSelected(__originalIndex)}
            onClick={() => {
              onClickHandler(__originalIndex);
            }}
            index={__originalIndex}
            data-iui-filtered-index={filteredIndex}
          >
            {label}
          </ComboBoxMenuItem>
        );
      },
      [
        enableVirtualization,
        focusedIndex,
        id,
        isMenuItemSelected,
        itemRenderer,
        onClickHandler,
        options,
        selectedIndices,
      ],
    );

    const emptyContent = React.useMemo(
      () => (
        <>
          {React.isValidElement(emptyStateMessage) ? (
            emptyStateMessage
          ) : (
            <MenuExtraContent>
              <Text isMuted>{emptyStateMessage}</Text>
            </MenuExtraContent>
          )}
        </>
      ),
      [emptyStateMessage],
    );

    const popover = usePopover({
      visible: isOpen,
      onVisibleChange: (open) => (open ? show() : hide()),
      matchWidth: true,
      closeOnOutsideClick: true,
      interactions: { click: false, focus: true },
    });

    return (
      <ComboBoxRefsContext.Provider
        value={{ inputRef, menuRef, optionsExtraInfoRef }}
      >
        <ComboBoxStateContext.Provider
          value={{
            id,
            isOpen,
            focusedIndex,
            setFocusedIndex,
            onClickHandler,
            enableVirtualization,
            filteredOptions,
            getMenuItem,
            multiple,
            popover,
            show,
            hide,
          }}
        >
          <ComboBoxInputContainer
            ref={forwardedRef}
            disabled={inputProps?.disabled}
            {...rest}
          >
            <>
              <ComboBoxInput
                value={inputValue}
                disabled={inputProps?.disabled}
                {...inputProps}
                onChange={handleOnInput}
                selectTags={
                  isMultipleEnabled(value, multiple)
                    ? (value
                        ?.map((optionValue) => {
                          const option = optionsRef.current.find(
                            (_option) => _option.value === optionValue,
                          );
                          if (option == null) {
                            return undefined;
                          }

                          return (
                            <SelectTag
                              key={option.label}
                              label={option.label}
                            />
                          );
                        })
                        .filter(Boolean) as JSX.Element[])
                    : undefined
                }
              />
            </>
            <ComboBoxEndIcon
              {...endIconProps}
              disabled={inputProps?.disabled}
              isOpen={isOpen}
            />

            {multiple ? (
              <AutoclearingHiddenLiveRegion text={liveRegionSelection} />
            ) : null}
          </ComboBoxInputContainer>
          <ComboBoxMenu as='div' {...dropdownMenuProps}>
            {filteredOptions.length > 0 && !enableVirtualization
              ? filteredOptions.map(getMenuItem)
              : emptyContent}
          </ComboBoxMenu>
        </ComboBoxStateContext.Provider>
      </ComboBoxRefsContext.Provider>
    );
  },
) as <T>(
  props: ComboBoxProps<T> & { ref?: React.ForwardedRef<HTMLElement> },
) => JSX.Element;<|MERGE_RESOLUTION|>--- conflicted
+++ resolved
@@ -463,14 +463,6 @@
     const getMenuItem = React.useCallback(
       (option: SelectOption<T>, filteredIndex?: number) => {
         const optionId = getOptionId(option, id);
-<<<<<<< HEAD
-        const { __originalIndex } = optionsExtraInfoRef.current[optionId] ?? {
-          __originalIndex: options.findIndex(
-            (option) => option.value === option.value,
-          ),
-        };
-        const { icon, startIcon: startIconProp, ...restOptions } = option;
-=======
         const { __originalIndex } = optionsExtraInfoRef.current[optionId];
         const {
           icon,
@@ -478,7 +470,6 @@
           label,
           ...restOptions
         } = option;
->>>>>>> 391f6fcf
 
         const startIcon = startIconProp ?? icon;
 
@@ -534,7 +525,6 @@
         isMenuItemSelected,
         itemRenderer,
         onClickHandler,
-        options,
         selectedIndices,
       ],
     );
