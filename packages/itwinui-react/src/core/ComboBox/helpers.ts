--- conflicted
+++ resolved
@@ -64,12 +64,7 @@
 export const ComboBoxRefsContext = React.createContext<
   | {
       inputRef: React.RefObject<HTMLInputElement>;
-<<<<<<< HEAD
       menuRef: React.RefObject<HTMLElement>;
-      toggleButtonRef: React.RefObject<HTMLSpanElement>;
-=======
-      menuRef: React.RefObject<HTMLUListElement>;
->>>>>>> c330b6a8
       optionsExtraInfoRef: React.MutableRefObject<
         Record<string, { __originalIndex: number }>
       >;
