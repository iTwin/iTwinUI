/*---------------------------------------------------------------------------------------------
 * Copyright (c) Bentley Systems, Incorporated. All rights reserved.
 * See LICENSE.md in the project root for license terms and full copyright notice.
 *--------------------------------------------------------------------------------------------*/
import * as React from 'react';
import cx from 'classnames';
import {
  useMergedRefs,
  Box,
  Portal,
  useControlledState,
  cloneElementWithRef,
  mergeRefs,
  useSyncExternalStore,
  mergeEventHandlers,
  useFocusableElements,
} from '../../utils/index.js';
import type {
  PolymorphicForwardRefComponent,
  PortalProps,
} from '../../utils/index.js';
import { PopoverOpenContext, usePopover } from '../Popover/Popover.js';
import {
  FloatingNode,
  useFloatingNodeId,
  useFloatingParentNodeId,
  useFloatingTree,
  type UseHoverProps,
  useListNavigation,
  useInteractions,
  type UseListNavigationProps,
} from '@floating-ui/react';

type UsePopoverProps = Parameters<typeof usePopover>[0];

type MenuProps = {
  /**
   * Menu items. Recommended to use `MenuItem` components.
   *
   * If you have custom actionable items, they should have `tabIndex={-1}` for better keyboard navigation support
   * and selected item should have `aria-selected={true}`.
   */
  children: React.ReactNode;
  /**
   * The trigger that opens the menu.
   */
  trigger: React.ReactNode;
  /**
   * You can use this optional prop when the position reference is not the trigger.
   * (Equivalent to using FloatingUI's `floating.refs.setPositionReference`)
   */
  positionReference?: Parameters<
    ReturnType<typeof usePopover>['refs']['setPositionReference']
  >[0];
  /**
   * Use this prop to override the default props passed to `usePopover` and `useListNavigation`.
   */
  popoverProps?: Omit<UsePopoverProps, 'interactions'> & {
    interactions?: UsePopoverProps['interactions'] & {
      listNavigation?: Partial<UseListNavigationProps>;
    };
  };
  /**
   * If not passed, uses the `portal` from its parent `Menu`.
   * @see {@link PortalProps.portal} for docs on the prop.
   */
  portal?: PortalProps['portal'];
};

/**
 * @private
 *
 * Used for dropdown components. E.g. `DropdownMenu`, `SplitButton`.
 *
 * What needs to be handled **manually**:
 * - Menu items need to spread `MenuContext.popover.getItemProps()`.
 * - Menu items need to focus itself on hover.
 *
 * What is handled automatically:
 * - the portaling: use the optional `portal` prop for more customization
 * - conditional rendering based on the popover's open state
 * - spreading the popover props `getFloatingProps` and `getReferenceProps`.
 *   - As mentioned above, `getItemProps` need to be spread **manually** in the menu item.
 * - setting the refs: use the optional`positionReference` prop to set the position reference
 * - keyboard navigation: use the `interactions.listNavigation` prop for more customization
 * - registering a `FloatingNode` in the `FloatingTree` if an ancestral `FloatingTree` is found
 * - focus management:
 *   - focuses items on hover.
 *   - if *not* in a `FloatingTree`, focus moves to the trigger when the menu is closed.
 *     If in a `FloatingTree`, focus does not move back to the trigger since menu items handle the focus.
 * - setting `aria-expanded` accordingly depending on the menu open state
 *
 * All `Menu` popover interactions are identical to `usePopover`'s interactions. Exception:
 * - `hover`: When the `Menu` is within a `FloatingTree`, if a submenu has focus, the hover interaction is automatically
 * disabled. This helps to keep the last hovered/focused submenu open even upon hovering out.
 *
 * @example
 * const trigger = <Button>Menu</Button>;
 * const [positionReference, setPositionReference] = React.useState<HTMLDivElement | null>(null);
 * const popoverProps = { matchWidth: true };
 * const nodeId = useFloatingNodeId();
 *
 * return (
 *   <Box ref={setPositionReference}>
 *     <Menu
 *       trigger={trigger}
 *       positionReference={positionReference}
 *       nodeId={nodeId}
 *       popoverProps={popoverProps}
 *     >
 *       <MenuItem>Item 1</MenuItem>
 *       <MenuItem>Item 2</MenuItem>
 *     </Menu>
 *   </Box>
 * );
 */
export const Menu = React.forwardRef((props, ref) => {
  const {
    className,
    trigger,
    positionReference,
    portal: portalProp,
    popoverProps: popoverPropsProp,
    children,
    ...rest
  } = props;

  const menuPortalContext = React.useContext(MenuPortalContext);
  const portal = portalProp ?? menuPortalContext;

  const tree = useFloatingTree();
  const nodeId = useFloatingNodeId();
  const parentId = useFloatingParentNodeId();

  const {
    interactions: interactionsProp,
    visible: visibleProp,
    onVisibleChange: onVisibleChangeProp,
    ...restPopoverProps
  } = popoverPropsProp ?? {};

  const {
    listNavigation: listNavigationPropsProp,
    hover: hoverProp,
    ...restInteractionsProps
  } = interactionsProp ?? {};

  const [visible, setVisible] = useControlledState(
    false,
    visibleProp,
    onVisibleChangeProp,
  );

  const [hasFocusedNodeInSubmenu, setHasFocusedNodeInSubmenu] =
    React.useState(false);

  const [menuElement, setMenuElement] = React.useState<HTMLElement | null>(
    null,
  );

  const { focusableElementsRef, focusableElements } = useFocusableElements(
    menuElement,
    {
      // Filter out focusable elements that are inside each menu item, e.g. checkbox, anchor
      filter: (allElements) =>
        allElements.filter(
          (i) => !allElements?.some((p) => p.contains(i.parentElement)),
        ),
    },
  );

  const [activeIndex, setActiveIndex] = React.useState<number | null>(null);

  const popover = usePopover({
    nodeId,
    visible,
    onVisibleChange: (open) => (open ? setVisible(true) : close()),
    interactions: {
      hover:
        tree == null
          ? hoverProp
          : {
              // If in a FloatingTree, the hover interaction is automatically disabled if a submenu has focus.
              enabled: !!hoverProp && !hasFocusedNodeInSubmenu,
              ...(hoverProp as UseHoverProps),
            },
      ...restInteractionsProps,
    },
    ...restPopoverProps,
    middleware: {
      size: { maxHeight: 'var(--iui-menu-max-height)' },
      ...restPopoverProps.middleware,
    },
  });

  const { getReferenceProps, getFloatingProps, getItemProps } = useInteractions(
    [
      useListNavigation(popover.context, {
        activeIndex,
        // Items should focus themselves on hover since FloatingUI's focusItemOnHover is not working for us.
        focusItemOnHover: false,
        listRef: focusableElementsRef,
        onNavigate: setActiveIndex,
        ...listNavigationPropsProp,
      }),
    ],
  );

  React.useEffect(() => {
    if (positionReference !== undefined) {
      popover.refs.setPositionReference(positionReference);
    }
  }, [popover.refs, positionReference]);

  const refs = useMergedRefs(setMenuElement, ref, popover.refs.setFloating);

  const triggerRef = React.useRef<HTMLElement>(null);
  const close = React.useCallback(() => {
    setVisible(false);

    // Focus back the trigger when not in a FloatingTree submenu
    // Since focusing the trigger when in a submenu causes abrupt focus jumps when moving between siblings with submenus
    if (parentId == null) {
      triggerRef.current?.focus({ preventScroll: true });
    }
  }, [parentId, setVisible]);

  useSyncExternalStore(
    React.useCallback(() => {
      const closeUnrelatedMenus = (event: TreeEvent) => {
        if (
          // When a node "X" is focused, close "X"'s siblings' submenus
          // i.e. only one submenu in each menu can be open at a time
          (parentId === event.parentId && nodeId !== event.nodeId) ||
          // Consider a node "X" with its submenu "Y".
          // Focusing "X" should close all submenus of "Y".
          parentId === event.nodeId
        ) {
          setVisible(false);
          setHasFocusedNodeInSubmenu(false);
        }
      };

      tree?.events.on('onNodeFocused', closeUnrelatedMenus);

      return () => {
        tree?.events.off('onNodeFocused', closeUnrelatedMenus);
      };
    }, [nodeId, parentId, tree?.events, setVisible]),
    () => undefined,
    () => undefined,
  );

  const popoverGetItemProps: PopoverGetItemProps = React.useCallback(
    ({ focusableItemIndex, userProps }) => {
      return getItemProps({
        ...userProps,
        // Roving tabIndex
        tabIndex:
          activeIndex != null &&
          activeIndex >= 0 &&
          focusableItemIndex != null &&
          focusableItemIndex >= 0 &&
          activeIndex === focusableItemIndex
            ? 0
            : -1,
        onFocus: mergeEventHandlers(userProps?.onFocus, () => {
          // Set hasFocusedNodeInSubmenu in a microtask to ensure the submenu stays open reliably.
          // E.g. Even when hovering into it rapidly.
          queueMicrotask(() => {
            setHasFocusedNodeInSubmenu(true);
          });
          tree?.events.emit('onNodeFocused', {
            nodeId: nodeId,
            parentId: parentId,
          });
        }),

        // useListNavigation sets focusItemOnHover to false, since it doesn't work for us.
        // Thus, we need to manually emulate the "focus on hover" behavior.
        onMouseEnter: mergeEventHandlers(userProps?.onMouseEnter, (event) => {
          // Updating the activeIndex will result in useListNavigation focusing the item.
          if (focusableItemIndex != null && focusableItemIndex >= 0) {
            setActiveIndex(focusableItemIndex);
          }

          // However, useListNavigation only focuses the item when the activeIndex changes.
          // So, if we re-hover the parent MenuItem of an open submenu, the activeIndex won't change,
          // and thus the hovered MenuItem won't be focused.
          // As a result, we need to explicitly focus the item manually.
          if (event.target === event.currentTarget) {
            event.currentTarget.focus();
          }
        }),
      });
    },
    [activeIndex, getItemProps, nodeId, parentId, tree?.events],
  );

  const reference = cloneElementWithRef(trigger, (triggerChild) =>
    getReferenceProps(
      popover.getReferenceProps({
        ...triggerChild.props,
        'aria-expanded': popover.open,
        ref: mergeRefs(triggerRef, popover.refs.setReference),
      }),
    ),
  );

  const floating = popover.open && (
    <Portal portal={portal}>
      <Box
        as='div'
        className={cx('iui-menu', className)}
        ref={refs}
        {...getFloatingProps(
          popover.getFloatingProps({
            role: 'menu',
            ...rest,
          }),
        )}
      >
        {children}
      </Box>
    </Portal>
  );

  return (
    <>
<<<<<<< HEAD
      <MenuContext.Provider value={{ popoverGetItemProps, focusableElements }}>
        <MenuPortalContext.Provider value={portal}>
          <PopoverOpenContext.Provider value={popover.open}>
            {reference}
          </PopoverOpenContext.Provider>
          {tree != null ? (
            <FloatingNode id={nodeId}>{floating}</FloatingNode>
          ) : (
            floating
          )}
        </MenuPortalContext.Provider>
=======
      <MenuContext.Provider
        value={React.useMemo(
          () => ({
            popoverGetItemProps,
            focusableElements,
          }),
          [focusableElements, popoverGetItemProps],
        )}
      >
        <PopoverOpenContext.Provider value={popover.open}>
          {reference}
        </PopoverOpenContext.Provider>
        {tree != null ? (
          <FloatingNode id={nodeId}>{floating}</FloatingNode>
        ) : (
          floating
        )}
>>>>>>> 4c78daf0
      </MenuContext.Provider>
    </>
  );
}) as PolymorphicForwardRefComponent<'div', MenuProps>;

// ----------------------------------------------------------------------------

export type TreeEvent = {
  nodeId: string;
  parentId: string | null;
};

type PopoverGetItemProps = ({
  focusableItemIndex,
  userProps,
}: {
  /**
   * Index of this item out of all the focusable items in the parent `Menu`
   */
  focusableItemIndex: number | undefined;
  userProps?: Parameters<
    NonNullable<ReturnType<typeof useInteractions>['getItemProps']>
  >[0];
}) => ReturnType<ReturnType<typeof useInteractions>['getItemProps']>;

// ----------------------------------------------------------------------------

export const MenuContext = React.createContext<
  | {
      popoverGetItemProps: PopoverGetItemProps;
      focusableElements: HTMLElement[];
    }
  | undefined
>(undefined);

export const MenuPortalContext = React.createContext<
  PortalProps['portal'] | undefined
>(undefined);<|MERGE_RESOLUTION|>--- conflicted
+++ resolved
@@ -327,8 +327,15 @@
 
   return (
     <>
-<<<<<<< HEAD
-      <MenuContext.Provider value={{ popoverGetItemProps, focusableElements }}>
+      <MenuContext.Provider
+        value={React.useMemo(
+          () => ({
+            popoverGetItemProps,
+            focusableElements,
+          }),
+          [focusableElements, popoverGetItemProps],
+        )}
+      >
         <MenuPortalContext.Provider value={portal}>
           <PopoverOpenContext.Provider value={popover.open}>
             {reference}
@@ -339,25 +346,6 @@
             floating
           )}
         </MenuPortalContext.Provider>
-=======
-      <MenuContext.Provider
-        value={React.useMemo(
-          () => ({
-            popoverGetItemProps,
-            focusableElements,
-          }),
-          [focusableElements, popoverGetItemProps],
-        )}
-      >
-        <PopoverOpenContext.Provider value={popover.open}>
-          {reference}
-        </PopoverOpenContext.Provider>
-        {tree != null ? (
-          <FloatingNode id={nodeId}>{floating}</FloatingNode>
-        ) : (
-          floating
-        )}
->>>>>>> 4c78daf0
       </MenuContext.Provider>
     </>
   );
