--- conflicted
+++ resolved
@@ -4,12 +4,7 @@
  *--------------------------------------------------------------------------------------------*/
 import * as React from 'react';
 import cx from 'classnames';
-<<<<<<< HEAD
-import { Tooltip } from '../Tooltip/index.js';
-=======
 import { Tooltip } from '../Tooltip/Tooltip.js';
-import type { SliderProps } from './Slider.js';
->>>>>>> 0f6d5104
 import { Box } from '../utils/index.js';
 
 type ThumbProps = {
