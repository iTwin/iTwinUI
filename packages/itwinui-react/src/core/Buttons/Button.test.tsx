--- conflicted
+++ resolved
@@ -2,12 +2,7 @@
  * Copyright (c) Bentley Systems, Incorporated. All rights reserved.
  * See LICENSE.md in the project root for license terms and full copyright notice.
  *--------------------------------------------------------------------------------------------*/
-<<<<<<< HEAD
-import { render } from '@testing-library/react';
-=======
 import { render, screen } from '@testing-library/react';
-import * as React from 'react';
->>>>>>> a2817819
 import { SvgClose as SvgPlaceholder } from '../../utils/index.js';
 import { Button } from './Button.js';
 import { Popover } from '../Popover/Popover.js';
