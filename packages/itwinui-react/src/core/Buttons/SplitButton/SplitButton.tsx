--- conflicted
+++ resolved
@@ -102,14 +102,8 @@
       <DropdownMenu
         placement={menuPlacement}
         menuItems={menuItems}
-<<<<<<< HEAD
-        style={{ minWidth: menuWidth }}
+        style={{ minInlineSize: menuWidth }}
         onToggleVisible={(open) => setIsMenuOpen(open)}
-=======
-        style={{ minInlineSize: menuWidth }}
-        onShow={React.useCallback(() => setIsMenuOpen(true), [])}
-        onHide={React.useCallback(() => setIsMenuOpen(false), [])}
->>>>>>> b6a8091b
       >
         <IconButton
           styleType={styleType}
