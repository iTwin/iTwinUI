--- conflicted
+++ resolved
@@ -7,12 +7,12 @@
 import { Button } from '../Button/index.js';
 import type { ButtonProps } from '../Button/Button.js';
 import { IconButton } from '../IconButton/index.js';
-<<<<<<< HEAD
 import {
   Box,
   Portal,
   SvgCaretDownSmall,
   SvgCaretUpSmall,
+  useId,
   usePopover,
 } from '../../utils/index.js';
 import type {
@@ -21,17 +21,6 @@
 } from '../../utils/index.js';
 import type { Placement } from '@floating-ui/react';
 import { Menu } from '../../Menu/Menu.js';
-=======
-import { DropdownMenu } from '../../DropdownMenu/index.js';
-import type { Placement } from 'tippy.js';
-import {
-  Box,
-  SvgCaretDownSmall,
-  SvgCaretUpSmall,
-  useId,
-} from '../../utils/index.js';
-import type { PolymorphicForwardRefComponent } from '../../utils/index.js';
->>>>>>> 0fe0b3a2
 
 export type SplitButtonProps = ButtonProps & {
   /**
@@ -137,7 +126,6 @@
         {...popover.getReferenceProps()}
         {...menuButtonProps}
       >
-<<<<<<< HEAD
         {visible ? <SvgCaretUpSmall /> : <SvgCaretDownSmall />}
       </IconButton>
       {popover.open && (
@@ -147,18 +135,6 @@
           </Menu>
         </Portal>
       )}
-=======
-        <IconButton
-          styleType={styleType}
-          size={size}
-          disabled={props.disabled}
-          aria-labelledby={props.labelProps?.id || labelId}
-          {...menuButtonProps}
-        >
-          {isMenuOpen ? <SvgCaretUpSmall /> : <SvgCaretDownSmall />}
-        </IconButton>
-      </DropdownMenu>
->>>>>>> 0fe0b3a2
     </Box>
   );
 }) as PolymorphicForwardRefComponent<'button', SplitButtonProps>;
