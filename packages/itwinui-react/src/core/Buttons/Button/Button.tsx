/*---------------------------------------------------------------------------------------------
 * Copyright (c) Bentley Systems, Incorporated. All rights reserved.
 * See LICENSE.md in the project root for license terms and full copyright notice.
 *--------------------------------------------------------------------------------------------*/
import cx from 'classnames';
import * as React from 'react';

import { Box, ButtonBase } from '../../utils/index.js';
import type { PolymorphicForwardRefComponent } from '../../utils/index.js';

export type ButtonProps = {
  /**
   * Modify size of the button.
   */
  size?: 'small' | 'large';
  /**
   * Style of the button.
   * Use 'borderless' to hide outline.
   * @default 'default'
   */
  styleType?: 'cta' | 'high-visibility' | 'default' | 'borderless';
  /**
   * Icon shown before the main button content.
   */
  startIcon?: JSX.Element;
  /**
   * Icon shown after the main button content.
   */
  endIcon?: JSX.Element;
<<<<<<< HEAD
  /**
   * Passes props to the button label.
   */
  labelProps?: React.ComponentProps<'span'>;
  /**
   * Passes props to the start icon.
   */
  startIconProps?: React.ComponentProps<'span'>;
  /**
   * Passes props to the end icon.
   */
  endIconProps?: React.ComponentProps<'span'>;
};
=======
} & Pick<React.ComponentProps<typeof ButtonBase>, 'htmlDisabled'>;
>>>>>>> cd9280d8

/**
 * Generic button component
 * @example
 * <Button>This is a default button</Button>
 * <Button disabled={true}>This is a disabled button</Button>
 * <Button size='large' styleType='high-visibility'>This is a large high visibility button</Button>
 * <Button size='small' styleType='cta'>This is a small call to action button</Button>
 * <Button startIcon={<SvgAdd />}>New</Button>
 */
export const Button = React.forwardRef((props, ref) => {
  const {
    children,
    className,
    size,
    styleType = 'default',
    startIcon,
    endIcon,
    labelProps,
    startIconProps,
    endIconProps,
    ...rest
  } = props;

  return (
    <ButtonBase
      ref={ref}
      className={cx('iui-button', className)}
      data-iui-variant={styleType !== 'default' ? styleType : undefined}
      data-iui-size={size}
      {...rest}
    >
      {startIcon && (
        <Box
          as='span'
          aria-hidden
          {...startIconProps}
          className={cx('iui-button-icon', startIconProps?.className)}
        >
          {startIcon}
        </Box>
      )}

      {children && <span {...labelProps}>{children}</span>}

      {endIcon && (
        <Box
          as='span'
          aria-hidden
          {...endIconProps}
          className={cx('iui-button-icon', endIconProps?.className)}
        >
          {endIcon}
        </Box>
      )}
    </ButtonBase>
  );
}) as PolymorphicForwardRefComponent<'button', ButtonProps>;

export default Button;<|MERGE_RESOLUTION|>--- conflicted
+++ resolved
@@ -27,7 +27,6 @@
    * Icon shown after the main button content.
    */
   endIcon?: JSX.Element;
-<<<<<<< HEAD
   /**
    * Passes props to the button label.
    */
@@ -41,9 +40,7 @@
    */
   endIconProps?: React.ComponentProps<'span'>;
 };
-=======
 } & Pick<React.ComponentProps<typeof ButtonBase>, 'htmlDisabled'>;
->>>>>>> cd9280d8
 
 /**
  * Generic button component
