/*---------------------------------------------------------------------------------------------
 * Copyright (c) Bentley Systems, Incorporated. All rights reserved.
 * See LICENSE.md in the project root for license terms and full copyright notice.
 *--------------------------------------------------------------------------------------------*/
import * as React from 'react';
import cx from 'classnames';
import { Button } from '../Button/index.js';
import type { ButtonProps } from '../Button/Button.js';
import { DropdownMenu } from '../../DropdownMenu/index.js';
import type { DropdownMenuProps } from '../../DropdownMenu/index.js';
import {
  SvgCaretDownSmall,
  SvgCaretUpSmall,
  useMergedRefs,
} from '../../utils/index.js';
<<<<<<< HEAD
import type { PolymorphicForwardRefComponent } from '../../utils/index.js';
=======
>>>>>>> 71e80492

export type DropdownButtonProps = {
  /**
   * Items in the dropdown menu.
   * Pass a function that takes the `close` argument (to close the menu),
   * and returns a list of `MenuItem` components.
   */
  menuItems: (close: () => void) => JSX.Element[];
  /**
   * Style of the dropdown button.
   * Use 'borderless' to hide outline.
   * @default 'default'
   */
  styleType?: 'default' | 'borderless' | 'high-visibility';
  /**
   * Props for the `DropdownMenu` which extends `PopoverProps`.
   */
  dropdownMenuProps?: Omit<DropdownMenuProps, 'menuItems' | 'children'>;
} & Omit<ButtonProps, 'styleType' | 'endIcon'>;

/**
 * Button that opens a DropdownMenu.
 * @example
 * const menuItems = (close: () => void) => [
 *   <MenuItem key={1} onClick={onClick(1, close)}>Item #1</MenuItem>,
 *   <MenuItem key={2} onClick={onClick(2, close)}>Item #2</MenuItem>,
 * ];
 * <DropdownButton menuItems={menuItems}>Default</DropdownButton>
 */
export const DropdownButton = React.forwardRef((props, ref) => {
  const {
    menuItems,
    className,
    size,
    styleType,
    children,
    dropdownMenuProps,
    ...rest
  } = props;

  const [isMenuOpen, setIsMenuOpen] = React.useState(false);

  const [menuWidth, setMenuWidth] = React.useState(0);

  const buttonRef = React.useRef<HTMLButtonElement>(null);
  const refs = useMergedRefs(ref, buttonRef);

  React.useEffect(() => {
    if (buttonRef.current) {
      setMenuWidth(buttonRef.current.offsetWidth);
    }
  }, [children, size, styleType]);

  return (
    <DropdownMenu
      menuItems={menuItems}
      {...dropdownMenuProps}
      onShow={(i) => {
        setIsMenuOpen(true);
        dropdownMenuProps?.onShow?.(i);
      }}
      onHide={(i) => {
        setIsMenuOpen(false);
        dropdownMenuProps?.onHide?.(i);
      }}
      style={{ minWidth: menuWidth, ...dropdownMenuProps?.style }}
    >
      <Button
        className={cx('iui-button-dropdown', className)}
        size={size}
        styleType={styleType}
        endIcon={
          isMenuOpen ? (
            <SvgCaretUpSmall aria-hidden />
          ) : (
            <SvgCaretDownSmall aria-hidden />
          )
        }
        ref={refs}
        aria-label='Dropdown'
        {...rest}
      >
<<<<<<< HEAD
        {children}
      </Button>
    </DropdownMenu>
  );
}) as PolymorphicForwardRefComponent<'button', DropdownButtonProps>;
=======
        <Button
          className={cx('iui-button-dropdown', className)}
          size={size}
          styleType={styleType}
          endIcon={
            isMenuOpen ? (
              <SvgCaretUpSmall aria-hidden />
            ) : (
              <SvgCaretDownSmall aria-hidden />
            )
          }
          ref={refs}
          {...rest}
        >
          {children}
        </Button>
      </DropdownMenu>
    );
  },
);
>>>>>>> 71e80492

export default DropdownButton;<|MERGE_RESOLUTION|>--- conflicted
+++ resolved
@@ -13,10 +13,7 @@
   SvgCaretUpSmall,
   useMergedRefs,
 } from '../../utils/index.js';
-<<<<<<< HEAD
 import type { PolymorphicForwardRefComponent } from '../../utils/index.js';
-=======
->>>>>>> 71e80492
 
 export type DropdownButtonProps = {
   /**
@@ -99,33 +96,10 @@
         aria-label='Dropdown'
         {...rest}
       >
-<<<<<<< HEAD
         {children}
       </Button>
     </DropdownMenu>
   );
 }) as PolymorphicForwardRefComponent<'button', DropdownButtonProps>;
-=======
-        <Button
-          className={cx('iui-button-dropdown', className)}
-          size={size}
-          styleType={styleType}
-          endIcon={
-            isMenuOpen ? (
-              <SvgCaretUpSmall aria-hidden />
-            ) : (
-              <SvgCaretDownSmall aria-hidden />
-            )
-          }
-          ref={refs}
-          {...rest}
-        >
-          {children}
-        </Button>
-      </DropdownMenu>
-    );
-  },
-);
->>>>>>> 71e80492
 
 export default DropdownButton;