--- conflicted
+++ resolved
@@ -18,21 +18,12 @@
 } from '../../utils/index.js';
 // import { Menu } from '../Menu/Menu.js';
 import { usePopover } from '../Popover/Popover.js';
-<<<<<<< HEAD
-import { Surface } from '../Surface/Surface.js';
-import { IconButton } from '../Buttons/IconButton.js';
-// import { Button } from '../Buttons/Button.js';
-import { Flex } from '../Flex/Flex.js';
-import { Menu } from '../Menu/Menu.js';
-import { flushSync } from 'react-dom';
-=======
 import {
   FloatingNode,
   FloatingTree,
   useFloatingNodeId,
 } from '@floating-ui/react';
 import { MenuItemContext } from '../Menu/MenuItem.js';
->>>>>>> ac268a9b
 
 export type DropdownMenuProps = {
   /**
@@ -138,59 +129,12 @@
     return menuItems;
   }, [menuItems, close]);
 
-<<<<<<< HEAD
-  const menuHierarchy = React.useMemo(() => {
-    const hierarchyItems: Array<MenuHierarchyItem> = [];
-
-    const populateMenuHierarchy = (
-      menuItems: JSX.Element[],
-      parent?: number,
-    ) => {
-      menuItems.forEach((item) => {
-        hierarchyItems.push({
-          item: item,
-          parent: parent,
-        } satisfies MenuHierarchyItem);
-
-        if (item.props.subMenuItems) {
-          populateMenuHierarchy(
-            item.props.subMenuItems,
-            hierarchyItems.length - 1,
-          );
-        }
-      });
-
-      return hierarchyItems;
-    };
-
-    // menuContent === JSX.Element[]
-    if (Array.isArray(menuContent)) {
-      const result = populateMenuHierarchy(menuContent);
-      // console.log(result);
-      return result;
-    }
-
-    // menuContent === JSX.Element
-    return [
-      {
-        item: menuContent as JSX.Element,
-        parent: undefined,
-      },
-    ];
-  }, [menuContent]);
-
-  const [currentMenuHierarchyItem, setCurrentMenuHierarchyItem] =
-    React.useState<number | undefined>(undefined);
-
-  const [focusOnMenu, setFocusOnMenu] = React.useState(true);
-=======
   const [currentFocusedNodeIndex, setCurrentFocusedNodeIndex] = React.useState<
     number | null
   >(null);
   const focusableNodes = React.useRef<Array<HTMLElement | null>>([]);
 
   const nodeId = useFloatingNodeId();
->>>>>>> ac268a9b
 
   const popover = usePopover({
     nodeId,
@@ -269,29 +213,6 @@
 
   return (
     <>
-<<<<<<< HEAD
-      <DropdownMenuContext.Provider
-        value={{
-          layered: layered,
-          menuChildOnClick,
-          backButtonOnClick,
-        }}
-      >
-        <p>{`${currentMenuHierarchyItem}`}</p>
-
-        {cloneElementWithRef(children, (children) => ({
-          ...popover.getReferenceProps(children.props),
-          'aria-expanded': popover.open,
-          ref: mergeRefs(triggerRef, popover.refs.setReference),
-        }))}
-
-        {popover.open && (
-          <Portal portal={portal}>
-            {
-              <Surface
-                as={Menu}
-                setFocus={focusOnMenu}
-=======
       {cloneElementWithRef(children, (children) => ({
         ...popover.getReferenceProps(children.props),
         'aria-expanded': popover.open,
@@ -308,118 +229,26 @@
             >
               <Menu
                 setFocus={false}
->>>>>>> ac268a9b
                 {...popover.getFloatingProps({
                   role,
                   ...rest,
                   onKeyDown: mergeEventHandlers(props.onKeyDown, (e) => {
-<<<<<<< HEAD
-                    console.log('onKeyDown HERE 123', e.key);
-=======
->>>>>>> ac268a9b
                     if (e.defaultPrevented) {
                       return;
                     }
                     if (e.key === 'Tab') {
                       close();
                     }
-<<<<<<< HEAD
-
-                    if (e.key === 'Escape') {
-                      backButtonOnClick();
-
-                      e.preventDefault();
-                      e.stopPropagation();
-                    }
-=======
->>>>>>> ac268a9b
                   }),
                 })}
                 ref={popoverRef}
               >
-<<<<<<< HEAD
-                {currentMenuHierarchyItem != null && (
-                  <Surface.Header as={Flex}>
-                    {/* <Button
-                    styleType='borderless'
-                    onClick={backButtonOnClick}
-                    startIcon={<SvgChevronLeft />}
-                    >
-                    Back
-                  </Button> */}
-                    <IconButton
-                      label='Back'
-                      styleType='borderless'
-                      data-iui-shift='left'
-                      onClick={backButtonOnClick}
-                    >
-                      <SvgChevronLeft />
-                    </IconButton>
-                    {
-                      menuHierarchy[currentMenuHierarchyItem]?.item?.props
-                        ?.children
-                    }
-                  </Surface.Header>
-                )}
-                <Surface.Body>
-                  {menuHierarchy
-                    .map((item, index) => {
-                      return {
-                        ...item,
-                        menuHierarchyIndex: index,
-                      };
-                    })
-                    .filter((item) => item.parent === currentMenuHierarchyItem)
-                    .map((item, index) => {
-                      return React.cloneElement(item.item, {
-                        ref: (el: HTMLElement) => {
-                          itemRefs.current[item.menuHierarchyIndex] = el;
-                        },
-                        ['data-menu-child-index']: index,
-                        ['data-menu-hierarchy-index']: item.menuHierarchyIndex,
-                      });
-                    })}
-                  {/* {menuHierarchy
-                    .filter((item) => item.parent === currentMenuHierarchyItem)
-                    .map((item) => {
-                      console.log('ITEM', item);
-                      return React.cloneElement(item.item, {
-                        onClick: () => {
-                          console.log('Clicked');
-                        },
-                      });
-                    })} */}
-                </Surface.Body>
-              </Surface>
-            }
-            {/* <Menu
-              {...popover.getFloatingProps({
-                role,
-                ...rest,
-                onKeyDown: mergeEventHandlers(props.onKeyDown, (e) => {
-                  if (e.defaultPrevented) {
-                    return;
-                  }
-                  if (e.key === 'Tab') {
-                    close();
-                  }
-                }),
-              })}
-              ref={popoverRef}
-            >
-              {menuContent}
-            </Menu> */}
-          </Portal>
-        )}
-      </DropdownMenuContext.Provider>
-=======
                 {menuContent}
               </Menu>
             </MenuItemContext.Provider>
           </Portal>
         )}
       </FloatingNode>
->>>>>>> ac268a9b
     </>
   );
 }) as PolymorphicForwardRefComponent<'div', DropdownMenuProps>;
