/*---------------------------------------------------------------------------------------------
 * Copyright (c) Bentley Systems, Incorporated. All rights reserved.
 * See LICENSE.md in the project root for license terms and full copyright notice.
 *--------------------------------------------------------------------------------------------*/
import * as React from 'react';
import cx from 'classnames';
import { SvgUpload, Box } from '../utils/index.js';
import type { PolymorphicForwardRefComponent } from '../utils/index.js';
import '@itwin/itwinui-css/css/file-upload.css';
import { Anchor } from '../Typography/Anchor/Anchor.js';

type FileUploadTemplateProps = {
  /**
   * Callback fired when a file is selected from the device.
   */
  onChange?: React.ChangeEventHandler<HTMLInputElement>;
  /**
   * Whether the file input accepts multiple files.
   * Passed to the `multiple` attribute of native file input.
   * @default true
   */
  acceptMultiple?: boolean;
  /**
   * File types allowed.
   * Passed to the `accept` attribute of native file input.
   */
  acceptType?: string;
  /**
   * Localized version of primary clickable label. Gets styled like a hyperlink.
   * @default 'Choose a file'
   */
  label?: React.ReactNode;
  /**
   * Localized version of the secondary text shown below the label.
   * @default 'or drag & drop it here.'
   */
  subtitle?: React.ReactNode;
  /**
   * Optional children appended to the template.
   */
  children?: React.ReactNode;
};

/**
 * Default template to be used with the `FileUpload` wrapper component.
 * Contains a hidden input with styled labels (customizable).
 * @example
 * <FileUploadTemplate onChange={(e) => console.log(e.target.files)} />
 */
export const FileUploadTemplate = React.forwardRef((props, ref) => {
  const {
    onChange,
    acceptMultiple = true,
    acceptType,
    label = 'Choose a file',
    subtitle = 'or drag & drop it here.',
    children,
    className,
    ...rest
  } = props;

  return (
    <Box
      className={cx('iui-file-upload-template', className)}
      ref={ref}
      {...rest}
    >
      <SvgUpload className='iui-template-icon' aria-hidden />
<<<<<<< HEAD
      <Box className='iui-template-text'>
        <Box as='label' className='iui-anchor'>
          <Box
            as='input'
=======
      <div className='iui-template-text'>
        <Anchor as='label'>
          <input
>>>>>>> 957215c8
            className='iui-browse-input'
            type='file'
            onChange={onChange}
            multiple={acceptMultiple}
            accept={acceptType}
          />
          {label}
<<<<<<< HEAD
        </Box>
=======
        </Anchor>
>>>>>>> 957215c8
        <div>{subtitle}</div>
        {children}
      </Box>
    </Box>
  );
}) as PolymorphicForwardRefComponent<'div', FileUploadTemplateProps>;

export default FileUploadTemplate;<|MERGE_RESOLUTION|>--- conflicted
+++ resolved
@@ -66,16 +66,10 @@
       {...rest}
     >
       <SvgUpload className='iui-template-icon' aria-hidden />
-<<<<<<< HEAD
       <Box className='iui-template-text'>
-        <Box as='label' className='iui-anchor'>
+        <Anchor as='label'>
           <Box
             as='input'
-=======
-      <div className='iui-template-text'>
-        <Anchor as='label'>
-          <input
->>>>>>> 957215c8
             className='iui-browse-input'
             type='file'
             onChange={onChange}
@@ -83,11 +77,7 @@
             accept={acceptType}
           />
           {label}
-<<<<<<< HEAD
-        </Box>
-=======
         </Anchor>
->>>>>>> 957215c8
         <div>{subtitle}</div>
         {children}
       </Box>
