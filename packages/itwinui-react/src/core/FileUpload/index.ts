--- conflicted
+++ resolved
@@ -5,11 +5,9 @@
 export { FileUpload } from './FileUpload.js';
 export default './FileUpload';
 
-<<<<<<< HEAD
-=======
+
 export { FileUploadTemplate } from './FileUploadTemplate.js';
 
->>>>>>> d5d5e6d9
 export { FileUploadCard } from './FileUploadCard.js';
 
 export { FileEmptyCard } from './FileEmptyCard.js';