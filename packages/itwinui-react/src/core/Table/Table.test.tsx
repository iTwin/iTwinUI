/*---------------------------------------------------------------------------------------------
 * Copyright (c) Bentley Systems, Incorporated. All rights reserved.
 * See LICENSE.md in the project root for license terms and full copyright notice.
 *--------------------------------------------------------------------------------------------*/
import {
  act,
  fireEvent,
  render,
  screen,
  waitFor,
} from '@testing-library/react';
import * as React from 'react';
import { Table, type TableProps } from './Table.js';
import * as IntersectionHooks from '../utils/hooks/useIntersection.js';
import {
  BaseFilter,
  FilterButtonBar,
  type TableFilterProps,
  tableFilters,
} from './filters/index.js';
import type { CellProps, Column, Row } from '../../react-table/react-table.js';
import { InputGroup } from '../InputGroup/InputGroup.js';
import { Radio } from '../Radio/Radio.js';
import {
  SvgChevronRight,
  SvgMore,
  SvgClose,
  SvgSortUp,
  SvgSortDown,
} from '../utils/index.js';
import { DefaultCell, EditableCell } from './cells/index.js';
import { TablePaginator } from './TablePaginator.js';
import * as UseOverflow from '../utils/hooks/useOverflow.js';
import * as UseResizeObserver from '../utils/hooks/useResizeObserver.js';
import { userEvent } from '@testing-library/user-event';
import {
  ActionColumn,
  SelectionColumn,
  ExpanderColumn,
} from './columns/index.js';

const intersectionCallbacks = new Map<Element, () => void>();
vi.spyOn(IntersectionHooks, 'useIntersection').mockImplementation(
  (onIntersect) => {
    return (el: HTMLElement) =>
      el && intersectionCallbacks.set(el, onIntersect);
  },
);

const mockIntersection = (element: Element) => {
  intersectionCallbacks.get(element)?.();
};

const columns = (onViewClick: () => void = vi.fn()): Column<TestDataType>[] => [
  {
    id: 'name',
    Header: 'Name',
    accessor: 'name',
    width: 90,
  },
  {
    id: 'description',
    Header: 'Description',
    accessor: 'description',
    maxWidth: 200,
  },
  {
    id: 'view',
    Header: 'View',
    Cell: () => {
      return <span onClick={onViewClick}>View</span>;
    },
  },
];
type TestDataType = {
  name: string;
  description: string;
  accessor?: string;
  subRows?: TestDataType[];
  booleanValue?: boolean;
};

const mockedData = (count = 3): TestDataType[] =>
  [...new Array(count)].map((_, index) => ({
    name: `Name${index + 1}`,
    description: `Description${index + 1}`,
  }));

const mockedSubRowsData = () => [
  {
    name: 'Row 1',
    description: 'Description 1',
    subRows: [
      { name: 'Row 1.1', description: 'Description 1.1', subRows: [] },
      {
        name: 'Row 1.2',
        description: 'Description 1.2',
        subRows: [
          {
            name: 'Row 1.2.1',
            description: 'Description 1.2.1',
            subRows: [],
          },
          {
            name: 'Row 1.2.2',
            description: 'Description 1.2.2',
            subRows: [],
          },
        ],
      },
      { name: 'Row 1.3', description: 'Description 1.3', subRows: [] },
    ],
  },
  {
    name: 'Row 2',
    description: 'Description 2',
    subRows: [
      { name: 'Row 2.1', description: 'Description 2.1', subRows: [] },
      { name: 'Row 2.2', description: 'Description 2.2', subRows: [] },
    ],
  },
  { name: 'Row 3', description: 'Description 3', subRows: [] },
];

function renderComponent(
  initialsProps?: Partial<TableProps>,
  onViewClick?: () => void,
  renderContainer?: HTMLElement,
) {
  const defaultProps: TableProps = {
    columns: columns(onViewClick),
    data: mockedData(),
    emptyTableContent: 'Empty table',
    emptyFilteredTableContent: 'No results. Clear filter.',
  };

  const props = { ...defaultProps, ...initialsProps };
  return render(
    <Table {...props} />,
    renderContainer && { container: renderContainer },
  );
}

const flattenData = (data: TestDataType[]) => {
  const flatData: TestDataType[] = [];

  const handleItem = (item: TestDataType) => {
    flatData.push(item);
    if (item.subRows?.length) {
      item.subRows.forEach((subRow) => handleItem(subRow));
    }
  };
  data.forEach((item) => handleItem(item));

  return flatData;
};

async function assertRowsData(rows: NodeListOf<Element>, data = mockedData()) {
  expect(rows.length).toBe(data.length);
  for (let i = 0; i < rows.length; i++) {
    const row = rows.item(i);
    const { name, description } = data[i];
    const cells = row.querySelectorAll('.iui-table-cell');
    expect(cells.length).toBe(3);
    expect(cells[0].textContent).toEqual(name);
    expect(cells[1].textContent).toEqual(description);
    expect(cells[2].textContent).toEqual('View');
    await userEvent.click(cells[2].firstElementChild as HTMLElement);
  }
}

const setFilter = async (container: HTMLElement, value: string) => {
  const filterIcon = container.querySelector(
    '.iui-table-filter-button .iui-button-icon',
  ) as HTMLElement;
  expect(filterIcon).toBeTruthy();
  await userEvent.click(filterIcon);

  const filterInput = document.querySelector(
    '.iui-table-column-filter input',
  ) as HTMLInputElement;
  expect(filterInput).toBeVisible();

  await userEvent.clear(filterInput);
  await userEvent.type(filterInput, value);
  await userEvent.click(screen.getByText('Filter'));

  expect(filterInput).not.toBeVisible();
};

const clearFilter = async (container: HTMLElement) => {
  const filterIcon = container.querySelector(
    '.iui-table-filter-button .iui-button-icon',
  ) as HTMLElement;
  expect(filterIcon).toBeTruthy();
  await userEvent.click(filterIcon);

  await userEvent.click(screen.getByText('Clear'));
};

const BooleanFilter = (
  props: TableFilterProps<Record<string, unknown>>,
): JSX.Element => {
  const [value, setValue] = React.useState<boolean | undefined>(
    props.column.filterValue as boolean | undefined,
  );
  return (
    <BaseFilter>
      <InputGroup displayStyle='inline'>
        <Radio
          name='filterOption'
          onChange={() => setValue(true)}
          label='True'
          defaultChecked={value}
        />
        <Radio
          name='filterOption'
          onChange={() => setValue(false)}
          label='False'
          defaultChecked={value === false}
        />
      </InputGroup>
      <FilterButtonBar
        setFilter={() => props.setFilter(value)}
        clearFilter={props.clearFilter}
      />
    </BaseFilter>
  );
};

const expandAll = async (
  container: HTMLElement,
  oldExpanders: Element[] = [],
) => {
  const allExpanders = Array.from(
    container.querySelectorAll('.iui-table-row-expander'),
  );
  const newExpanders = allExpanders.filter((e) => !oldExpanders.includes(e));
  for (const button of newExpanders) {
    await userEvent.click(button);
  }
  if (newExpanders.length) {
    await expandAll(container, allExpanders);
  }
};

beforeEach(() => {
  intersectionCallbacks.clear();
});

it('should render table with data', async () => {
  const onViewClick = vi.fn();
  const { container } = renderComponent(undefined, onViewClick);

  expect(screen.queryByText('Header name')).toBeFalsy();
  const rows = container.querySelectorAll('.iui-table-body .iui-table-row');
  await assertRowsData(rows);
  expect(onViewClick).toHaveBeenCalledTimes(3);
});

it('should show spinner when loading', () => {
  const { container } = renderComponent({ data: [], isLoading: true });

  expect(
    container.querySelector('.iui-progress-indicator-radial'),
  ).toBeTruthy();
  const rows = container.querySelectorAll('.iui-table-body .iui-table-row');
  expect(rows.length).toBe(0);
});

it('should show table-body-extra with spinner when loading with pre-existing data', () => {
  const { container } = renderComponent({
    data: mockedData(),
    isLoading: true,
  });

  expect(
    container.querySelector(
      '.iui-table-body-extra[data-iui-loading="true"] .iui-progress-indicator-radial',
    ),
  ).toBeTruthy();
  const rows = container.querySelectorAll('.iui-table-body .iui-table-row');
  expect(rows.length).toBe(3);
});

it('should show empty message when there is no data', () => {
  const { container } = renderComponent({ data: [] });

  screen.getByText('Empty table');
  const rows = container.querySelectorAll('.iui-table-body .iui-table-row');
  expect(rows.length).toBe(0);
});

it('should render table with custom className', () => {
  const { container } = renderComponent({ className: 'test-className' });

  const table = container.querySelector('.iui-table.test-className');
  expect(table).toBeTruthy();
});

it('should render table with custom style', () => {
  const { container } = renderComponent({ style: { color: 'red' } });

  const table = container.querySelector('.iui-table') as HTMLElement;
  expect(table).toBeTruthy();
  expect(table.style.color).toEqual('red');
});

it('should render column with custom className', () => {
  const { container } = renderComponent({
    columns: [
      {
        id: 'name',
        Header: 'Name',
        accessor: 'name',
        columnClassName: 'test-className',
      },
    ],
  });

  const column = container.querySelector(
    '.iui-table-header .iui-table-cell.test-className',
  );
  expect(column).toBeTruthy();
});

it('should render cell with custom className', () => {
  const { container } = renderComponent({
    columns: [
      {
        id: 'name',
        Header: 'Name',
        accessor: 'name',
        cellClassName: 'test-className',
      },
    ],
  });

  const cell = container.querySelector(
    '.iui-table-body .iui-table-cell.test-className',
  );
  expect(cell).toBeTruthy();
});

it('should handle checkbox clicks', async () => {
  const onSelect = vi.fn();
  const { container } = renderComponent({ isSelectable: true, onSelect });

  expect(screen.queryByText('Header name')).toBeFalsy();
  const rows = container.querySelectorAll('.iui-table-body .iui-table-row');
  expect(rows.length).toBe(3);

  expect(onSelect).not.toHaveBeenCalled();

  const checkboxCells = container.querySelectorAll('.iui-slot .iui-checkbox');
  expect(checkboxCells.length).toBe(4);
  await userEvent.click(checkboxCells[2]);
  expect(onSelect).toHaveBeenCalledWith([mockedData()[1]], expect.any(Object));

  await userEvent.click(checkboxCells[0]);
  expect(onSelect).toHaveBeenCalledWith([], expect.any(Object));

  await userEvent.click(checkboxCells[0]);
  expect(onSelect).toHaveBeenCalledWith(mockedData(), expect.any(Object));
});

it('should handle row clicks', async () => {
  const onSelect = vi.fn();
  const onRowClick = vi.fn();
  const user = userEvent.setup();
  const data = mockedData(8);

  const { container, getByText } = renderComponent({
    isSelectable: true,
    onSelect,
    onRowClick,
    data,
  });

  expect(screen.queryByText('Header name')).toBeFalsy();
  const rows = container.querySelectorAll('.iui-table-body .iui-table-row');
  expect(rows.length).toBe(8);

  // Shift click special case test #1
  // By default, when no row is selected before shift click, start selecting from first row to clicked row
  await user.keyboard('{Shift>}'); // Hold Shift
  await user.click(getByText(data[1].name));

  expect(rows[0]).toHaveAttribute('aria-selected', 'true');
  expect(rows[1]).toHaveAttribute('aria-selected', 'true');
  expect(rows[2]).not.toHaveAttribute('aria-selected');
  expect(rows[3]).not.toHaveAttribute('aria-selected');
  expect(onSelect).toHaveBeenCalledTimes(1);
  expect(onRowClick).toHaveBeenCalledTimes(1);

  await user.keyboard('{/Shift}'); // Release Shift
  await userEvent.click(getByText(data[2].name)); // Select; lastSelectedRowId = undefined -> 2

  expect(rows[0]).not.toHaveAttribute('aria-selected');
  expect(rows[1]).not.toHaveAttribute('aria-selected');
  expect(rows[2]).toHaveAttribute('aria-selected', 'true');
  expect(rows[3]).not.toHaveAttribute('aria-selected');
  expect(onSelect).toHaveBeenCalledTimes(2);
  expect(onRowClick).toHaveBeenCalledTimes(2);

  // Shift click special case test #2
  // When a row is clicked before shift click (lastSelectedRowId), selection starts from that row and ends at the currently clicked row
  // But if the startIndex > endIndex, then startIndex and endIndex are swapped
  // (Here startIndex = 1, endIndex = 0)
  await user.keyboard('{Shift>}'); // Hold Shift
  await user.click(getByText(data[0].name));

  expect(rows[0]).toHaveAttribute('aria-selected', 'true');
  expect(rows[1]).toHaveAttribute('aria-selected', 'true');
  expect(rows[2]).toHaveAttribute('aria-selected', 'true');
  expect(rows[3]).not.toHaveAttribute('aria-selected');
  expect(onSelect).toHaveBeenCalledTimes(3);
  expect(onRowClick).toHaveBeenCalledTimes(3);

  await user.keyboard('{/Shift}{Control>}'); // Release Shift & Hold Control
  await user.click(getByText(data[3].name)); // lastSelectedRowId = 2 -> 3 (Ctrl click updates lastSelectedRowId)
  expect(rows[0]).toHaveAttribute('aria-selected', 'true');
  expect(rows[1]).toHaveAttribute('aria-selected', 'true');
  expect(rows[2]).toHaveAttribute('aria-selected', 'true');
  expect(rows[3]).toHaveAttribute('aria-selected', 'true');
  expect(onSelect).toHaveBeenCalledTimes(4);
  expect(onRowClick).toHaveBeenCalledTimes(4);

  await user.keyboard('{/Control}{Shift>}'); // Release Control & Hold Shift
  await user.click(getByText(data[4].name));

  expect(rows[0]).not.toHaveAttribute('aria-selected');
  expect(rows[1]).not.toHaveAttribute('aria-selected');
  expect(rows[2]).not.toHaveAttribute('aria-selected');
  expect(rows[3]).toHaveAttribute('aria-selected', 'true');
  expect(rows[4]).toHaveAttribute('aria-selected', 'true');
  expect(onSelect).toHaveBeenCalledTimes(5);
  expect(onRowClick).toHaveBeenCalledTimes(5);

  const checkboxes = container.querySelectorAll<HTMLInputElement>(
    '.iui-table-body .iui-checkbox',
  );
  expect(checkboxes.length).toBe(8);

  await user.keyboard('{/Shift}'); // Release Shift
  await user.click(checkboxes[1]); // lastSelectedRowId = 3 -> 1 (Checkbox click updates lastSelectedRowId)

  expect(rows[0]).not.toHaveAttribute('aria-selected');
  expect(rows[1]).toHaveAttribute('aria-selected', 'true');
  expect(rows[2]).not.toHaveAttribute('aria-selected');
  expect(rows[3]).toHaveAttribute('aria-selected', 'true');
  expect(rows[4]).toHaveAttribute('aria-selected', 'true');
  expect(onSelect).toHaveBeenCalledTimes(6);
  expect(onRowClick).toHaveBeenCalledTimes(5);

  await user.keyboard('{Shift>}'); // Hold Shift
  await user.click(getByText(data[3].name));

  expect(rows[0]).not.toHaveAttribute('aria-selected');
  expect(rows[1]).toHaveAttribute('aria-selected', 'true');
  expect(rows[2]).toHaveAttribute('aria-selected', 'true');
  expect(rows[3]).toHaveAttribute('aria-selected', 'true');
  expect(rows[4]).not.toHaveAttribute('aria-selected');
  expect(onSelect).toHaveBeenCalledTimes(7);
  expect(onRowClick).toHaveBeenCalledTimes(6);

  await user.keyboard('{/Shift}'); // Release Shift
  await userEvent.click(getByText(data[2].name)); // Deselect; lastSelectedRowId = 1 -> 2

  expect(rows[0]).not.toHaveAttribute('aria-selected');
  expect(rows[1]).toHaveAttribute('aria-selected', 'true');
  expect(rows[2]).not.toHaveAttribute('aria-selected');
  expect(rows[3]).toHaveAttribute('aria-selected', 'true');
  expect(rows[4]).not.toHaveAttribute('aria-selected');
  expect(onSelect).toHaveBeenCalledTimes(8);
  expect(onRowClick).toHaveBeenCalledTimes(7);

  // Shift click special case test #3
  // Shift click makes makes all rows from lastSelectedRowId to clicked row to have the same selection state as the clicked row
  // So when lastSelectedRowId is un-selected, all rows in the shift select range are also unselected.
  await user.keyboard('{Shift>}'); // Hold Shift
  await user.click(getByText(data[0].name));

  expect(rows[0]).not.toHaveAttribute('aria-selected');
  expect(rows[1]).not.toHaveAttribute('aria-selected');
  expect(rows[2]).not.toHaveAttribute('aria-selected');
  expect(rows[3]).not.toHaveAttribute('aria-selected');
  expect(rows[4]).not.toHaveAttribute('aria-selected');
  expect(onSelect).toHaveBeenCalledTimes(9);
  expect(onRowClick).toHaveBeenCalledTimes(8);

  await user.keyboard('{/Shift}{Control>}'); // Release Shift and Hold Control
  await user.click(getByText(data[4].name)); // lastSelectedRowId = 2 -> 4 (Ctrl click updates lastSelectedRowId)
  await user.keyboard('{Control>}'); // Keep holding Control
  await user.click(getByText(data[2].name)); // lastSelectedRowId = 4 -> 2 (Ctrl click updates lastSelectedRowId)
  await user.keyboard('{Control>}'); // Keep holding Control
  await user.click(getByText(data[7].name)); // lastSelectedRowId = 2-> 7 (Ctrl click updates lastSelectedRowId)

  expect(rows[0]).not.toHaveAttribute('aria-selected');
  expect(rows[1]).not.toHaveAttribute('aria-selected');
  expect(rows[2]).toHaveAttribute('aria-selected', 'true');
  expect(rows[3]).not.toHaveAttribute('aria-selected');
  expect(rows[4]).toHaveAttribute('aria-selected', 'true');
  expect(rows[5]).not.toHaveAttribute('aria-selected');
  expect(rows[6]).not.toHaveAttribute('aria-selected');
  expect(rows[7]).toHaveAttribute('aria-selected', 'true');
  expect(onSelect).toHaveBeenCalledTimes(12);
  expect(onRowClick).toHaveBeenCalledTimes(11);

  // Ctrl + Shift click test
  // Previous selection (2, 4) should be preserved and added to new shift click selection (7 to 5)
  await user.keyboard('{Control>}{Shift>}'); // Hold Ctrl and Shift
  await user.click(getByText(data[5].name));

  expect(rows[0]).not.toHaveAttribute('aria-selected');
  expect(rows[1]).not.toHaveAttribute('aria-selected');
  expect(rows[2]).toHaveAttribute('aria-selected', 'true');
  expect(rows[3]).not.toHaveAttribute('aria-selected');
  expect(rows[4]).toHaveAttribute('aria-selected', 'true');
  expect(rows[5]).toHaveAttribute('aria-selected', 'true');
  expect(rows[6]).toHaveAttribute('aria-selected', 'true');
  expect(rows[7]).toHaveAttribute('aria-selected', 'true');
  expect(onSelect).toHaveBeenCalledTimes(13);
  expect(onRowClick).toHaveBeenCalledTimes(12);
});

it('should handle sub-rows shift click selection', async () => {
  const onSelect = vi.fn();
  const onRowClick = vi.fn();
  const data = mockedSubRowsData();
  const { container, getByText } = renderComponent({
    data,
    onSelect,
    onRowClick,
    isSelectable: true,
  });
  const testIfCheckboxesChecked = (
    checkboxes: NodeListOf<HTMLInputElement>,
    checkedIndices: Array<number>,
    indeterminateIndices: Array<number>,
  ) => {
    Array.from(checkboxes).forEach((checkbox, index) => {
      expect(!!checkbox.checked).toBe(checkedIndices.includes(index));
      expect(!!checkbox.indeterminate).toBe(
        indeterminateIndices.includes(index),
      );
    });
  };

  let rows = container.querySelectorAll('.iui-table-body .iui-table-row');
  expect(rows.length).toBe(3);

  await expandAll(container);
  rows = container.querySelectorAll('.iui-table-body .iui-table-row');
  expect(rows.length).toBe(10);

  const checkboxes = container.querySelectorAll<HTMLInputElement>(
    '.iui-table-body .iui-checkbox',
  );

  const user = userEvent.setup();
  await user.click(getByText(data[0].subRows[0].name)); // [shiftKey: false]; lastSelectedRowId = 0.0
  expect(onSelect).toHaveBeenCalledTimes(1);
  expect(onRowClick).toHaveBeenCalledTimes(1);
  testIfCheckboxesChecked(checkboxes, [1], [0]);

  await user.keyboard('[ShiftLeft>]'); // Press Shift (without releasing it)
  await user.click(getByText(data[0].subRows[1].subRows[0].name)); // [shiftKey: true]
  expect(onSelect).toHaveBeenCalledTimes(2);
  expect(onRowClick).toHaveBeenCalledTimes(2);
  testIfCheckboxesChecked(checkboxes, [1, 3], [0, 2]);

  await user.keyboard('[/ShiftLeft]'); // Release Shift
  await user.click(getByText(data[1].subRows[0].name)); // [shiftKey = true]; lastSelectedRowId = undefined -> 1.0
  expect(onSelect).toHaveBeenCalledTimes(3);
  expect(onRowClick).toHaveBeenCalledTimes(3);
  testIfCheckboxesChecked(checkboxes, [7], [6]);

  // When startIndex > endIndex, then startIndex and endIndex are swapped
  await user.keyboard('[ShiftLeft>]'); // Press Shift (without releasing it)
  await user.click(getByText(data[0].subRows[1].subRows[1].name)); // [shiftKey = true]
  expect(onSelect).toHaveBeenCalledTimes(4);
  expect(onRowClick).toHaveBeenCalledTimes(4);
  testIfCheckboxesChecked(checkboxes, [4, 5, 7], [0, 2, 6]);
});

it('should not select when clicked on row but selectRowOnClick flag is false', async () => {
  const onSelect = vi.fn();
  const onRowClick = vi.fn();
  const { container, getByText } = renderComponent({
    isSelectable: true,
    onSelect,
    onRowClick,
    selectRowOnClick: false,
  });

  expect(screen.queryByText('Header name')).toBeFalsy();
  const rows = container.querySelectorAll('.iui-table-body .iui-table-row');
  expect(rows.length).toBe(3);

  await userEvent.click(getByText(mockedData()[1].name));
  expect(onSelect).not.toHaveBeenCalled();
  expect(onRowClick).toHaveBeenCalled();
});

it('should not select when clicked on row and preventDefault is set', async () => {
  const onSelect = vi.fn();
  renderComponent({
    isSelectable: true,
    onSelect,
    rowProps: () => ({ onClick: (e) => e.preventDefault() }),
  });

  await userEvent.click(screen.getByText(mockedData()[1].name));
  expect(onSelect).not.toHaveBeenCalled();
});

it('should not trigger onSelect when sorting and filtering', async () => {
  const onSort = vi.fn();
  const onSelect = vi.fn();
  const onFilter = vi.fn();
  const mockedColumns = [
    {
      id: 'name',
      Header: 'Name',
      accessor: 'name',
      Filter: tableFilters.TextFilter(),
      fieldType: 'text',
    },
  ];
  const { container } = renderComponent({
    columns: mockedColumns,
    isSortable: true,
    onSelect,
    onSort,
    onFilter,
  });

  const nameHeader = container.querySelector(
    '.iui-table-header .iui-table-cell',
  ) as HTMLDivElement;
  expect(nameHeader).toBeTruthy();
  expect(nameHeader.classList).not.toContain('iui-sorted');

  await userEvent.click(nameHeader);
  expect(onSort).toHaveBeenCalled();
  expect(onSelect).not.toHaveBeenCalled();

  await setFilter(container, '2');
  expect(onFilter).toHaveBeenCalled();
  expect(onSelect).not.toHaveBeenCalled();
});

it('should not show sorting icon if sorting is disabled', () => {
  const { container } = renderComponent({
    isSortable: false,
  });

  expect(
    container.querySelector('.iui-table-cell-end-icon .iui-table-sort'),
  ).toBeFalsy();
});

it('should not show sort icon if data is loading', () => {
  const { container } = renderComponent({
    data: [],
    isSortable: true,
    isLoading: true,
  });

  expect(
    container.querySelector('.iui-table-cell-end-icon .iui-table-sort'),
  ).toBeFalsy();
});

it('should show sort icon if more data is loading', () => {
  const { container } = renderComponent({
    isSortable: true,
    isLoading: true,
  });

  expect(
    container.querySelector('.iui-table-cell-end-icon .iui-table-sort'),
  ).toBeTruthy();
});

it('should not show sort icon if data is empty', () => {
  const { container } = renderComponent({
    isSortable: true,
    data: [],
  });

  expect(
    container.querySelector('.iui-table-cell-end-icon .iui-table-sort'),
  ).toBeFalsy();
});

it('should sort name column correctly', async () => {
  const mocked = [
    { name: 'name1', description: 'Description1' },
    { name: 'name3', description: 'Description3' },
    { name: 'name2', description: 'Description2' },
  ];
  const sortedByName = [...mocked].sort((a, b) => (a.name > b.name ? 1 : -1));
  const onSort = vi.fn();
  const { container } = renderComponent({
    isSortable: true,
    data: mocked,
    onSort,
  });

  const nameHeader = container.querySelector(
    '.iui-table-header .iui-table-cell',
  ) as HTMLDivElement;
  expect(nameHeader).toBeTruthy();
  expect(nameHeader.classList).not.toContain('iui-sorted');
  let rows = container.querySelectorAll('.iui-table-body .iui-table-row');

  await assertRowsData(rows, mocked);

  const sortIcon = container.querySelector(
    '.iui-table-cell-end-icon .iui-table-sort',
  ) as HTMLDivElement;
  expect(sortIcon).toBeTruthy();

  //first click
  await userEvent.click(nameHeader);
  rows = container.querySelectorAll('.iui-table-body .iui-table-row');
  expect(nameHeader.classList).toContain('iui-sorted');
  await assertRowsData(rows, sortedByName);
  expect(onSort).toHaveBeenCalledWith(
    expect.objectContaining({
      sortBy: [
        {
          id: 'name',
          desc: false,
        },
      ],
    }),
  );

  //second click
  await userEvent.click(nameHeader);
  rows = container.querySelectorAll('.iui-table-body .iui-table-row');
  expect(nameHeader.classList).toContain('iui-sorted');
  await assertRowsData(rows, [...sortedByName].reverse());
  expect(onSort).toHaveBeenCalledWith(
    expect.objectContaining({
      sortBy: [
        {
          id: 'name',
          desc: true,
        },
      ],
    }),
  );

  //third click resets it
  await userEvent.click(nameHeader);
  rows = container.querySelectorAll('.iui-table-body .iui-table-row');
  expect(nameHeader.classList).not.toContain('iui-sorted');
  await assertRowsData(rows, mocked);
  expect(onSort).toHaveBeenCalledWith(
    expect.objectContaining({
      sortBy: [],
    }),
  );
});

it('should not show sort icon if disabled in column level', () => {
  const mockedColumns = [
    {
      id: 'name',
      Header: 'Name',
      accessor: 'name',
      disableSortBy: true,
    },
  ];
  const { container } = renderComponent({
    columns: mockedColumns,
    isSortable: true,
  });

  expect(
    container.querySelector('.iui-table-sort .iui-icon-wrapper'),
  ).toBeFalsy();
});

it('should display correct sort icons for ascending first', async () => {
  const mockedColumns = [
    {
      id: 'name',
      Header: 'Name',
      accessor: 'name',
    },
  ];
  const { container } = renderComponent({
    columns: mockedColumns,
    isSortable: true,
  });
  const {
    container: { firstChild: sortUpIcon },
  } = render(<SvgSortUp className='iui-table-sort' aria-hidden />);
  const {
    container: { firstChild: sortDownIcon },
  } = render(<SvgSortDown className='iui-table-sort' aria-hidden />);
  const nameHeader = container.querySelector(
    '.iui-table-header .iui-table-cell',
  ) as HTMLDivElement;
  expect(nameHeader).toBeTruthy();

  // initial icon on column header
  expect(container.querySelector('.iui-table-cell-end-icon > svg')).toEqual(
    sortUpIcon,
  );

  // first click on column header
  await userEvent.click(nameHeader);
  expect(container.querySelector('.iui-table-cell-end-icon > svg')).toEqual(
    sortUpIcon,
  );

  // second click on column header
  await userEvent.click(nameHeader);
  expect(container.querySelector('.iui-table-cell-end-icon > svg')).toEqual(
    sortDownIcon,
  );

  // third click on column header to reset
  await userEvent.click(nameHeader);
  expect(container.querySelector('.iui-table-cell-end-icon > svg')).toEqual(
    sortUpIcon,
  );
});

it('should display correct sort icons for descending first', async () => {
  const mockedColumns = [
    {
      id: 'name',
      Header: 'Name',
      accessor: 'name',
      sortDescFirst: true,
    },
  ];
  const { container } = renderComponent({
    columns: mockedColumns,
    isSortable: true,
  });
  const {
    container: { firstChild: sortUpIcon },
  } = render(<SvgSortUp className='iui-table-sort' aria-hidden />);
  const {
    container: { firstChild: sortDownIcon },
  } = render(<SvgSortDown className='iui-table-sort' aria-hidden />);
  const nameHeader = container.querySelector(
    '.iui-table-header .iui-table-cell',
  ) as HTMLDivElement;
  expect(nameHeader).toBeTruthy();

  // initial icon on column header
  expect(container.querySelector('.iui-table-cell-end-icon > svg')).toEqual(
    sortDownIcon,
  );

  // first click on column header
  await userEvent.click(nameHeader);
  expect(container.querySelector('.iui-table-cell-end-icon > svg')).toEqual(
    sortDownIcon,
  );

  // second click on column header
  await userEvent.click(nameHeader);
  expect(container.querySelector('.iui-table-cell-end-icon > svg')).toEqual(
    sortUpIcon,
  );

  // third click on column header to reset
  await userEvent.click(nameHeader);
  expect(container.querySelector('.iui-table-cell-end-icon > svg')).toEqual(
    sortDownIcon,
  );
});

it('should trigger onBottomReached', () => {
  const onBottomReached = vi.fn();
  const { container } = renderComponent({
    data: mockedData(50),
    onBottomReached,
  });

  const rows = container.querySelectorAll('.iui-table-body .iui-table-row');
  expect(rows.length).toBe(50);

  expect(onBottomReached).not.toHaveBeenCalled();
  expect(intersectionCallbacks.size).toBe(50);
  mockIntersection(rows[49]);

  expect(onBottomReached).toHaveBeenCalledTimes(1);
});

it('should trigger onBottomReached with filter applied', async () => {
  const onBottomReached = vi.fn();
  const mockedColumns = [
    {
      id: 'name',
      Header: 'Name',
      accessor: 'name',
      Filter: tableFilters.TextFilter(),
      fieldType: 'text',
    },
  ];
  const { container } = renderComponent({
    columns: mockedColumns,
    data: mockedData(50),
    onBottomReached,
  });

  let rows = container.querySelectorAll('.iui-table-body .iui-table-row');
  expect(rows.length).toBe(50);

  await setFilter(container, '1');
  rows = container.querySelectorAll('.iui-table-body .iui-table-row');
  expect(rows.length).toBe(14);

  expect(onBottomReached).not.toHaveBeenCalled();
  mockIntersection(rows[13]);

  expect(onBottomReached).toHaveBeenCalledTimes(1);
});

it('should trigger onRowInViewport', () => {
  const onRowInViewport = vi.fn();
  const { container } = renderComponent({
    data: mockedData(50),
    onRowInViewport,
  });

  const rows = container.querySelectorAll('.iui-table-body .iui-table-row');
  expect(rows.length).toBe(50);

  expect(onRowInViewport).not.toHaveBeenCalled();
  expect(intersectionCallbacks.size).toBe(50);
  for (let i = 0; i < 10; i++) {
    mockIntersection(rows[i]);
  }

  expect(onRowInViewport).toHaveBeenCalledTimes(10);
});

it('should filter table', async () => {
  const onFilter = vi.fn();
  const mockedColumns = [
    {
      id: 'name',
      Header: 'Name',
      accessor: 'name',
      Filter: tableFilters.TextFilter(),
      fieldType: 'text',
    },
  ];
  const { container } = renderComponent({ columns: mockedColumns, onFilter });

  expect(screen.queryByText('Header name')).toBeFalsy();
  let rows = container.querySelectorAll('.iui-table-body .iui-table-row');
  expect(rows.length).toBe(3);

  await setFilter(container, '2');

  rows = container.querySelectorAll('.iui-table-body .iui-table-row');
  expect(rows.length).toBe(1);
  expect(onFilter).toHaveBeenCalledWith(
    [{ fieldType: 'text', filterType: 'text', id: 'name', value: '2' }],
    expect.objectContaining({ filters: [{ id: 'name', value: '2' }] }),
    expect.arrayContaining([
      expect.objectContaining({
        values: expect.objectContaining({ name: 'Name2' }),
      }),
    ]),
  );
});

it('should filter false values', async () => {
  const columns = [
    {
      id: 'name',
      Header: 'Name',
      accessor: 'name',
    },
    {
      id: 'booleanValue',
      Header: 'Bool Value',
      accessor: 'booleanValue',
      Filter: BooleanFilter,
      filter: 'equals',
    },
  ];

  const data = [
    { name: 'Name1', description: 'Description1', booleanValue: true },
    { name: 'Name2', description: 'Description2', booleanValue: false },
  ] as TestDataType[];

  const { container } = renderComponent({ columns, onFilter: vi.fn(), data });

  const filterIcon = container.querySelector(
    '.iui-table-filter-button .iui-button-icon',
  ) as HTMLElement;

  await userEvent.click(filterIcon);
  await userEvent.click(screen.getByText('False'));
  await userEvent.click(screen.getByText('Filter'));

  expect(screen.queryByText('Name1')).not.toBeInTheDocument();
  screen.getByText('Name2');
});

it('should not filter undefined values', async () => {
  const columns = [
    {
      id: 'name',
      Header: 'Name',
      accessor: 'name',
    },
    {
      id: 'booleanValue',
      Header: 'Bool Value',
      accessor: 'booleanValue',
      Filter: BooleanFilter,
      filter: 'equals',
    },
  ];

  const data = [
    { name: 'Name1', description: 'Description1', booleanValue: true },
    { name: 'Name2', description: 'Description2', booleanValue: false },
    { name: 'Name3', description: 'Description2' },
  ] as TestDataType[];

  const { container } = renderComponent({ columns, onFilter: vi.fn(), data });

  const filterIcon = container.querySelector(
    '.iui-table-filter-button .iui-button-icon',
  ) as HTMLElement;

  await userEvent.click(filterIcon);
  await userEvent.click(screen.getByText('False'));
  await userEvent.click(screen.getByText('Filter'));

  expect(screen.queryByText('Name1')).not.toBeInTheDocument();
  screen.getByText('Name2');
  expect(screen.queryByText('Name3')).not.toBeInTheDocument();
});

it('should clear filter', async () => {
  const onFilter = vi.fn();
  const mockedColumns = [
    {
      id: 'name',
      Header: 'Name',
      accessor: 'name',
      Filter: tableFilters.TextFilter(),
      fieldType: 'text',
    },
  ];
  const { container } = renderComponent({
    columns: mockedColumns,
    onFilter,
    initialState: { filters: [{ id: 'name', value: '2' }] },
  });

  expect(screen.queryByText('Header name')).toBeFalsy();
  let rows = container.querySelectorAll('.iui-table-body .iui-table-row');
  expect(rows.length).toBe(1);

  const filterIcon = container.querySelector(
    '.iui-table-filter-button .iui-button-icon',
  ) as HTMLElement;
  expect(filterIcon).toBeTruthy();
  await userEvent.click(filterIcon);

  const filterInput = document.querySelector(
    '.iui-table-column-filter input',
  ) as HTMLInputElement;
  expect(filterInput).toBeTruthy();
  expect(filterInput).toBeVisible();
  expect(filterInput.value).toEqual('2');

  await userEvent.click(screen.getByText('Clear'));
  expect(filterInput).not.toBeVisible();

  rows = container.querySelectorAll('.iui-table-body .iui-table-row');
  expect(rows.length).toBe(3);
  expect(onFilter).toHaveBeenCalledWith(
    [],
    expect.objectContaining({ filters: [] }),
    expect.arrayContaining([
      expect.objectContaining({
        values: expect.objectContaining({ name: 'Name1' }),
      }),
      expect.objectContaining({
        values: expect.objectContaining({ name: 'Name2' }),
      }),
      expect.objectContaining({
        values: expect.objectContaining({ name: 'Name3' }),
      }),
    ]),
  );
});

it('should not trigger onFilter when the same filter is applied', async () => {
  const onFilter = vi.fn();
  const mockedColumns = [
    {
      id: 'name',
      Header: 'Name',
      accessor: 'name',
      Filter: tableFilters.TextFilter(),
      fieldType: 'text',
    },
  ];
  const { container } = renderComponent({ columns: mockedColumns, onFilter });

  expect(screen.queryByText('Header name')).toBeFalsy();
  const rows = container.querySelectorAll('.iui-table-body .iui-table-row');
  expect(rows.length).toBe(3);

  await setFilter(container, '2');
  await setFilter(container, '2');
  expect(onFilter).toHaveBeenCalledTimes(1);
});

it('should not filter table when manualFilters flag is on', async () => {
  const onFilter = vi.fn();
  const mockedColumns = [
    {
      id: 'name',
      Header: 'Name',
      accessor: 'name',
      Filter: tableFilters.TextFilter(),
      fieldType: 'text',
    },
  ];
  const { container } = renderComponent({
    columns: mockedColumns,
    onFilter,
    manualFilters: true,
  });

  expect(screen.queryByText('Header name')).toBeFalsy();
  let rows = container.querySelectorAll('.iui-table-body .iui-table-row');
  expect(rows.length).toBe(3);

  await setFilter(container, '2');

  rows = container.querySelectorAll('.iui-table-body .iui-table-row');
  expect(rows.length).toBe(3);
  expect(onFilter).toHaveBeenCalledWith(
    [{ fieldType: 'text', filterType: 'text', id: 'name', value: '2' }],
    expect.objectContaining({ filters: [{ id: 'name', value: '2' }] }),
    expect.arrayContaining([
      expect.objectContaining({
        values: expect.objectContaining({ name: 'Name1' }),
      }),
      expect.objectContaining({
        values: expect.objectContaining({ name: 'Name2' }),
      }),
      expect.objectContaining({
        values: expect.objectContaining({ name: 'Name3' }),
      }),
    ]),
  );
});

it('should not show filter icon when filter component is not set', () => {
  const mockedColumns = [
    {
      id: 'name',
      Header: 'Name',
      accessor: 'name',
    },
  ];
  const { container } = renderComponent({
    columns: mockedColumns,
  });

  expect(screen.queryByText('Header name')).toBeFalsy();
  const rows = container.querySelectorAll('.iui-table-body .iui-table-row');
  expect(rows.length).toBe(3);

  const filterIcon = container.querySelector(
    '.iui-table-filter-button .iui-button-icon',
  ) as HTMLElement;
  expect(filterIcon).toBeFalsy();
});

it('should show active filter icon when more data is loading', async () => {
  const mockedColumns = [
    {
      id: 'name',
      Header: 'Name',
      accessor: 'name',
      Filter: tableFilters.TextFilter(),
    },
  ];
  const { container } = renderComponent({
    columns: mockedColumns,
    isLoading: true,
  });

  await setFilter(container, '2');

  const filterIcon = container.querySelector(
    '.iui-table-filter-button[data-iui-active="true"] .iui-button-icon',
  ) as HTMLElement;
  expect(filterIcon).toBeTruthy();
});

it('should show message and active filter icon when there is no data after filtering', async () => {
  const mockedColumns = [
    {
      id: 'name',
      Header: 'Name',
      accessor: 'name',
      Filter: tableFilters.TextFilter(),
      fieldType: 'text',
    },
  ];
  const { container } = renderComponent({ columns: mockedColumns });

  expect(screen.queryByText('Header name')).toBeFalsy();
  let rows = container.querySelectorAll('.iui-table-body .iui-table-row');
  expect(rows.length).toBe(3);

  await setFilter(container, 'invalid value');

  rows = container.querySelectorAll('.iui-table-body .iui-table-row');
  expect(rows.length).toBe(0);
  screen.getByText('No results. Clear filter.');
  const filterIcon = container.querySelector(
    '.iui-table-filter-button[data-iui-active="true"] .iui-button-icon',
  ) as HTMLElement;
  expect(filterIcon).toBeTruthy();
});

it('should show message and active filter icon when there is no data after manual filtering', async () => {
  const mockedColumns = [
    {
      id: 'name',
      Header: 'Name',
      accessor: 'name',
      Filter: tableFilters.TextFilter(),
      fieldType: 'text',
    },
  ];
  const { container, rerender } = render(
    <Table
      data={mockedData()}
      columns={mockedColumns}
      emptyTableContent='Empty table'
      emptyFilteredTableContent='No results. Clear filter.'
      manualFilters={true}
    />,
  );

  expect(screen.queryByText('Header name')).toBeFalsy();
  let rows = container.querySelectorAll('.iui-table-body .iui-table-row');
  expect(rows.length).toBe(3);

  await setFilter(container, 'invalid value');

  rerender(
    <Table
      data={[]}
      columns={mockedColumns}
      emptyTableContent='Empty table'
      emptyFilteredTableContent='No results. Clear filter.'
      manualFilters={true}
    />,
  );

  rows = container.querySelectorAll('.iui-table-body .iui-table-row');
  expect(rows.length).toBe(0);
  screen.getByText('No results. Clear filter.');
  const filterIcon = container.querySelector(
    '.iui-table-filter-button[data-iui-active="true"] .iui-button-icon',
  ) as HTMLElement;
  expect(filterIcon).toBeTruthy();
});

it('should not filter if global filter is not set', async () => {
  const mockedColumns: Column<TestDataType>[] = [
    {
      id: 'name',
      Header: 'Name',
      accessor: 'name',
    },
    {
      id: 'description',
      Header: 'Description',
      accessor: 'description',
    },
  ];

  const data = mockedData();

  const { container } = render(
    <Table
      data={data}
      columns={mockedColumns}
      emptyTableContent='Empty table'
      globalFilterValue={undefined}
    />,
  );

  expect(screen.queryByText('Header name')).toBeFalsy();
  const rows = container.querySelectorAll('.iui-table-body .iui-table-row');
  expect(rows.length).toBe(3);
});

it('should update rows when global filter changes', async () => {
  const mockedColumns: Column<TestDataType>[] = [
    {
      id: 'name',
      Header: 'Name',
      accessor: 'name',
    },
    {
      id: 'description',
      Header: 'Description',
      accessor: 'description',
    },
  ];
  const data = mockedData();

  let globalFilterValue = 'Name2';

  const { container, rerender } = render(
    <Table
      data={data}
      columns={mockedColumns}
      emptyTableContent='Empty table'
      globalFilterValue={globalFilterValue}
    />,
  );

  expect(screen.queryByText('Header name')).toBeFalsy();
  let rows = container.querySelectorAll('.iui-table-body .iui-table-row');
  expect(rows.length).toBe(1);
  expect(rows.item(0).textContent).toContain('Description2');

  globalFilterValue = 'Name3';

  rerender(
    <Table
      data={data}
      columns={mockedColumns}
      emptyTableContent='Empty table'
      globalFilterValue={globalFilterValue}
    />,
  );

  rows = container.querySelectorAll('.iui-table-body .iui-table-row');
  expect(rows.length).toBe(1);
  expect(rows.item(0).textContent).toContain('Description3');
});

it('should filter rows with both global and column filters', async () => {
  const mockedColumns = [
    {
      id: 'name',
      Header: 'Name',
      accessor: 'name',
      Filter: tableFilters.TextFilter(),
      fieldType: 'text',
    },
    {
      id: 'description',
      Header: 'Description',
      accessor: 'description',
    },
  ];
  const data = [
    {
      name: 'Name11',
      description: 'Description11',
    },
    {
      name: 'Name12',
      description: 'Description12',
    },
    {
      name: 'Name22',
      description: 'Description22',
    },
  ];

  let globalFilterValue = '';
  const { container, rerender } = render(
    <Table
      data={data}
      columns={mockedColumns}
      emptyTableContent='Empty table'
      globalFilterValue={globalFilterValue}
    />,
  );

  expect(screen.queryByText('Header name')).toBeFalsy();
  let rows = container.querySelectorAll('.iui-table-body .iui-table-row');
  expect(rows.length).toBe(3);

  globalFilterValue = 'Name1';

  rerender(
    <Table
      data={data}
      columns={mockedColumns}
      emptyTableContent='Empty table'
      globalFilterValue={globalFilterValue}
    />,
  );

  rows = container.querySelectorAll('.iui-table-body .iui-table-row');
  expect(rows.length).toBe(2);
  expect(rows.item(0).textContent).toContain('Description11');
  expect(rows.item(1).textContent).toContain('Description12');

  await setFilter(container, '2');

  rerender(
    <Table
      data={data}
      columns={mockedColumns}
      emptyTableContent='Empty table'
      globalFilterValue={globalFilterValue}
    />,
  );

  rows = container.querySelectorAll('.iui-table-body .iui-table-row');
  expect(rows.length).toBe(1);
  expect(rows.item(0).textContent).toContain('Description12');

  globalFilterValue = '';

  rerender(
    <Table
      data={data}
      columns={mockedColumns}
      emptyTableContent='Empty table'
      globalFilterValue={globalFilterValue}
    />,
  );

  rows = container.querySelectorAll('.iui-table-body .iui-table-row');
  expect(rows.length).toBe(2);
  expect(rows.item(0).textContent).toContain('Description12');
  expect(rows.item(1).textContent).toContain('Description22');
});

it('should show empty filtered table content with global filter', async () => {
  const mockedColumns: Column<TestDataType>[] = [
    {
      id: 'name',
      Header: 'Name',
      accessor: 'name',
    },
    {
      id: 'description',
      Header: 'Description',
      accessor: 'description',
    },
  ];
  const data = mockedData();

  const emptyFilteredTableContent = 'Empty table filtered content';
  let globalFilterValue = 'Name2';

  const { container, rerender } = render(
    <Table
      data={data}
      columns={mockedColumns}
      emptyTableContent='Empty table'
      emptyFilteredTableContent={emptyFilteredTableContent}
      globalFilterValue={globalFilterValue}
    />,
  );

  expect(screen.queryByText('Header name')).toBeFalsy();
  let rows = container.querySelectorAll('.iui-table-body .iui-table-row');
  expect(rows.length).toBe(1);
  expect(rows.item(0).textContent).toContain('Description2');

  globalFilterValue = 'Name4';

  rerender(
    <Table
      data={data}
      columns={mockedColumns}
      emptyTableContent='Empty table'
      emptyFilteredTableContent={emptyFilteredTableContent}
      globalFilterValue={globalFilterValue}
    />,
  );

  rows = container.querySelectorAll('.iui-table-body .iui-table-row');
  expect(rows.length).toBe(0);
  expect(container.textContent).toContain(emptyFilteredTableContent);
});

it('should not show empty filtered table content when global filter is empty', async () => {
  const mockedColumns: Column<(typeof data)[number]>[] = [
    {
      id: 'name',
      Header: 'Name',
      accessor: 'name',
    },
    {
      id: 'description',
      Header: 'Description',
      accessor: 'description',
    },
  ];
  const data: { name: string; description: string }[] = [];

  const emptyFilteredTableContent = 'Empty table filtered content';
  const emptyTableContent = 'Empty table content';

  let globalFilterValue: string | undefined = undefined;

  const { container, rerender } = render(
    <Table
      data={data}
      columns={mockedColumns}
      emptyTableContent={emptyTableContent}
      emptyFilteredTableContent={emptyFilteredTableContent}
      globalFilterValue={globalFilterValue}
    />,
  );

  expect(screen.queryByText('Header name')).toBeFalsy();
  expect(container.textContent).toContain(emptyTableContent);
  expect(container.textContent).not.toContain(emptyFilteredTableContent);

  globalFilterValue = '';

  rerender(
    <Table
      data={data}
      columns={mockedColumns}
      emptyTableContent={emptyTableContent}
      emptyFilteredTableContent={emptyFilteredTableContent}
      globalFilterValue={globalFilterValue}
    />,
  );

  expect(container.textContent).toContain(emptyTableContent);
  expect(container.textContent).not.toContain(emptyFilteredTableContent);
});

it('should disable global filter column with disableGlobalFilter', async () => {
  const mockedColumns: Column<TestDataType>[] = [
    {
      id: 'name',
      Header: 'Name',
      accessor: 'name',
    },
    {
      id: 'description',
      Header: 'Description',
      accessor: 'description',
      disableGlobalFilter: true,
    },
  ];
  const data = mockedData();

  let globalFilterValue = 'Name2';

  const { container, rerender } = render(
    <Table
      data={data}
      columns={mockedColumns}
      emptyTableContent='Empty table'
      globalFilterValue={globalFilterValue}
    />,
  );

  expect(screen.queryByText('Header name')).toBeFalsy();
  let rows = container.querySelectorAll('.iui-table-body .iui-table-row');
  expect(rows.length).toBe(1);
  expect(rows.item(0).textContent).toContain('Description2');

  globalFilterValue = 'Description2';

  rerender(
    <Table
      data={data}
      columns={mockedColumns}
      emptyTableContent='Empty table'
      globalFilterValue={globalFilterValue}
    />,
  );

  expect(screen.queryByText('Header name')).toBeFalsy();
  rows = container.querySelectorAll('.iui-table-body .iui-table-row');
  expect(rows.length).toBe(0);
});

it('should not global filter with manualGlobalFilter', async () => {
  const mockedColumns: Column<TestDataType>[] = [
    {
      id: 'name',
      Header: 'Name',
      accessor: 'name',
    },
    {
      id: 'description',
      Header: 'Description',
      accessor: 'description',
      disableGlobalFilter: true,
    },
  ];
  const data = mockedData();

  let globalFilterValue = '';

  const { container, rerender } = render(
    <Table
      data={data}
      columns={mockedColumns}
      emptyTableContent='Empty table'
      globalFilterValue={globalFilterValue}
      manualGlobalFilter={true}
    />,
  );

  expect(screen.queryByText('Header name')).toBeFalsy();
  let rows = container.querySelectorAll('.iui-table-body .iui-table-row');
  expect(rows.length).toBe(3);

  globalFilterValue = 'Description2';

  rerender(
    <Table
      data={data}
      columns={mockedColumns}
      emptyTableContent='Empty table'
      globalFilterValue={globalFilterValue}
      manualGlobalFilter={true}
    />,
  );

  expect(screen.queryByText('Header name')).toBeFalsy();
  rows = container.querySelectorAll('.iui-table-body .iui-table-row');
  expect(rows.length).toBe(3);
});

it('should not trigger sorting when filter is clicked', async () => {
  const onFilter = vi.fn();
  const onSort = vi.fn();
  const mockedColumns = [
    {
      id: 'name',
      Header: 'Name',
      accessor: 'name',
      Filter: tableFilters.TextFilter(),
      fieldType: 'text',
    },
  ];
  const { container } = renderComponent({
    columns: mockedColumns,
    onFilter,
    onSort,
    isSortable: true,
  });

  await setFilter(container, '2');

  expect(onFilter).toHaveBeenCalled();
  expect(onSort).not.toHaveBeenCalled();
});

it('should rerender table when columns change', async () => {
  const data = mockedData();
  const { rerender } = render(
    <Table
      columns={[
        {
          id: 'name',
          Header: 'Name',
          Cell: () => <>test1</>,
        },
      ]}
      data={data}
      emptyTableContent='No data.'
    />,
  );
  expect(screen.getAllByText('test1').length).toBe(3);

  rerender(
    <Table
      columns={[
        {
          id: 'name',
          Header: 'Name',
          Cell: () => <>test2</>,
        },
      ]}
      data={data}
      emptyTableContent='No data.'
    />,
  );
  expect(screen.getAllByText('test2').length).toBe(3);
});

it('should expand correctly', async () => {
  const onExpandMock = vi.fn();
  const { container, getByText } = renderComponent({
    subComponent: (row) => (
      <div>{`Expanded component, name: ${row.original.name}`}</div>
    ),
    onExpand: onExpandMock,
  });
  const {
    container: { firstChild: expanderIcon },
  } = render(<SvgChevronRight />);

  const buttonIcons = container.querySelectorAll(
    '.iui-button[data-iui-variant="borderless"] > .iui-button-icon',
  );

  expect(buttonIcons[0]).toHaveAttribute('aria-hidden', 'true');
  expect(buttonIcons[0].querySelector('svg')).toEqual(expanderIcon);

  await act(async () => {
    await userEvent.click(container.querySelectorAll('.iui-button')[0]);
  });

  getByText('Expanded component, name: Name1');
});

it('should expand correctly with a custom expander cell', async () => {
  const onExpandMock = vi.fn();
  const { getByText, queryByText } = renderComponent({
    subComponent: (row) => (
      <div>{`Expanded component, name: ${row.original.name}`}</div>
    ),
    onExpand: onExpandMock,
    expanderCell: (props: CellProps<TestDataType>) => {
      return (
        <button
          onClick={() => {
            props.row.toggleRowExpanded();
          }}
        >
          Expand {props.row.original.name}
        </button>
      );
    },
  });

  expect(queryByText('Expanded component, name: Name1')).toBeNull();
  expect(queryByText('Expanded component, name: Name3')).toBeNull();

  await act(async () => {
    await userEvent.click(getByText('Expand Name1'));
    await userEvent.click(getByText('Expand Name2'));
  });

  getByText('Expanded component, name: Name1');
  getByText('Expanded component, name: Name2');

  await act(async () => {
    await userEvent.click(getByText('Expand Name1'));
    await userEvent.click(getByText('Expand Name3'));
  });
  await waitFor(() =>
    expect(queryByText('Expanded component, name: Name1')).toBeNull(),
  );
  getByText('Expanded component, name: Name2');
  getByText('Expanded component, name: Name3');
  expect(onExpandMock).toHaveBeenCalledTimes(4);
});

it('should disable row and handle expansion accordingly', async () => {
  const onExpand = vi.fn();
  const { container } = renderComponent({
    onExpand,
    subComponent: (row) => (
      <div>{`Expanded component, name: ${row.original.name}`}</div>
    ),
    isRowDisabled: (rowData) => rowData.name === 'Name2',
  });

  expect(screen.queryByText('Header name')).toBeFalsy();
  const rows = container.querySelectorAll('.iui-table-body .iui-table-row');
  expect(rows.length).toBe(3);
  expect(rows[0]).not.toHaveAttribute('aria-disabled', 'true');
  expect(rows[1]).toHaveAttribute('aria-disabled', 'true');
  expect(rows[2]).not.toHaveAttribute('aria-disabled', 'true');

  const disabledRowCells = rows[1].querySelectorAll('.iui-table-cell');
  expect(disabledRowCells.length).toBe(4);
  disabledRowCells.forEach((cell) =>
    expect(cell).toHaveAttribute('aria-disabled', 'true'),
  );

  const expansionCells = container.querySelectorAll(
    '.iui-slot .iui-button',
  ) as NodeListOf<HTMLButtonElement>;
  expect(expansionCells.length).toBe(3);
  expect(expansionCells[0]).not.toHaveAttribute('aria-disabled');
  expect(expansionCells[1]).toHaveAttribute('aria-disabled', 'true');
  expect(expansionCells[2]).not.toHaveAttribute('aria-disabled');

  await userEvent.click(expansionCells[1]);
  expect(onExpand).not.toHaveBeenCalled();

  await userEvent.click(expansionCells[0]);
  expect(onExpand).toHaveBeenCalled();
});

it('should disable row and handle selection accordingly', async () => {
  const onSelect = vi.fn();
  const onRowClick = vi.fn();
  const { container } = renderComponent({
    isSelectable: true,
    onSelect,
    onRowClick,
    isRowDisabled: (rowData) => rowData.name === 'Name2',
  });

  expect(screen.queryByText('Header name')).toBeFalsy();
  const rows = container.querySelectorAll('.iui-table-body .iui-table-row');
  expect(rows.length).toBe(3);
  expect(rows[0]).not.toHaveAttribute('aria-disabled', 'true');
  expect(rows[1]).toHaveAttribute('aria-disabled', 'true');
  expect(rows[2]).not.toHaveAttribute('aria-disabled', 'true');

  const disabledRowCells = rows[1].querySelectorAll('.iui-table-cell');
  expect(disabledRowCells.length).toBe(4);
  disabledRowCells.forEach((cell) =>
    expect(cell).toHaveAttribute('aria-disabled', 'true'),
  );

  const checkboxCells = container.querySelectorAll('.iui-slot .iui-checkbox');
  expect(checkboxCells.length).toBe(4);
  expect(checkboxCells[0]).not.toBeDisabled();
  expect(checkboxCells[1]).not.toBeDisabled();
  expect(checkboxCells[2]).toBeDisabled();
  expect(checkboxCells[3]).not.toBeDisabled();

  // Select disabled row
  await userEvent.click(checkboxCells[2]);
  expect(onSelect).not.toHaveBeenCalled();
  expect(onRowClick).not.toHaveBeenCalled();

  // Select first row
  await userEvent.click(checkboxCells[1]);
  expect(onSelect).toHaveBeenCalledWith([mockedData()[0]], expect.any(Object));
  const headerCheckbox = checkboxCells[0] as HTMLInputElement;
  expect(headerCheckbox.indeterminate).toBe(true);
  expect(headerCheckbox.checked).toBe(false);

  // Deselect all
  await userEvent.click(checkboxCells[0]);
  expect(onSelect).toHaveBeenCalledWith([], expect.any(Object));
  expect(headerCheckbox.indeterminate).toBe(false);
  expect(headerCheckbox.checked).toBe(false);

  // Select all
  await userEvent.click(checkboxCells[0]);
  expect(onSelect).toHaveBeenCalledWith(
    [mockedData()[0], mockedData()[2]],
    expect.any(Object),
  );
  expect(headerCheckbox.indeterminate).toBe(false);
  expect(headerCheckbox.checked).toBe(true);
});

it('should select and filter rows', async () => {
  const onSelect = vi.fn();
  const mockedColumns = [
    {
      id: 'name',
      Header: 'Name',
      accessor: 'name',
      Filter: tableFilters.TextFilter(),
      fieldType: 'text',
    },
  ];
  const { container } = renderComponent({
    columns: mockedColumns,
    isSelectable: true,
    onSelect,
  });

  const rows = container.querySelectorAll('.iui-table-body .iui-table-row');
  expect(rows.length).toBe(3);

  let checkboxCells = container.querySelectorAll('.iui-slot .iui-checkbox');
  expect(checkboxCells.length).toBe(4);

  // Select first row
  await userEvent.click(checkboxCells[1]);
  expect(onSelect).toHaveBeenCalledWith([mockedData()[0]], expect.any(Object));
  const headerCheckbox = checkboxCells[0] as HTMLInputElement;
  expect(headerCheckbox.indeterminate).toBe(true);

  // Filter table
  await setFilter(container, '2');
  expect(headerCheckbox.indeterminate).toBe(true);

  checkboxCells = container.querySelectorAll('.iui-slot .iui-checkbox');
  expect(checkboxCells.length).toBe(2);

  // Select second row
  await userEvent.click(checkboxCells[1]);
  expect(onSelect).toHaveBeenCalledWith(
    [mockedData()[0], mockedData()[1]],
    expect.any(Object),
  );
  expect(headerCheckbox.indeterminate).toBe(true);

  // Clear filter
  await clearFilter(container);
  const checkboxInputs = container.querySelectorAll<HTMLInputElement>(
    '.iui-slot .iui-checkbox',
  );
  expect(checkboxInputs.length).toBe(4);
  expect(checkboxInputs[0].indeterminate).toBe(true);
  expect(checkboxInputs[1].checked).toBe(true);
  expect(checkboxInputs[2].checked).toBe(true);
  expect(checkboxInputs[3].checked).toBe(false);
});

it('should pass custom props to row', () => {
  const onMouseEnter = vi.fn();
  let element: HTMLInputElement | null = null;
  const onRef = (ref: HTMLInputElement) => {
    element = ref;
  };
  const rowProps = (row: Row<TestDataType>) => {
    return { onMouseEnter: () => onMouseEnter(row.original), ref: onRef };
  };
  const { container } = renderComponent({ rowProps });

  const rows = container.querySelectorAll('.iui-table-body .iui-table-row');
  expect(rows.length).toBe(3);

  fireEvent.mouseEnter(rows[0]);
  expect(onMouseEnter).toHaveBeenCalledWith(mockedData()[0]);
  expect(element).toBeTruthy();
});

it.each(['condensed', 'extra-condensed'] as const)(
  'should render %s table',
  (density) => {
    const { container } = renderComponent({
      density: density,
    });
    expect(
      container.querySelector('.iui-table')?.getAttribute('data-iui-size'),
    ).toBe(density);
  },
);

it('should render sub-rows with padding-left of 12+30*(row depth) for condensed table', async () => {
  const onExpand = vi.fn();
  const data = mockedSubRowsData();
  const { container } = renderComponent({
    data,
    onExpand,
    density: 'condensed',
  });

  await expandAll(container);

  const tableRows = container.querySelectorAll(
    '.iui-table-body .iui-table-row',
  );

  // First row has a row depth of zero, so padding-left is 12 + 30*0 = 12
  expect(tableRows[0].querySelector('.iui-table-cell')).toHaveStyle(
    'padding-inline-start: 12px',
  );

  // Expanded sub-row has a row depth of two, so padding-left is 12 + 30*2 = 72
  expect(tableRows[1].querySelector('.iui-table-cell')).toHaveStyle(
    'padding-inline-start: 72px',
  );

  // Second row has a row depth of one, so padding-left is 12 + 30*1 = 42
  expect(tableRows[2].querySelector('.iui-table-cell')).toHaveStyle(
    'padding-inline-start: 42px',
  );
});

it('should render sub-rows with padding-left of 8+30*(row depth) for extra-condensed table', async () => {
  const onExpand = vi.fn();
  const data = mockedSubRowsData();
  const { container } = renderComponent({
    data,
    onExpand,
    density: 'extra-condensed',
  });

  await expandAll(container);

  const tableRows = container.querySelectorAll(
    '.iui-table-body .iui-table-row',
  );

  // First row has a row depth of zero, so padding-left is 8 + 30*0 = 8
  expect(tableRows[0].querySelector('.iui-table-cell')).toHaveStyle(
    'padding-inline-start: 8px',
  );

  // Expanded sub-row has a row depth of two, so padding-left is 8 + 30*2 = 68
  expect(tableRows[1].querySelector('.iui-table-cell')).toHaveStyle(
    'padding-inline-start: 68px',
  );

  // Second row has a row depth of one, so padding-left is 8 + 30*1 = 38
  expect(tableRows[2].querySelector('.iui-table-cell')).toHaveStyle(
    'padding-inline-start: 38px',
  );
});

it('should render sub-rows and handle expansions', async () => {
  const onExpand = vi.fn();
  const data = mockedSubRowsData();
  const { container } = renderComponent({ data, onExpand });

  let rows = container.querySelectorAll('.iui-table-body .iui-table-row');
  await assertRowsData(rows, data);

  await expandAll(container);

  rows = container.querySelectorAll('.iui-table-body .iui-table-row');
  await assertRowsData(rows, flattenData(data));

  expect(onExpand).toHaveBeenNthCalledWith(1, [data[0]], expect.any(Object));
  expect(onExpand).toHaveBeenNthCalledWith(
    2,
    [data[0], data[1]],
    expect.any(Object),
  );
  expect(onExpand).toHaveBeenNthCalledWith(
    3,
    [data[0], data[0].subRows[1], data[1]],
    expect.any(Object),
  );
});

it('should render filtered sub-rows', async () => {
  const data = mockedSubRowsData();
  const columns = [
    {
      id: 'name',
      Header: 'Name',
      accessor: 'name',
      Filter: tableFilters.TextFilter(),
    },
    {
      id: 'description',
      Header: 'description',
      accessor: 'description',
    },
    {
      id: 'view',
      Header: 'view',
      Cell: () => {
        return <span>View</span>;
      },
    },
  ];
  const { container } = renderComponent({ data, columns });

  await expandAll(container);

  let rows = container.querySelectorAll('.iui-table-body .iui-table-row');
  await assertRowsData(rows, flattenData(data));

  await setFilter(container, '2');
  rows = container.querySelectorAll('.iui-table-body .iui-table-row');
  await assertRowsData(rows, [
    { name: 'Row 1', description: 'Description 1' },
    { name: 'Row 1.2', description: 'Description 1.2' },
    { name: 'Row 1.2.1', description: 'Description 1.2.1' },
    { name: 'Row 1.2.2', description: 'Description 1.2.2' },
    { name: 'Row 2', description: 'Description 2' },
    { name: 'Row 2.1', description: 'Description 2.1' },
    { name: 'Row 2.2', description: 'Description 2.2' },
  ]);

  await clearFilter(container);
  rows = container.querySelectorAll('.iui-table-body .iui-table-row');
  await assertRowsData(rows, flattenData(data));
});

it('should handle sub-rows selection', async () => {
  const onSelect = vi.fn();
  const data = mockedSubRowsData();
  const { container } = renderComponent({
    data,
    onSelect,
    isSelectable: true,
  });

  const rows = container.querySelectorAll('.iui-table-body .iui-table-row');
  expect(rows.length).toBe(3);

  let checkboxes = container.querySelectorAll<HTMLInputElement>(
    '.iui-table-body .iui-checkbox',
  );
  expect(checkboxes.length).toBe(3);
  await userEvent.click(checkboxes[0]);

  await expandAll(container);

  checkboxes = container.querySelectorAll<HTMLInputElement>(
    '.iui-table-body .iui-checkbox',
  );
  expect(checkboxes.length).toBe(10);
  Array.from(checkboxes).forEach((checkbox, index) =>
    expect(!!checkbox.checked).toBe(index < 6),
  );

  expect(onSelect).toHaveBeenCalledWith(
    flattenData([data[0]]),
    expect.any(Object),
  );
});

it('should show indeterminate checkbox when some sub-rows are selected', async () => {
  const onSelect = vi.fn();
  const data = mockedSubRowsData();
  const { container } = renderComponent({
    data,
    onSelect,
    isSelectable: true,
  });

  const rows = container.querySelectorAll('.iui-table-body .iui-table-row');
  expect(rows.length).toBe(3);

  await expandAll(container);

  let checkboxes = container.querySelectorAll<HTMLInputElement>(
    '.iui-table-body .iui-checkbox',
  );
  expect(checkboxes.length).toBe(10);
  // Click row 1.2 checkbox
  await userEvent.click(checkboxes[2]);

  checkboxes = container.querySelectorAll<HTMLInputElement>(
    '.iui-table-body .iui-checkbox',
  );
  expect(checkboxes.length).toBe(10);
  expect(checkboxes[0].indeterminate).toBe(true);
  Array.from(checkboxes).forEach((checkbox, index) =>
    expect(!!checkbox.checked).toBe(index > 1 && index < 5),
  );

  expect(onSelect).toHaveBeenCalledWith(
    [data[0].subRows[1], ...data[0].subRows[1].subRows],
    expect.any(Object),
  );
});

it('should show indeterminate checkbox when a sub-row of a sub-row is selected', async () => {
  const onSelect = vi.fn();
  const data = mockedSubRowsData();
  const { container } = renderComponent({
    data,
    onSelect,
    isSelectable: true,
  });

  const rows = container.querySelectorAll('.iui-table-body .iui-table-row');
  expect(rows.length).toBe(3);

  await expandAll(container);

  let checkboxes = container.querySelectorAll<HTMLInputElement>(
    '.iui-table-body .iui-checkbox',
  );
  expect(checkboxes.length).toBe(10);
  // Click row 1.2.1 checkbox
  await userEvent.click(checkboxes[3]);

  checkboxes = container.querySelectorAll<HTMLInputElement>(
    '.iui-table-body .iui-checkbox',
  );
  expect(checkboxes.length).toBe(10);
  // Row 1
  expect(checkboxes[0].indeterminate).toBe(true);
  // Row 1.2
  expect(checkboxes[2].indeterminate).toBe(true);
  Array.from(checkboxes).forEach((checkbox, index) =>
    expect(!!checkbox.checked).toBe(index === 3),
  );

  expect(onSelect).toHaveBeenCalledWith(
    [data[0].subRows[1].subRows[0]],
    expect.any(Object),
  );
});

it('should show indeterminate checkbox when sub-row selected after filtering', async () => {
  const onSelect = vi.fn();
  const data = mockedSubRowsData();
  const columns = [
    {
      id: 'name',
      Header: 'Name',
      accessor: 'name',
      Filter: tableFilters.TextFilter(),
    },
    {
      id: 'description',
      Header: 'description',
      accessor: 'description',
    },
    {
      id: 'view',
      Header: 'view',
      Cell: () => {
        return <span>View</span>;
      },
    },
  ];
  const { container } = renderComponent({
    data,
    columns,
    onSelect,
    isSelectable: true,
  });

  const rows = container.querySelectorAll('.iui-table-body .iui-table-row');
  expect(rows.length).toBe(3);

  await setFilter(container, '2');
  await expandAll(container);

  let checkboxes = container.querySelectorAll<HTMLInputElement>(
    '.iui-table-body .iui-checkbox',
  );
  expect(checkboxes.length).toBe(7);
  // Click row 1.2 checkbox
  await userEvent.click(checkboxes[1]);

  checkboxes = container.querySelectorAll<HTMLInputElement>(
    '.iui-table-body .iui-checkbox',
  );
  expect(checkboxes.length).toBe(7);
  expect(checkboxes[0].indeterminate).toBe(true);
  Array.from(checkboxes).forEach((checkbox, index) =>
    expect(!!checkbox.checked).toBe(index > 0 && index < 4),
  );

  expect(onSelect).toHaveBeenCalledWith(
    [data[0].subRows[1], ...data[0].subRows[1].subRows],
    expect.any(Object),
  );
});

it('should show indeterminate checkbox when clicking on a row itself after filtering', async () => {
  const onSelect = vi.fn();
  const data = mockedSubRowsData();
  const columns = [
    {
      id: 'name',
      Header: 'Name',
      accessor: 'name',
      Filter: tableFilters.TextFilter(),
    },
    {
      id: 'description',
      Header: 'description',
      accessor: 'description',
    },
    {
      id: 'view',
      Header: 'view',
      Cell: () => {
        return <span>View</span>;
      },
    },
  ];
  const { container } = renderComponent({
    data,
    columns,
    onSelect,
    isSelectable: true,
  });

  let rows = container.querySelectorAll('.iui-table-body .iui-table-row');
  expect(rows.length).toBe(3);

  await setFilter(container, '2');
  await expandAll(container);

  rows = container.querySelectorAll('.iui-table-body .iui-table-row');
  expect(rows.length).toBe(7);
  // Click row 1
  await userEvent.click(rows[0]);

  const checkboxes = container.querySelectorAll<HTMLInputElement>(
    '.iui-table-body .iui-checkbox',
  );
  expect(checkboxes.length).toBe(7);
  expect(checkboxes[0].indeterminate).toBe(true);
  Array.from(checkboxes).forEach((checkbox, index) =>
    expect(!!checkbox.checked).toBe(index > 0 && index < 4),
  );

  expect(onSelect).toHaveBeenCalledWith(
    [data[0].subRows[1], ...data[0].subRows[1].subRows],
    expect.any(Object),
  );
});

it('should only select one row even if it has sub-rows when selectSubRows is false', async () => {
  const onSelect = vi.fn();
  const data = mockedSubRowsData();
  const { container } = renderComponent({
    data,
    onSelect,
    isSelectable: true,
    selectSubRows: false,
  });

  const rows = container.querySelectorAll('.iui-table-body .iui-table-row');
  expect(rows.length).toBe(3);

  let checkboxes = container.querySelectorAll<HTMLInputElement>(
    '.iui-table-body .iui-checkbox',
  );
  expect(checkboxes.length).toBe(3);
  await userEvent.click(checkboxes[0]);

  await expandAll(container);

  checkboxes = container.querySelectorAll<HTMLInputElement>(
    '.iui-table-body .iui-checkbox',
  );
  expect(checkboxes.length).toBe(10);
  Array.from(checkboxes).forEach((checkbox, index) =>
    expect(!!checkbox.checked).toBe(index < 1),
  );

  expect(onSelect).toHaveBeenCalledWith([data[0]], expect.any(Object));
});

it('should render sub-rows with custom expander', async () => {
  const data = mockedSubRowsData();
  const { container } = renderComponent({
    data,
    expanderCell: (props: CellProps<TestDataType>) => {
      return (
        <button
          onClick={() => {
            props.row.toggleRowExpanded();
          }}
        >
          Expand {props.row.original.name}
        </button>
      );
    },
  });

  let rows = container.querySelectorAll('.iui-table-body .iui-table-row');
  expect(rows.length).toBe(3);

  await userEvent.click(screen.getByText('Expand Row 1'));
  await userEvent.click(screen.getByText('Expand Row 1.2'));
  await userEvent.click(screen.getByText('Expand Row 2'));

  rows = container.querySelectorAll('.iui-table-body .iui-table-row');
  expect(rows.length).toBe(10);
});

it('should not disable select-all checkbox when all top-level rows are disabled but all subrows are not', () => {
  const { container } = renderComponent({
    data: mockedSubRowsData(),
    isSelectable: true,
    isRowDisabled: (rowData) =>
      ['Row 1', 'Row 2', 'Row 3'].includes(rowData.name as string),
  });
  const selectAllCheckbox = container.querySelector('input[type=checkbox]');
  expect(selectAllCheckbox).not.toBeDisabled();
  expect(selectAllCheckbox).not.toBeChecked();
});

it('should edit cell data', async () => {
  const onCellEdit = vi.fn();
  const columns: Column<TestDataType>[] = [
    {
      id: 'name',
      Header: 'Name',
      accessor: 'name',
      cellRenderer: (props) => (
        <EditableCell {...props} onCellEdit={onCellEdit} />
      ),
    },
    {
      id: 'description',
      Header: 'description',
      accessor: 'description',
    },
    {
      id: 'view',
      Header: 'view',
      Cell: () => {
        return <span>View</span>;
      },
    },
  ];
  const { container } = renderComponent({
    columns,
  });

  const rows = container.querySelectorAll('.iui-table-body .iui-table-row');
  await assertRowsData(rows);

  const editableCells = container.querySelectorAll(
    '.iui-table-cell[contenteditable]',
  );
  expect(editableCells).toHaveLength(3);

  fireEvent.input(editableCells[1], {
    target: { innerText: 'test data' },
  });
  fireEvent.blur(editableCells[1]);
  expect(onCellEdit).toHaveBeenCalledWith('name', 'test data', mockedData()[1]);

  fireEvent.input(editableCells[2], {
    target: { innerText: '' },
  });
  fireEvent.blur(editableCells[2]);
  expect(onCellEdit).toHaveBeenCalledWith('name', '', mockedData()[2]);
});

it('should handle unwanted actions on editable cell', async () => {
  const onCellEdit = vi.fn();
  const onSelect = vi.fn();
  const columns: Column<TestDataType>[] = [
    {
      id: 'name',
      Header: 'Name',
      accessor: 'name',
      cellRenderer: (props) => (
        <EditableCell {...props} onCellEdit={onCellEdit} />
      ),
    },
    {
      id: 'description',
      Header: 'description',
      accessor: 'description',
    },
    {
      id: 'view',
      Header: 'view',
      Cell: () => {
        return <span>View</span>;
      },
    },
  ];
  const { container } = renderComponent({
    columns,
    isSelectable: true,
    onSelect,
  });

  const rows = container.querySelectorAll('.iui-table-body .iui-table-row');
  expect(rows.length).toBe(3);

  const editableCells = container.querySelectorAll(
    '.iui-table-cell[contenteditable]',
  );
  expect(editableCells).toHaveLength(3);

  fireEvent.keyDown(editableCells[1], { key: 'Enter' });
  expect(onCellEdit).not.toHaveBeenCalled();

  fireEvent.drop(editableCells[1]);
  expect(onCellEdit).not.toHaveBeenCalled();

  fireEvent.input(editableCells[1], {
    target: { innerText: 'test\n\r\r\ndata 1' },
  });
  fireEvent.blur(editableCells[1]);
  expect(onCellEdit).toHaveBeenCalledWith(
    'name',
    'test data 1',
    mockedData()[1],
  );

  await userEvent.click(editableCells[1]);
  expect(onSelect).not.toHaveBeenCalled();
});

it('should render data in pages', async () => {
  vi.spyOn(UseOverflow, 'useOverflow').mockImplementation((items) => [
    vi.fn(),
    items.length,
  ]);
  const { container } = renderComponent({
    data: mockedData(100),
    pageSize: 10,
    paginatorRenderer: (props) => <TablePaginator {...props} />,
  });

  let rows = container.querySelectorAll('.iui-table-body .iui-table-row');
  expect(rows).toHaveLength(10);
  expect(rows[0].querySelector('.iui-table-cell')?.textContent).toEqual(
    'Name1',
  );
  expect(rows[9].querySelector('.iui-table-cell')?.textContent).toEqual(
    'Name10',
  );

  const pages = container.querySelectorAll<HTMLButtonElement>(
    '.iui-table-paginator .iui-table-paginator-page-button',
  );
  expect(pages).toHaveLength(10);
  await userEvent.click(pages[3]);
  rows = container.querySelectorAll('.iui-table-body .iui-table-row');
  expect(rows).toHaveLength(10);
  expect(rows[0].querySelector('.iui-table-cell')?.textContent).toEqual(
    'Name31',
  );
  expect(rows[9].querySelector('.iui-table-cell')?.textContent).toEqual(
    'Name40',
  );
});

it('should change page size', async () => {
  const { container } = renderComponent({
    data: mockedData(100),
    paginatorRenderer: (props) => (
      <TablePaginator {...props} pageSizeList={[10, 25, 50]} />
    ),
  });

  let rows = container.querySelectorAll('.iui-table-body .iui-table-row');
  expect(rows).toHaveLength(25);
  expect(rows[0].querySelector('.iui-table-cell')?.textContent).toEqual(
    'Name1',
  );
  expect(rows[24].querySelector('.iui-table-cell')?.textContent).toEqual(
    'Name25',
  );

  const pageSizeSelector = container.querySelector(
    '.iui-button-dropdown',
  ) as HTMLButtonElement;
  expect(pageSizeSelector).toBeTruthy();
  await userEvent.click(pageSizeSelector);

  await userEvent.click(screen.getByText('50 per page'));
  rows = container.querySelectorAll('.iui-table-body .iui-table-row');
  expect(rows).toHaveLength(50);
  expect(rows[0].querySelector('.iui-table-cell')?.textContent).toEqual(
    'Name1',
  );
  expect(rows[49].querySelector('.iui-table-cell')?.textContent).toEqual(
    'Name50',
  );
});

it('should render number of rows selected for paginator', async () => {
  const { container } = renderComponent({
    data: mockedSubRowsData(),
    pageSize: 2,
    paginatorRenderer: (props) => <TablePaginator {...props} />,
    isSelectable: true,
  });

  await expandAll(container);

  const rowCheckboxes = container.querySelectorAll(
    '.iui-table-body .iui-table-row .iui-checkbox',
  );

  expect(container.querySelector('.iui-left span')).toBeNull();

  fireEvent.click(rowCheckboxes[1]); // selects row 1.1
  expect(container.querySelector('.iui-left span')?.textContent).toBe(
    '1 row selected',
  );

  fireEvent.click(rowCheckboxes[2]); // selects rows 1.2, 1.2.1, and 1.2.2
  expect(container.querySelector('.iui-left span')?.textContent).toBe(
    '4 rows selected',
  );
});

it('should not show resizer when there are no next resizable columns', () => {
  vi.spyOn(HTMLElement.prototype, 'getBoundingClientRect').mockReturnValue({
    width: 100,
  } as DOMRect);
  const columns: Column<TestDataType>[] = [
    {
      id: 'name',
      Header: 'Name',
      accessor: 'name',
    },
    {
      id: 'description',
      Header: 'description',
      accessor: 'description',
    },
    {
      id: 'view',
      Header: 'view',
      Cell: () => <>View</>,
      disableResizing: true,
    },
  ];
  const { container } = renderComponent({
    columns,
    isResizable: true,
  });

  const rows = container.querySelectorAll('.iui-table-body .iui-table-row');
  expect(rows.length).toBe(3);

  const descriptionResizer = container.querySelector(
    '.iui-table-cell:nth-of-type(2) .iui-table-resizer',
  ) as HTMLDivElement;
  expect(descriptionResizer).toBeFalsy();
});

it('should not trigger sort when resizing', () => {
  const onSort = vi.fn();
  const columns: Column<TestDataType>[] = [
    {
      id: 'name',
      Header: 'Name',
      accessor: 'name',
    },
    {
      id: 'description',
      Header: 'description',
      accessor: 'description',
    },
    {
      id: 'view',
      Header: 'view',
      Cell: () => <>View</>,
    },
  ];
  const { container } = renderComponent({
    columns,
    isResizable: true,
    isSortable: true,
    onSort,
  });

  const resizer = container.querySelector(
    '.iui-table-resizer',
  ) as HTMLDivElement;
  expect(resizer).toBeTruthy();
  fireEvent.click(resizer);
  expect(onSort).not.toHaveBeenCalled();
});

it('should not render resizer when resizer is disabled', () => {
  const { container } = renderComponent(undefined);

  const headerCells = container.querySelectorAll<HTMLDivElement>(
    '.iui-table-header .iui-table-cell',
  );
  expect(headerCells).toHaveLength(3);

  const resizer = container.querySelector(
    '.iui-table-resizer',
  ) as HTMLDivElement;
  expect(resizer).toBeFalsy();
});

it('should render zebra striped table', () => {
  const { container } = renderComponent({ styleType: 'zebra-rows' });

  expect(
    container.querySelector('.iui-table-body.iui-zebra-striping'),
  ).toBeTruthy();
});

<<<<<<< HEAD
it('should sync body horizontal scroll with header scroll', () => {
  const { container } = renderComponent();

  const header = container.querySelector(
    '.iui-table-header-wrapper',
  ) as HTMLDivElement;
  const body = container.querySelector('.iui-table-body') as HTMLDivElement;

  expect(header.scrollLeft).toBe(0);
  expect(body.scrollLeft).toBe(0);

  // When body scrolls, header should scroll
  fireEvent.scroll(body, {
    target: { scrollLeft: 100 },
  });
  expect(header.scrollLeft).toBe(100);
  expect(body.scrollLeft).toBe(100);

  // When header scrolls, body should scroll
  fireEvent.scroll(header, {
    target: { scrollLeft: 0 },
  });
  expect(header.scrollLeft).toBe(0);
  expect(body.scrollLeft).toBe(0);
});

it('should have a shadow tree in table-body that has a dummy div only when needed', () => {
  const columnWidths = [400, 600, 200];
  const columnWidthsSum = columnWidths.reduce((a, b) => a + b, 0);

  let triggerResize: (size: DOMRectReadOnly) => void = vi.fn();
  vi.spyOn(UseResizeObserver, 'useResizeObserver').mockImplementation(
    (onResize) => {
      triggerResize = onResize;
      return [vi.fn(), { disconnect: vi.fn() } as unknown as ResizeObserver];
    },
  );

  const { container } = renderComponent({
    columns: [
      {
        Header: 'Name',
        accessor: 'name',
        id: 'name',
        width: columnWidths[0],
      },
      {
        Header: 'Description',
        accessor: 'description',
        id: 'description',
        width: columnWidths[1],
      },
      {
        Header: 'View',
        Cell: () => <>View</>,
        id: 'view',
        width: columnWidths[2],
      },
    ],
    data: [],
    isResizable: true,
    columnResizeMode: 'expand',
  });

  // Initial render
  triggerResize({ width: columnWidthsSum } as DOMRectReadOnly);

  // body serves as the shadow host
  let host = container.querySelector('.iui-table-body') as HTMLDivElement;
  expect(host).toBeTruthy();

  const slot = host?.shadowRoot?.querySelector('slot');
  expect(slot).toBeTruthy();

  // When clientWidth >= scrollWidth, the dummy div should not be rendered
  const htmlScrollWidthMock = vi
    .spyOn(HTMLDivElement.prototype, 'scrollWidth', 'get')
    .mockReturnValue(columnWidthsSum);
  vi.spyOn(HTMLDivElement.prototype, 'clientWidth', 'get').mockReturnValue(
    columnWidthsSum,
  );

  let dummyDiv = host?.shadowRoot?.querySelector('div');
  expect(dummyDiv).not.toBeTruthy();

  const resizer = container.querySelector(
    '.iui-table-resizer',
  ) as HTMLDivElement;
  expect(resizer).toBeTruthy();

  // When clientWidth < scrollWidth, the dummy div should be added
  // E.g. case: make first column 200px wider than the initial width
  fireEvent.mouseDown(resizer, { clientX: columnWidths[0] });
  fireEvent.mouseMove(resizer, { clientX: columnWidths[0] + 200 });
  fireEvent.mouseUp(resizer);

  htmlScrollWidthMock.mockReturnValue(columnWidthsSum + 200);

  act(() => {
    triggerResize({ width: columnWidthsSum + 200 } as DOMRectReadOnly);
  });

  host = container.querySelector('.iui-table-body') as HTMLDivElement;
  dummyDiv = host?.shadowRoot?.querySelector('div');

  expect(dummyDiv).toBeTruthy();
  expect(dummyDiv?.textContent).toBe('');
  expect(dummyDiv?.style.height).toBe('0.1px');

  // The dummy div should have the same width as the table header
  expect(dummyDiv?.style.width).toBe(`${columnWidthsSum + 200}px`);

  // When table/column resizes, the dummy div should also resize
  // E.g. case: make first column 400px wider than the initial width
  fireEvent.mouseDown(resizer, { clientX: columnWidths[0] + 200 });
  fireEvent.mouseMove(resizer, { clientX: columnWidths[0] + 400 });
  fireEvent.mouseUp(resizer);

  htmlScrollWidthMock.mockReturnValue(columnWidthsSum + 400);

  act(() => {
    triggerResize({ width: columnWidthsSum + 400 } as DOMRectReadOnly);
  });

  dummyDiv = host?.shadowRoot?.querySelector('div');
  expect(dummyDiv).toBeTruthy();
  expect(dummyDiv?.style.width).toBe(`${columnWidthsSum + 400}px`);

  // When clientWidth >= scrollWidth, the dummy div should be removed
  // E.g. case: make first column back to initial width
  fireEvent.mouseDown(resizer, { clientX: columnWidths[0] + 400 });
  fireEvent.mouseMove(resizer, { clientX: columnWidths[0] });
  fireEvent.mouseUp(resizer);

  htmlScrollWidthMock.mockReturnValue(columnWidthsSum);

  act(() => {
    triggerResize({ width: columnWidthsSum } as DOMRectReadOnly);
  });

  dummyDiv = host?.shadowRoot?.querySelector('div');
  expect(dummyDiv).not.toBeTruthy();
});

=======
>>>>>>> 88841133
it.each([
  {
    testCase: 'dragging Name to View',
    srcIndex: 0,
    dstIndex: 2,
    resultingColumns: ['Description', 'View', 'Name'],
  },
  {
    testCase: 'dragging View to Name',
    srcIndex: 2,
    dstIndex: 0,
    resultingColumns: ['View', 'Name', 'Description'],
  },
  {
    testCase: 'dragging Name to itself and it should not change',
    srcIndex: 0,
    dstIndex: 0,
    resultingColumns: ['Name', 'Description', 'View'],
  },
  {
    testCase: 'dragging Name to Description',
    srcIndex: 0,
    dstIndex: 1,
    resultingColumns: ['Description', 'Name', 'View'],
  },
  {
    testCase: 'dragging View to Description',
    srcIndex: 2,
    dstIndex: 1,
    resultingColumns: ['Name', 'View', 'Description'],
  },
])(
  'should handle column reorder by $testCase',
  ({ srcIndex, dstIndex, resultingColumns }) => {
    const onSort = vi.fn();
    vi.spyOn(HTMLElement.prototype, 'offsetLeft', 'get').mockReturnValue(0);
    vi.spyOn(HTMLElement.prototype, 'offsetWidth', 'get').mockReturnValue(100);

    const mockColumns = columns();

    const { container, rerender } = render(
      <Table
        columns={mockColumns}
        data={mockedData()}
        emptyTableContent='Empty table'
        emptyFilteredTableContent='No results. Clear filter.'
        enableColumnReordering
        isSortable
        onSort={onSort}
      />,
    );

    const headerCells = container.querySelectorAll<HTMLDivElement>(
      '.iui-table-header .iui-table-cell',
    );
    headerCells.forEach((cell) =>
      expect(cell.getAttribute('draggable')).toBe('true'),
    );

    const srcColumn = headerCells[srcIndex];
    const dstColumn = headerCells[dstIndex];

    fireEvent.dragStart(srcColumn);
    fireEvent.dragEnter(dstColumn);
    fireEvent.dragOver(dstColumn);
    // If dragging over itself
    if (srcIndex === dstIndex) {
      expect(dstColumn).not.toHaveClass('iui-table-reorder-column-left');
      expect(dstColumn).not.toHaveClass('iui-table-reorder-column-right');
    } else {
      expect(dstColumn).toHaveClass(
        'iui-table-reorder-column-' + (srcIndex < dstIndex ? 'right' : 'left'),
      );
    }
    fireEvent.drop(dstColumn);

    // Should not trigger sort
    expect(onSort).not.toHaveBeenCalled();

    // Column order should be equal to resultingColumns
    container
      .querySelectorAll<HTMLDivElement>('.iui-table-header .iui-table-cell')
      .forEach((cell, index) =>
        expect(cell.textContent).toBe(resultingColumns[index]),
      );

    // New columns array contents to trigger below test
    const mockColumnsReverse = [...mockColumns].reverse();

    rerender(
      <Table
        // Passing any new columns array contents (e.g. reverse of columns) should reset columnOrder
        columns={mockColumnsReverse}
        data={mockedData()}
        emptyTableContent='Empty table'
        emptyFilteredTableContent='No results. Clear filter.'
        enableColumnReordering
        isSortable
        onSort={onSort}
      />,
    );

    // Column order should be equal to same order as the latest passed columns contents (mockColumnsReverse)
    // Since columnOrder should reset whenever columns contents change
    container
      .querySelectorAll<HTMLDivElement>('.iui-table-header .iui-table-cell')
      .forEach((cell, index) =>
        expect(cell.textContent).toBe(mockColumnsReverse[index].Header),
      );
  },
);

it('should respect initialState.columnOrder', () => {
  const mockColumns = columns();
  const columnOrder = ['description', 'view', 'name'];

  const { container } = render(
    <Table
      columns={mockColumns}
      data={mockedData()}
      emptyTableContent='Empty table'
      initialState={{ columnOrder }}
    />,
  );

  // DOM order should match columnOrder
  container
    .querySelectorAll<HTMLDivElement>('[role=columnheader]')
    .forEach((cell, index) =>
      expect(cell.textContent).toBe(
        mockColumns.find((c) => c.id === columnOrder[index])?.Header,
      ),
    );
});

it('should not have `draggable` attribute on columns with `disableReordering` enabled', () => {
  const columns: Column<TestDataType>[] = [
    {
      id: 'name',
      Header: 'Name',
      accessor: 'name',
    },
    {
      id: 'description',
      Header: 'description',
      accessor: 'description',
    },
    {
      id: 'view',
      Header: 'view',
      Cell: () => <>View</>,
      disableReordering: true,
    },
  ];
  const { container } = render(
    <Table
      columns={columns}
      data={mockedData()}
      emptyTableContent='Empty table'
      emptyFilteredTableContent='No results. Clear filter.'
      enableColumnReordering
      isSelectable
      subComponent={(row) => (
        <div>{`Expanded component, name: ${row.original.name}`}</div>
      )}
    />,
  );

  const headerCells = container.querySelectorAll<HTMLDivElement>(
    '.iui-table-header .iui-table-cell',
  );
  expect(headerCells[0].getAttribute('draggable')).toBeFalsy(); // Selection column
  expect(headerCells[1].getAttribute('draggable')).toBeFalsy(); // Expander column
  expect(headerCells[2].getAttribute('draggable')).toBe('true'); // Name column
  expect(headerCells[3].getAttribute('draggable')).toBe('true'); // Description column
  expect(headerCells[4].getAttribute('draggable')).toBeFalsy(); // View column
});

it('should render empty action column', () => {
  const columns: Column<TestDataType>[] = [
    {
      id: 'name',
      Header: 'Name',
      accessor: 'name',
    },
    {
      id: 'description',
      Header: 'Description',
      accessor: 'description',
    },
    {
      id: 'view',
      Header: 'View',
      Cell: () => <>View</>,
    },
    ActionColumn(),
  ];
  const { container } = renderComponent({
    columns,
  });

  const headerCells = container.querySelectorAll<HTMLDivElement>(
    '.iui-table-header .iui-table-cell',
  );

  expect(headerCells).toHaveLength(4);
  // The ActionColumn header cell should not contain a Column Manager
  expect(headerCells[3].firstElementChild).toBeNull();
});

it('should render empty action column with column manager', async () => {
  const columns: Column<TestDataType>[] = [
    {
      id: 'name',
      Header: 'Name',
      accessor: 'name',
    },
    {
      id: 'description',
      Header: 'Description',
      accessor: 'description',
    },
    {
      id: 'view',
      Header: 'View',
      Cell: () => <>View</>,
    },
    ActionColumn({ columnManager: true }),
  ];
  const { container } = renderComponent({
    columns,
  });

  const headerCells = container.querySelectorAll<HTMLDivElement>(
    '.iui-table-header .iui-table-cell',
  );
  const columnManager = headerCells[headerCells.length - 1]
    .firstElementChild as Element;

  expect(columnManager.className.includes('iui-button')).toBeTruthy();
  expect(columnManager).toHaveAttribute('data-iui-variant', 'borderless');
  await userEvent.click(columnManager);

  expect(document.querySelector('.iui-menu')).toBeTruthy();

  const columnManagerColumns = document.querySelectorAll('.iui-list-item');
  expect(columnManagerColumns[0].textContent).toBe('Name');
  expect(columnManagerColumns[1].textContent).toBe('Description');
  expect(columnManagerColumns[2].textContent).toBe('View');
});

it('should render action column with column manager', async () => {
  const columns: Column<TestDataType>[] = [
    {
      id: 'name',
      Header: 'Name',
      accessor: 'name',
    },
    {
      id: 'description',
      Header: 'Description',
      accessor: 'description',
    },
    {
      ...ActionColumn({ columnManager: true }),
      id: 'view',
      Cell: () => <>View</>,
    },
  ];
  const { container } = renderComponent({
    columns,
  });

  expect(container.querySelectorAll('[role="columnheader"]').length).toBe(3);
  const actionColumn =
    container.querySelectorAll<HTMLInputElement>('.iui-slot');
  expect(
    actionColumn[0].firstElementChild?.className.includes('iui-button'),
  ).toBeTruthy();
  expect(actionColumn[0].firstElementChild).toHaveAttribute(
    'data-iui-variant',
    'borderless',
  );
  expect(actionColumn[1].textContent).toBe('View');
  expect(actionColumn[2].textContent).toBe('View');
  expect(actionColumn[3].textContent).toBe('View');

  const headerCells = container.querySelectorAll<HTMLDivElement>(
    '.iui-table-header .iui-table-cell',
  );
  const columnManager = headerCells[headerCells.length - 1]
    .firstElementChild as Element;

  await userEvent.click(columnManager);

  const dropdownMenu = document.querySelector('.iui-menu') as HTMLDivElement;
  expect(dropdownMenu).toBeTruthy();
});

it('should render dropdown menu with custom style and override default style', async () => {
  const columns: Column<TestDataType>[] = [
    {
      id: 'name',
      Header: 'Name',
      accessor: 'name',
    },
    {
      id: 'description',
      Header: 'Description',
      accessor: 'description',
    },
    {
      id: 'view',
      Header: 'View',
      Cell: () => <>View</>,
    },
    ActionColumn({
      columnManager: {
        dropdownMenuProps: {
          className: 'testing-classname',
          style: {
            maxHeight: '600px',
            backgroundColor: 'red',
          },
          role: 'listbox',
        },
      },
    }),
  ];
  const { container } = renderComponent({
    columns,
  });

  const headerCells = container.querySelectorAll<HTMLDivElement>(
    '.iui-table-header .iui-table-cell',
  );
  const columnManager = headerCells[headerCells.length - 1]
    .firstElementChild as Element;

  expect(columnManager.className.includes('iui-button')).toBeTruthy();
  expect(columnManager).toHaveAttribute('data-iui-variant', 'borderless');

  await userEvent.click(columnManager);

  const dropdownMenu = document.querySelector('.iui-menu') as HTMLDivElement;
  expect(dropdownMenu).toBeTruthy();
  expect(dropdownMenu.classList.contains('testing-classname')).toBeTruthy();
  expect(dropdownMenu).toHaveStyle('max-height: 600px');
  expect(dropdownMenu.style.backgroundColor).toEqual('red');
  expect(dropdownMenu).toHaveAttribute('role', 'listbox');
});

it('should hide column when deselected in column manager', async () => {
  const columns: Column<TestDataType>[] = [
    {
      id: 'name',
      Header: 'Name',
      accessor: 'name',
    },
    {
      id: 'description',
      Header: 'Description',
      accessor: 'description',
    },
    {
      id: 'view',
      Header: 'View',
      Cell: () => <>View</>,
    },
    ActionColumn({ columnManager: true }),
  ];
  const { container } = renderComponent({
    columns,
  });

  let headerCells = container.querySelectorAll<HTMLDivElement>(
    '.iui-table-header .iui-table-cell',
  );

  expect(headerCells).toHaveLength(4);
  expect(headerCells[0].textContent).toBe('Name');
  expect(headerCells[1].textContent).toBe('Description');
  expect(headerCells[2].textContent).toBe('View');

  const columnManager = container.querySelector('.iui-button') as HTMLElement;
  await userEvent.click(columnManager);
  const columnManagerColumns =
    document.querySelectorAll<HTMLLIElement>('.iui-list-item');
  await userEvent.click(columnManagerColumns[1]);

  headerCells = container.querySelectorAll<HTMLDivElement>(
    '.iui-table-header .iui-table-cell',
  );

  expect(headerCells).toHaveLength(3);
  expect(headerCells[0].textContent).toBe('Name');
  expect(headerCells[1].textContent).toBe('View');
});

it('should be disabled in column manager if `disableToggleVisibility` is true', async () => {
  const columns: Column<TestDataType>[] = [
    {
      id: 'name',
      Header: 'Name',
      accessor: 'name',
      disableToggleVisibility: true,
    },
    {
      id: 'description',
      Header: 'Description',
      accessor: 'description',
    },
    {
      id: 'view',
      Header: 'View',
      Cell: () => <>View</>,
    },
    ActionColumn({ columnManager: true }),
  ];
  const { container } = renderComponent({
    columns,
  });

  const columnManager = container.querySelector('.iui-button') as HTMLElement;

  await userEvent.click(columnManager);
  const columnManagerColumns =
    document.querySelectorAll<HTMLLIElement>('.iui-list-item');
  expect(columnManagerColumns[0]).toHaveAttribute('aria-disabled', 'true');

  expect(
    (columnManagerColumns[0].querySelector('.iui-checkbox') as HTMLInputElement)
      .disabled,
  ).toBeTruthy();
});

it('should add selection column manually', () => {
  const onSelect = vi.fn();
  const isDisabled = (rowData: TestDataType) => rowData.name === 'Name2';
  const columns: Column<TestDataType>[] = [
    SelectionColumn({ isDisabled }),
    {
      id: 'name',
      Header: 'Name',
      accessor: 'name',
    },
    {
      id: 'description',
      Header: 'Description',
      accessor: 'description',
    },
  ];
  const { container } = renderComponent({
    columns,
    onSelect,
    isSelectable: true,
  });

  const rows = container.querySelectorAll('.iui-table-body .iui-table-row');
  expect(rows.length).toBe(3);

  const checkboxes = container.querySelectorAll<HTMLInputElement>(
    '.iui-table-body .iui-checkbox',
  );
  expect(checkboxes.length).toBe(3);
  expect(checkboxes[0].disabled).toBe(false);
  expect(checkboxes[1].disabled).toBe(true);
  expect(checkboxes[2].disabled).toBe(false);
  fireEvent.click(checkboxes[1]);
  expect(onSelect).toHaveBeenCalledWith(
    [{ name: 'Name2', description: 'Description2' }],
    expect.any(Object),
  );
});

it('should add expander column manually', () => {
  const onExpand = vi.fn();
  const subComponent = (row: Row<TestDataType>) => (
    <div>{`Expanded component, name: ${row.original.name}`}</div>
  );
  const isRowDisabled = (rowData: TestDataType) => rowData.name === 'Name2';
  const columns: Column<TestDataType>[] = [
    ExpanderColumn({ subComponent, isDisabled: isRowDisabled }),
    {
      id: 'name',
      Header: 'Name',
      accessor: 'name',
    },
    {
      id: 'description',
      Header: 'Description',
      accessor: 'description',
    },
  ];
  const { container } = renderComponent({
    columns,
    subComponent,
    onExpand,
  });

  const rows = container.querySelectorAll('.iui-table-body .iui-table-row');
  expect(rows.length).toBe(3);

  const expanders = container.querySelectorAll<HTMLButtonElement>(
    '.iui-table-row-expander',
  );
  expect(expanders.length).toBe(3);
  expect(expanders[0]).not.toHaveAttribute('aria-disabled');
  expect(expanders[1]).toHaveAttribute('aria-disabled', 'true');
  expect(expanders[2]).not.toHaveAttribute('aria-disabled');

  fireEvent.click(expanders[2]);
  expect(onExpand).toHaveBeenCalledWith(
    [{ name: 'Name3', description: 'Description3' }],
    expect.any(Object),
  );
});

it('should add disabled column', () => {
  const isCellDisabled = (rowData: TestDataType) => rowData.name === 'Name2';
  const columns: Column<TestDataType>[] = [
    {
      id: 'name',
      Header: 'Name',
      accessor: 'name',
      cellRenderer: (props) => (
        <DefaultCell {...props} isDisabled={isCellDisabled} />
      ),
    },
    {
      id: 'description',
      Header: 'Description',
      accessor: 'description',
    },
  ];
  const { container } = renderComponent({
    columns,
  });

  const disabledCell = Array.from(
    container.querySelectorAll('.iui-table-cell'),
  ).find((e) => e.getAttribute('aria-disabled') === 'true');
  expect(disabledCell).toBeTruthy();
  expect(disabledCell && disabledCell.textContent).toBe('Name2');
});

it('should show column enabled when whole row is disabled', () => {
  const isCellDisabled = (rowData: TestDataType) => rowData.name !== 'Name2';
  const isRowDisabled = (rowData: TestDataType) => rowData.name === 'Name2';
  const columns: Column<TestDataType>[] = [
    {
      id: 'name',
      Header: 'Name',
      accessor: 'name',
      cellRenderer: (props) => (
        <DefaultCell {...props} isDisabled={isCellDisabled} />
      ),
    },
    {
      id: 'description',
      Header: 'Description',
      accessor: 'description',
    },
  ];
  const { container } = renderComponent({
    columns,
    isRowDisabled,
  });

  const rows = container.querySelectorAll('.iui-table-body .iui-table-row');
  expect(rows.length).toBe(3);
  expect(rows[0]).not.toHaveAttribute('aria-disabled', 'true');
  expect(rows[1]).toHaveAttribute('aria-disabled', 'true');
  expect(rows[2]).not.toHaveAttribute('aria-disabled', 'true');

  const rowCells = rows[1].querySelectorAll('.iui-table-cell');
  expect(rowCells.length).toBe(2);
  expect(rowCells[0]).not.toHaveAttribute('aria-disabled', 'true');
  expect(rowCells[1]).toHaveAttribute('aria-disabled', 'true');
});

it('should render selectable rows without select column', async () => {
  const onRowClick = vi.fn();
  const { container, getByText } = renderComponent({
    isSelectable: true,
    selectionMode: 'single',
    onRowClick,
  });

  const rows = container.querySelectorAll('.iui-table-body .iui-table-row');
  expect(rows.length).toBe(3);

  expect(container.querySelectorAll('.iui-slot .iui-checkbox').length).toBe(0);

  await userEvent.click(getByText(mockedData()[1].name));
  expect(rows[1]).toHaveAttribute('aria-selected', 'true');
  expect(onRowClick).toHaveBeenCalledTimes(1);

  await userEvent.click(getByText(mockedData()[2].name));
  expect(rows[1]).not.toHaveAttribute('aria-selected', 'true');
  expect(rows[2]).toHaveAttribute('aria-selected', 'true');
  expect(onRowClick).toHaveBeenCalledTimes(2);

  //Test that ctrl clicking doesn't highlight more than one row
  const user = userEvent.setup();
  await user.keyboard('[ControlLeft>]'); // Press Control (without releasing it)
  await user.click(getByText(mockedData()[1].name)); // Perform a click with `ctrlKey: true`
  expect(rows[1]).toHaveAttribute('aria-selected', 'true');
  expect(rows[2]).not.toHaveAttribute('aria-selected', 'true');
  expect(onRowClick).toHaveBeenCalledTimes(3);
});

it('should scroll to selected item in non-virtualized table', async () => {
  let scrolledElement: HTMLElement | null = null;
  vi.spyOn(HTMLElement.prototype, 'scrollIntoView').mockImplementation(
    function (this: HTMLElement) {
      // eslint-disable-next-line @typescript-eslint/no-this-alias
      scrolledElement = this;
    },
  );

  const data = mockedData(50);
  renderComponent({
    data,
    scrollToRow: (rows) => rows.findIndex((row) => row.original === data[25]),
  });

  expect(scrolledElement).toBeTruthy();
  // eslint-disable-next-line @typescript-eslint/no-non-null-assertion
  expect(scrolledElement!.querySelector('.iui-table-cell')?.textContent).toBe(
    data[25].name,
  );
});

it('should render sticky columns correctly', () => {
  vi.spyOn(HTMLDivElement.prototype, 'scrollWidth', 'get').mockReturnValue(900);
  vi.spyOn(HTMLDivElement.prototype, 'clientWidth', 'get').mockReturnValue(500);
  const columns: Column<TestDataType>[] = [
    {
      id: 'name',
      Header: 'Name',
      accessor: 'name',
      width: 400,
      sticky: 'left',
    },
    {
      id: 'description',
      Header: 'description',
      accessor: 'description',
      width: 400,
    },
    {
      id: 'view',
      Header: 'view',
      Cell: () => <>View</>,
      width: 100,
      sticky: 'right',
    },
  ];
  const { container } = renderComponent({
    columns,
  });

  const leftSideStickyCells = container.querySelectorAll(
    '.iui-table-cell-sticky:first-of-type',
  );
  expect(leftSideStickyCells.length).toBe(4);
  leftSideStickyCells.forEach((cell) => {
    expect(cell.querySelector('.iui-table-cell-shadow-left')).toBeFalsy();
    expect(cell.querySelector('.iui-table-cell-shadow-right')).toBeFalsy();
  });

  const rightSideStickyCells = container.querySelectorAll(
    '.iui-table-cell-sticky:last-of-type',
  );
  expect(rightSideStickyCells.length).toBe(4);
  rightSideStickyCells.forEach((cell) => {
    expect(cell.querySelector('.iui-table-cell-shadow-left')).toBeTruthy();
    expect(cell.querySelector('.iui-table-cell-shadow-right')).toBeFalsy();
  });

  // Scroll a bit to the right
  const table = container.querySelector('.iui-table') as HTMLDivElement;
  fireEvent.scroll(table, {
    target: { scrollLeft: 100 },
  });

  expect(leftSideStickyCells.length).toBe(4);
  leftSideStickyCells.forEach((cell) => {
    expect(cell.querySelector('.iui-table-cell-shadow-left')).toBeFalsy();
    expect(cell.querySelector('.iui-table-cell-shadow-right')).toBeTruthy();
  });

  expect(rightSideStickyCells.length).toBe(4);
  rightSideStickyCells.forEach((cell) => {
    expect(cell.querySelector('.iui-table-cell-shadow-left')).toBeTruthy();
    expect(cell.querySelector('.iui-table-cell-shadow-right')).toBeFalsy();
  });

  // Scroll to the very right
  fireEvent.scroll(table, {
    target: { scrollLeft: 400 },
  });

  expect(leftSideStickyCells.length).toBe(4);
  leftSideStickyCells.forEach((cell) => {
    expect(cell.querySelector('.iui-table-cell-shadow-left')).toBeFalsy();
    expect(cell.querySelector('.iui-table-cell-shadow-right')).toBeTruthy();
  });

  expect(rightSideStickyCells.length).toBe(4);
  rightSideStickyCells.forEach((cell) => {
    expect(cell.querySelector('.iui-table-cell-shadow-left')).toBeFalsy();
    expect(cell.querySelector('.iui-table-cell-shadow-right')).toBeFalsy();
  });
});

it('should have correct sticky left style property', () => {
  vi.spyOn(HTMLElement.prototype, 'getBoundingClientRect').mockReturnValue({
    width: 400,
  } as DOMRect);
  vi.spyOn(HTMLDivElement.prototype, 'scrollWidth', 'get').mockReturnValue(900);
  vi.spyOn(HTMLDivElement.prototype, 'clientWidth', 'get').mockReturnValue(500);
  const columns: Column<TestDataType>[] = [
    {
      id: 'name',
      Header: 'Name',
      accessor: 'name',
      width: 400,
      sticky: 'left',
    },
    {
      id: 'description',
      Header: 'description',
      accessor: 'description',
      width: 400,
      sticky: 'left',
    },
    {
      id: 'view',
      Header: 'view',
      Cell: () => <>View</>,
      width: 100,
    },
  ];
  const { container } = renderComponent({
    columns,
  });

  const nameCells = container.querySelectorAll<HTMLElement>(
    '.iui-table-cell-sticky:first-of-type',
  );
  expect(nameCells.length).toBe(4);
  nameCells.forEach((cell) => {
    expect(cell).toHaveStyle('--iui-table-sticky-left: 0px');
  });

  const descriptionCells = container.querySelectorAll<HTMLElement>(
    '.iui-table-cell-sticky:nth-of-type(2)',
  );
  expect(descriptionCells.length).toBe(4);
  descriptionCells.forEach((cell) => {
    expect(cell).toHaveStyle('--iui-table-sticky-left: 400px');
  });
});

it('should have correct sticky left style property when prior column does not have sticky prop', () => {
  vi.spyOn(HTMLElement.prototype, 'getBoundingClientRect').mockReturnValue({
    width: 400,
  } as DOMRect);
  vi.spyOn(HTMLDivElement.prototype, 'scrollWidth', 'get').mockReturnValue(900);
  vi.spyOn(HTMLDivElement.prototype, 'clientWidth', 'get').mockReturnValue(500);
  const columns: Column<TestDataType>[] = [
    {
      id: 'name',
      Header: 'Name',
      accessor: 'name',
      width: 400,
    },
    {
      id: 'description',
      Header: 'description',
      accessor: 'description',
      width: 400,
      sticky: 'left',
    },
    {
      id: 'view',
      Header: 'view',
      Cell: () => <>View</>,
      width: 100,
    },
  ];
  const { container } = renderComponent({
    columns,
  });

  const nameCells = container.querySelectorAll<HTMLElement>(
    '.iui-table-cell-sticky:first-of-type',
  );
  expect(nameCells.length).toBe(4);
  nameCells.forEach((cell) => {
    expect(cell).toHaveStyle('--iui-table-sticky-left: 0px');
  });

  const descriptionCells = container.querySelectorAll<HTMLElement>(
    '.iui-table-cell-sticky:nth-of-type(2)',
  );
  expect(descriptionCells.length).toBe(4);
  descriptionCells.forEach((cell) => {
    expect(cell).toHaveStyle('--iui-table-sticky-left: 400px');
  });
});

it('should have correct sticky right style property', () => {
  vi.spyOn(HTMLElement.prototype, 'getBoundingClientRect').mockReturnValue({
    width: 400,
  } as DOMRect);
  vi.spyOn(HTMLDivElement.prototype, 'scrollWidth', 'get').mockReturnValue(900);
  vi.spyOn(HTMLDivElement.prototype, 'clientWidth', 'get').mockReturnValue(500);
  const columns: Column<TestDataType>[] = [
    {
      id: 'name',
      Header: 'Name',
      accessor: 'name',
      width: 400,
    },
    {
      id: 'description',
      Header: 'description',
      accessor: 'description',
      width: 400,
      sticky: 'right',
    },
    {
      id: 'view',
      Header: 'view',
      Cell: () => <>View</>,
      width: 400,
      sticky: 'right',
    },
  ];
  const { container } = renderComponent({
    columns,
  });

  const descriptionCells = container.querySelectorAll<HTMLElement>(
    '.iui-table-cell-sticky:nth-of-type(2)',
  );
  expect(descriptionCells.length).toBe(4);
  descriptionCells.forEach((cell) => {
    expect(cell).toHaveStyle('--iui-table-sticky-right: 400px');
  });

  const viewCells = container.querySelectorAll<HTMLElement>(
    '.iui-table-cell-sticky:nth-of-type(3)',
  );
  expect(viewCells.length).toBe(4);
  viewCells.forEach((cell) => {
    expect(cell).toHaveStyle('--iui-table-sticky-right: 0px');
  });
});

it('should have correct sticky right style property when column after does not have sticky prop', () => {
  vi.spyOn(HTMLElement.prototype, 'getBoundingClientRect').mockReturnValue({
    width: 400,
  } as DOMRect);
  vi.spyOn(HTMLDivElement.prototype, 'scrollWidth', 'get').mockReturnValue(900);
  vi.spyOn(HTMLDivElement.prototype, 'clientWidth', 'get').mockReturnValue(500);
  const columns: Column<TestDataType>[] = [
    {
      id: 'name',
      Header: 'Name',
      accessor: 'name',
      width: 400,
    },
    {
      id: 'description',
      Header: 'description',
      accessor: 'description',
      width: 400,
      sticky: 'right',
    },
    {
      id: 'view',
      Header: 'view',
      Cell: () => <>View</>,
      width: 400,
    },
  ];
  const { container } = renderComponent({
    columns,
  });

  const descriptionCells = container.querySelectorAll<HTMLElement>(
    '.iui-table-cell-sticky:nth-of-type(2)',
  );
  expect(descriptionCells.length).toBe(4);
  descriptionCells.forEach((cell) => {
    expect(cell).toHaveStyle('--iui-table-sticky-right: 400px');
  });

  const viewCells = container.querySelectorAll<HTMLElement>(
    '.iui-table-cell-sticky:nth-of-type(3)',
  );
  expect(viewCells.length).toBe(4);
  viewCells.forEach((cell) => {
    expect(cell).toHaveStyle('--iui-table-sticky-right: 0px');
  });
});

it('should have correct sticky left style property after resizing', () => {
  vi.spyOn(HTMLElement.prototype, 'getBoundingClientRect').mockReturnValue({
    width: 400,
  } as DOMRect);
  vi.spyOn(HTMLDivElement.prototype, 'scrollWidth', 'get').mockReturnValue(900);
  vi.spyOn(HTMLDivElement.prototype, 'clientWidth', 'get').mockReturnValue(500);
  const columns: Column<TestDataType>[] = [
    {
      id: 'name',
      Header: 'Name',
      accessor: 'name',
      width: 400,
      sticky: 'left',
    },
    {
      id: 'description',
      Header: 'description',
      accessor: 'description',
      width: 400,
      sticky: 'left',
    },
    {
      id: 'view',
      Header: 'view',
      Cell: () => <>View</>,
      width: 100,
    },
  ];
  const { container } = renderComponent({
    columns,
    isResizable: true,
  });

  const nameCells = container.querySelectorAll<HTMLElement>(
    '.iui-table-cell-sticky:first-of-type',
  );
  expect(nameCells.length).toBe(4);
  nameCells.forEach((cell) => {
    expect(cell).toHaveStyle('--iui-table-sticky-left: 0px');
  });

  const descriptionCells = container.querySelectorAll<HTMLElement>(
    '.iui-table-cell-sticky:nth-of-type(2)',
  );
  expect(descriptionCells.length).toBe(4);
  descriptionCells.forEach((cell) => {
    expect(cell).toHaveStyle('--iui-table-sticky-left: 400px');
  });

  // Resize
  const resizer = container.querySelector(
    '.iui-table-resizer',
  ) as HTMLDivElement;
  expect(resizer).toBeTruthy();

  fireEvent.mouseDown(resizer, { clientX: 400 });
  fireEvent.mouseMove(resizer, { clientX: 450 });
  fireEvent.mouseUp(resizer);

  nameCells.forEach((cell) => {
    expect(cell).toHaveStyle('--iui-table-sticky-left: 0px');
  });
  descriptionCells.forEach((cell) => {
    expect(cell).toHaveStyle('--iui-table-sticky-left: 450px');
  });
});

it('should make column sticky and then non-sticky after dragging sticky column ahead of it and back', () => {
  vi.spyOn(HTMLElement.prototype, 'getBoundingClientRect').mockReturnValue({
    width: 400,
  } as DOMRect);
  vi.spyOn(HTMLDivElement.prototype, 'scrollWidth', 'get').mockReturnValue(900);
  vi.spyOn(HTMLDivElement.prototype, 'clientWidth', 'get').mockReturnValue(500);
  const columns: Column<TestDataType>[] = [
    {
      id: 'name',
      Header: 'Name',
      accessor: 'name',
      width: 400,
      sticky: 'left',
    },
    {
      id: 'description',
      Header: 'description',
      accessor: 'description',
      width: 400,
    },
    {
      id: 'view',
      Header: 'view',
      Cell: () => <>View</>,
      width: 100,
    },
  ];
  const { container } = renderComponent({
    columns,
    enableColumnReordering: true,
  });

  let nameCells = container.querySelectorAll<HTMLElement>(
    '.iui-table-cell:first-of-type',
  );
  expect(nameCells.length).toBe(4);
  nameCells.forEach((cell) => {
    expect(cell).toHaveStyle('--iui-table-sticky-left: 0px');
  });

  let descriptionCells = container.querySelectorAll<HTMLElement>(
    '.iui-table-cell:nth-of-type(2)',
  );
  expect(descriptionCells.length).toBe(4);
  descriptionCells.forEach((cell) => {
    expect(cell).not.toHaveStyle('--iui-table-sticky-left: 400px');
  });

  // Dragging sticky Name column ahead of Description column
  fireEvent.dragStart(nameCells[0]);
  fireEvent.dragEnter(descriptionCells[0]);
  fireEvent.dragOver(descriptionCells[0]);
  fireEvent.drop(descriptionCells[0]);

  nameCells = container.querySelectorAll<HTMLElement>(
    '.iui-table-cell:nth-of-type(2)',
  );
  expect(nameCells.length).toBe(4);
  nameCells.forEach((cell) => {
    expect(cell).toHaveStyle('--iui-table-sticky-left: 400px');
  });

  descriptionCells = container.querySelectorAll<HTMLElement>(
    '.iui-table-cell:first-of-type',
  );
  expect(descriptionCells.length).toBe(4);
  descriptionCells.forEach((cell) => {
    expect(cell).toHaveStyle('--iui-table-sticky-left: 0px');
  });

  // Dragging Name column back to the beginning
  fireEvent.dragStart(nameCells[0]);
  fireEvent.dragEnter(descriptionCells[0]);
  fireEvent.dragOver(descriptionCells[0]);
  fireEvent.drop(descriptionCells[0]);

  nameCells = container.querySelectorAll<HTMLElement>(
    '.iui-table-cell:first-of-type',
  );
  expect(nameCells.length).toBe(4);
  nameCells.forEach((cell) => {
    expect(cell).toHaveStyle('--iui-table-sticky-left: 0px');
  });

  descriptionCells = container.querySelectorAll<HTMLElement>(
    '.iui-table-cell:nth-of-type(2)',
  );
  expect(descriptionCells.length).toBe(4);
  descriptionCells.forEach((cell) => {
    expect(cell).not.toHaveStyle('--iui-table-sticky-left: 400px');
  });
});

it('should render start and end cell icons', () => {
  const testColumns: Column<TestDataType>[] = [
    {
      id: 'name',
      Header: 'Name',
      accessor: 'name',
      cellRenderer: (props) => {
        return <DefaultCell {...props} startIcon={<SvgClose />} />;
      },
    },
    {
      id: 'description',
      Header: 'description',
      accessor: 'description',
      cellRenderer: (props) => {
        return <DefaultCell {...props} endIcon={<SvgMore />} />;
      },
    },
  ];
  const { container } = renderComponent({
    columns: testColumns,
  });

  const {
    container: { firstChild: closeIcon },
  } = render(<SvgClose />);
  const {
    container: { firstChild: moreIcon },
  } = render(<SvgMore />);

  const row = container.querySelector(
    '.iui-table-body .iui-table-row',
  ) as HTMLDivElement;
  const cells = row.querySelectorAll('.iui-table-cell');

  const startIcon = cells[0].querySelector(
    '.iui-table-cell-start-icon',
  ) as HTMLDivElement;
  expect(startIcon).toBeTruthy();
  expect(startIcon.querySelector('svg')).toEqual(closeIcon);

  const endIcon = cells[1].querySelector(
    '.iui-table-cell-end-icon',
  ) as HTMLDivElement;
  expect(endIcon).toBeTruthy();
  expect(endIcon.querySelector('svg')).toEqual(moreIcon);
});

it.each(['positive', 'warning', 'negative'] as const)(
  'should render cell with %s status',
  (status) => {
    const columns: Column<TestDataType>[] = [
      {
        id: 'name',
        Header: 'Name',
        accessor: 'name',
        cellRenderer: (props) => {
          return <DefaultCell {...props} status={status} />;
        },
      },
      {
        id: 'description',
        Header: 'description',
        accessor: 'description',
      },
    ];
    const { container } = renderComponent({
      columns,
    });

    const row = container.querySelector(
      '.iui-table-body .iui-table-row',
    ) as HTMLDivElement;
    const cells = row.querySelectorAll('.iui-table-cell');

    expect(cells[0]).toHaveAttribute('data-iui-status', status);
    expect(cells[1]).not.toHaveAttribute('data-iui-status', status);
  },
);

it.each(['positive', 'warning', 'negative'] as const)(
  'should render row with %s status',
  (rowStatus) => {
    const { container } = renderComponent({
      rowProps: (row) => {
        return {
          status: row.index === 0 ? rowStatus : undefined,
        };
      },
    });

    const tableBody = container.querySelector(
      '.iui-table-body',
    ) as HTMLDivElement;
    const rows = tableBody.querySelectorAll('.iui-table-row');
    expect(rows[0]).toHaveAttribute('data-iui-status', rowStatus);
    expect(rows[1]).not.toHaveAttribute('data-iui-status', rowStatus);
  },
);

it('should render row with loading status', () => {
  const { container } = renderComponent({
    rowProps: (row) => {
      return {
        isLoading: row.index === 0 ? true : undefined,
      };
    },
  });

  const tableBody = container.querySelector(
    '.iui-table-body',
  ) as HTMLDivElement;
  const rows = tableBody.querySelectorAll('.iui-table-row');
  expect(rows[0]).toHaveClass(`iui-loading`);
  expect(rows[1]).not.toHaveClass(`iui-loading`);
});

it('should navigate through table filtering with the keyboard', async () => {
  const onFilter = vi.fn();
  const mockedColumns = [
    {
      id: 'name',
      Header: 'Name',
      accessor: 'name',
      Filter: tableFilters.TextFilter(),
      fieldType: 'text',
    },
  ];
  renderComponent({
    columns: mockedColumns,
    onFilter,
  });

  await userEvent.tab(); // tab to filter icon button
  await userEvent.keyboard('{Enter}');
  await userEvent.keyboard('2');
  await userEvent.tab(); // tab to filter menu 'Filter' submit button
  await userEvent.keyboard('{Enter}');
  expect(onFilter).toHaveBeenCalledWith(
    [{ fieldType: 'text', filterType: 'text', id: 'name', value: '2' }],
    expect.objectContaining({ filters: [{ id: 'name', value: '2' }] }),
    expect.arrayContaining([
      expect.objectContaining({
        values: expect.objectContaining({ name: 'Name2' }),
      }),
    ]),
  );
});

it('should ignore top-level Header if one is passed', async () => {
  const data = mockedData();
  const { container } = render(
    <Table
      data={data}
      emptyTableContent='nothing to see here'
      columns={[
        {
          Header: 'Header name',
          // We expect to get `columns` does not exist type error.
          // Because although `columns` is removed from the Column type (i.e. no sub-columns),
          // we allow to pass `columns` in the top level Header for backward compatibility.
          // (#1072: https://github.com/iTwin/iTwinUI/pull/1072)
          // @ts-expect-error - `columns` does not exist in type ...
          columns: [
            {
              id: 'name',
              Header: 'Name',
              accessor: 'name',
            },
            {
              id: 'description',
              Header: 'Description',
              accessor: 'description',
            },
          ],
        },
      ]}
    />,
  );

  expect(screen.queryByText('Header name')).toBeFalsy();

  const headerRows = container.querySelectorAll(
    '.iui-table-header .iui-table-row',
  );
  expect(headerRows).toHaveLength(1);
  const headerCells = headerRows[0]?.querySelectorAll('.iui-table-cell');
  expect(headerCells).toHaveLength(2);
  expect(headerCells[0].textContent).toEqual('Name');
  expect(headerCells[1].textContent).toEqual('Description');

  const bodyRows = container.querySelectorAll('.iui-table-body .iui-table-row');
  expect(bodyRows).toHaveLength(data.length);
  bodyRows.forEach((row, i) => {
    const { name, description } = data[i];
    const cells = row.querySelectorAll('.iui-table-cell');
    expect(cells).toHaveLength(2);
    expect(cells[0].textContent).toEqual(name);
    expect(cells[1].textContent).toEqual(description);
  });
});

it('should pass custom props to different parts of Table', () => {
  const { container } = renderComponent({
    data: [],
    headerWrapperProps: {
      className: 'custom-header-wrapper-class',
      style: { fontSize: 12 },
    },
    headerProps: { className: 'custom-header-class', style: { fontSize: 14 } },
    bodyProps: { className: 'custom-body-class', style: { width: 80 } },
    emptyTableContentProps: {
      className: 'custom-empty-table-content-class',
      style: { fontSize: 12 },
    },
  });

  // Test for Table header wrapper
  const headerWrapperElement = container.querySelector(
    '.iui-table-header-wrapper.custom-header-wrapper-class',
  ) as HTMLElement;
  expect(headerWrapperElement).toBeTruthy();
  expect(headerWrapperElement.style.fontSize).toBe('12px');

  // Test for Table header
  const headerElement = container.querySelector(
    '.iui-table-header.custom-header-class',
  ) as HTMLElement;
  expect(headerElement).toBeTruthy();
  expect(headerElement.style.fontSize).toBe('14px');

  // Test for Table body
  const bodyElement = container.querySelector(
    '.iui-table-body.custom-body-class',
  ) as HTMLElement;
  expect(bodyElement).toBeTruthy();

  // Test for Empty Table Content
  const emptyTableContent = container.querySelector(
    '.iui-table-empty.custom-empty-table-content-class',
  ) as HTMLElement;
  expect(emptyTableContent).toBeTruthy();
  expect(emptyTableContent.style.fontSize).toBe('12px');
});<|MERGE_RESOLUTION|>--- conflicted
+++ resolved
@@ -2688,153 +2688,6 @@
   ).toBeTruthy();
 });
 
-<<<<<<< HEAD
-it('should sync body horizontal scroll with header scroll', () => {
-  const { container } = renderComponent();
-
-  const header = container.querySelector(
-    '.iui-table-header-wrapper',
-  ) as HTMLDivElement;
-  const body = container.querySelector('.iui-table-body') as HTMLDivElement;
-
-  expect(header.scrollLeft).toBe(0);
-  expect(body.scrollLeft).toBe(0);
-
-  // When body scrolls, header should scroll
-  fireEvent.scroll(body, {
-    target: { scrollLeft: 100 },
-  });
-  expect(header.scrollLeft).toBe(100);
-  expect(body.scrollLeft).toBe(100);
-
-  // When header scrolls, body should scroll
-  fireEvent.scroll(header, {
-    target: { scrollLeft: 0 },
-  });
-  expect(header.scrollLeft).toBe(0);
-  expect(body.scrollLeft).toBe(0);
-});
-
-it('should have a shadow tree in table-body that has a dummy div only when needed', () => {
-  const columnWidths = [400, 600, 200];
-  const columnWidthsSum = columnWidths.reduce((a, b) => a + b, 0);
-
-  let triggerResize: (size: DOMRectReadOnly) => void = vi.fn();
-  vi.spyOn(UseResizeObserver, 'useResizeObserver').mockImplementation(
-    (onResize) => {
-      triggerResize = onResize;
-      return [vi.fn(), { disconnect: vi.fn() } as unknown as ResizeObserver];
-    },
-  );
-
-  const { container } = renderComponent({
-    columns: [
-      {
-        Header: 'Name',
-        accessor: 'name',
-        id: 'name',
-        width: columnWidths[0],
-      },
-      {
-        Header: 'Description',
-        accessor: 'description',
-        id: 'description',
-        width: columnWidths[1],
-      },
-      {
-        Header: 'View',
-        Cell: () => <>View</>,
-        id: 'view',
-        width: columnWidths[2],
-      },
-    ],
-    data: [],
-    isResizable: true,
-    columnResizeMode: 'expand',
-  });
-
-  // Initial render
-  triggerResize({ width: columnWidthsSum } as DOMRectReadOnly);
-
-  // body serves as the shadow host
-  let host = container.querySelector('.iui-table-body') as HTMLDivElement;
-  expect(host).toBeTruthy();
-
-  const slot = host?.shadowRoot?.querySelector('slot');
-  expect(slot).toBeTruthy();
-
-  // When clientWidth >= scrollWidth, the dummy div should not be rendered
-  const htmlScrollWidthMock = vi
-    .spyOn(HTMLDivElement.prototype, 'scrollWidth', 'get')
-    .mockReturnValue(columnWidthsSum);
-  vi.spyOn(HTMLDivElement.prototype, 'clientWidth', 'get').mockReturnValue(
-    columnWidthsSum,
-  );
-
-  let dummyDiv = host?.shadowRoot?.querySelector('div');
-  expect(dummyDiv).not.toBeTruthy();
-
-  const resizer = container.querySelector(
-    '.iui-table-resizer',
-  ) as HTMLDivElement;
-  expect(resizer).toBeTruthy();
-
-  // When clientWidth < scrollWidth, the dummy div should be added
-  // E.g. case: make first column 200px wider than the initial width
-  fireEvent.mouseDown(resizer, { clientX: columnWidths[0] });
-  fireEvent.mouseMove(resizer, { clientX: columnWidths[0] + 200 });
-  fireEvent.mouseUp(resizer);
-
-  htmlScrollWidthMock.mockReturnValue(columnWidthsSum + 200);
-
-  act(() => {
-    triggerResize({ width: columnWidthsSum + 200 } as DOMRectReadOnly);
-  });
-
-  host = container.querySelector('.iui-table-body') as HTMLDivElement;
-  dummyDiv = host?.shadowRoot?.querySelector('div');
-
-  expect(dummyDiv).toBeTruthy();
-  expect(dummyDiv?.textContent).toBe('');
-  expect(dummyDiv?.style.height).toBe('0.1px');
-
-  // The dummy div should have the same width as the table header
-  expect(dummyDiv?.style.width).toBe(`${columnWidthsSum + 200}px`);
-
-  // When table/column resizes, the dummy div should also resize
-  // E.g. case: make first column 400px wider than the initial width
-  fireEvent.mouseDown(resizer, { clientX: columnWidths[0] + 200 });
-  fireEvent.mouseMove(resizer, { clientX: columnWidths[0] + 400 });
-  fireEvent.mouseUp(resizer);
-
-  htmlScrollWidthMock.mockReturnValue(columnWidthsSum + 400);
-
-  act(() => {
-    triggerResize({ width: columnWidthsSum + 400 } as DOMRectReadOnly);
-  });
-
-  dummyDiv = host?.shadowRoot?.querySelector('div');
-  expect(dummyDiv).toBeTruthy();
-  expect(dummyDiv?.style.width).toBe(`${columnWidthsSum + 400}px`);
-
-  // When clientWidth >= scrollWidth, the dummy div should be removed
-  // E.g. case: make first column back to initial width
-  fireEvent.mouseDown(resizer, { clientX: columnWidths[0] + 400 });
-  fireEvent.mouseMove(resizer, { clientX: columnWidths[0] });
-  fireEvent.mouseUp(resizer);
-
-  htmlScrollWidthMock.mockReturnValue(columnWidthsSum);
-
-  act(() => {
-    triggerResize({ width: columnWidthsSum } as DOMRectReadOnly);
-  });
-
-  dummyDiv = host?.shadowRoot?.querySelector('div');
-  expect(dummyDiv).not.toBeTruthy();
-});
-
-=======
->>>>>>> 88841133
 it.each([
   {
     testCase: 'dragging Name to View',
