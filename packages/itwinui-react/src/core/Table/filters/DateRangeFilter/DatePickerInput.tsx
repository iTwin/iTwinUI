--- conflicted
+++ resolved
@@ -100,7 +100,6 @@
   );
 
   return (
-<<<<<<< HEAD
     <InputGrid labelPlacement='inline' {...wrapperProps}>
       <Label
         as='label'
@@ -116,30 +115,6 @@
           id={id}
           value={inputValue}
           onChange={onInputChange}
-=======
-    <Popover
-      content={
-        <DatePicker
-          date={date}
-          onChange={onDateSelected}
-          setFocus
-          isDateDisabled={isDateDisabled}
-          localizedNames={localizedNames}
-        />
-      }
-      placement='bottom'
-      visible={isVisible}
-      onClickOutside={(_, e) => {
-        if (!buttonRef.current?.contains(e.target as Node)) {
-          close();
-        }
-      }}
-      appendTo='parent'
-    >
-      <InputGrid labelPlacement='inline' {...wrapperProps}>
-        <Label
-          as='label'
->>>>>>> 3f7e8dbf
           required={required}
           disabled={disabled}
           ref={forwardedRef}
@@ -152,6 +127,7 @@
               onChange={onDateSelected}
               setFocus
               isDateDisabled={isDateDisabled}
+              localizedNames={localizedNames}
             />
           }
           placement='bottom-end'
