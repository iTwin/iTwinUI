/*---------------------------------------------------------------------------------------------
 * Copyright (c) Bentley Systems, Incorporated. All rights reserved.
 * See LICENSE.md in the project root for license terms and full copyright notice.
 *--------------------------------------------------------------------------------------------*/
import * as React from 'react';
<<<<<<< HEAD
import { Popover, SvgCalendar, isBefore, useId } from '../../../utils/index.js';
import type { LabeledInput } from '../../../LabeledInput/index.js';
=======
import { Popover, SvgCalendar, isBefore } from '../../../utils/index.js';
import type { PolymorphicForwardRefComponent } from '../../../utils/index.js';
import { LabeledInput } from '../../../LabeledInput/index.js';
>>>>>>> d909d0b2
import { DatePicker } from '../../../DatePicker/index.js';
import { InputGrid } from '../../../InputGrid/index.js';
import { Label } from '../../../Label/index.js';
import { InputWithDecorations } from '../../../InputWithDecorations/index.js';

export type DatePickerInputProps = {
  date?: Date;
  onChange: (date?: Date) => void;
  parseInput: (text: string) => Date;
  formatDate: (date: Date) => string;
  /**
   * Decides if this component is used for the 'from' or 'to' date
   */
  isFromOrTo?: 'from' | 'to';
  /**
   * The 'to' date for the 'from' DatePickerInput or the 'from' date for the 'to' DatePickerInput
   */
  selectedDate?: Date;
} & Omit<
  React.ComponentProps<typeof LabeledInput>,
  'value' | 'onChange' | 'svgIcon' | 'displayStyle'
>;

<<<<<<< HEAD
const DatePickerInput = (props: DatePickerInputProps) => {
  const uid = useId();

=======
const DatePickerInput = React.forwardRef((props, forwardedRef) => {
>>>>>>> d909d0b2
  const {
    onChange,
    date,
    parseInput,
    formatDate,
    label,
    required,
    disabled,
    isFromOrTo,
    selectedDate,
    id = uid,
    ...rest
  } = props;

  const isDateDisabled = (date: Date) => {
    if (isFromOrTo === 'to') {
      return isBefore(date, selectedDate);
    } else {
      return isBefore(selectedDate, date);
    }
  };

  const buttonRef = React.useRef<HTMLButtonElement>(null);

  const [inputValue, setInputValue] = React.useState('');
  React.useEffect(() => {
    if (date && !isNaN(date.valueOf())) {
      setInputValue(formatDate(date));
    }
  }, [date, formatDate]);

  const [isVisible, setIsVisible] = React.useState(false);
  const close = React.useCallback(() => setIsVisible(false), []);

  const onDateSelected = React.useCallback(
    (date?: Date) => {
      onChange(date);
      close();
      buttonRef.current?.focus();
    },
    [close, onChange],
  );

  const onInputChange = React.useCallback(
    (event: React.ChangeEvent<HTMLInputElement>) => {
      const value = event.target.value;
      setInputValue(value);
      if (!value) {
        onChange(undefined);
      }

      const parsedDate = parseInput(value);
      if (parsedDate && !isNaN(parsedDate.valueOf())) {
        onChange(parsedDate);
      }
    },
    [onChange, parseInput],
  );

  return (
    <Popover
      content={
        <DatePicker
          date={date}
          onChange={onDateSelected}
          setFocus
          isDateDisabled={isDateDisabled}
        />
      }
      placement='bottom'
      visible={isVisible}
      onClickOutside={(_, e) => {
        if (!buttonRef.current?.contains(e.target as Node)) {
          close();
        }
      }}
      appendTo='parent'
    >
<<<<<<< HEAD
      <InputGrid labelPlacement='inline'>
        <Label required={required} disabled={disabled} htmlFor={id}>
          {label}
        </Label>
        <InputWithDecorations>
          <InputWithDecorations.Input
            id={id}
            value={inputValue}
            onChange={onInputChange}
            onClick={close}
            required={required}
            disabled={disabled}
            {...rest}
          />
          <InputWithDecorations.Button
=======
      <LabeledInput
        ref={forwardedRef}
        displayStyle='inline'
        value={inputValue}
        onChange={onInputChange}
        onClick={close}
        svgIcon={
          <IconButton
            styleType='borderless'
>>>>>>> d909d0b2
            onClick={() => setIsVisible((v) => !v)}
            ref={buttonRef}
          >
            <SvgCalendar />
          </InputWithDecorations.Button>
        </InputWithDecorations>
      </InputGrid>
    </Popover>
  );
}) as PolymorphicForwardRefComponent<'input', DatePickerInputProps>;

export default DatePickerInput;<|MERGE_RESOLUTION|>--- conflicted
+++ resolved
@@ -3,14 +3,9 @@
  * See LICENSE.md in the project root for license terms and full copyright notice.
  *--------------------------------------------------------------------------------------------*/
 import * as React from 'react';
-<<<<<<< HEAD
 import { Popover, SvgCalendar, isBefore, useId } from '../../../utils/index.js';
 import type { LabeledInput } from '../../../LabeledInput/index.js';
-=======
-import { Popover, SvgCalendar, isBefore } from '../../../utils/index.js';
 import type { PolymorphicForwardRefComponent } from '../../../utils/index.js';
-import { LabeledInput } from '../../../LabeledInput/index.js';
->>>>>>> d909d0b2
 import { DatePicker } from '../../../DatePicker/index.js';
 import { InputGrid } from '../../../InputGrid/index.js';
 import { Label } from '../../../Label/index.js';
@@ -34,13 +29,8 @@
   'value' | 'onChange' | 'svgIcon' | 'displayStyle'
 >;
 
-<<<<<<< HEAD
-const DatePickerInput = (props: DatePickerInputProps) => {
+const DatePickerInput = React.forwardRef((props, forwardedRef) => {
   const uid = useId();
-
-=======
-const DatePickerInput = React.forwardRef((props, forwardedRef) => {
->>>>>>> d909d0b2
   const {
     onChange,
     date,
@@ -119,13 +109,13 @@
       }}
       appendTo='parent'
     >
-<<<<<<< HEAD
       <InputGrid labelPlacement='inline'>
         <Label required={required} disabled={disabled} htmlFor={id}>
           {label}
         </Label>
         <InputWithDecorations>
           <InputWithDecorations.Input
+            ref={forwardedRef}
             id={id}
             value={inputValue}
             onChange={onInputChange}
@@ -135,17 +125,6 @@
             {...rest}
           />
           <InputWithDecorations.Button
-=======
-      <LabeledInput
-        ref={forwardedRef}
-        displayStyle='inline'
-        value={inputValue}
-        onChange={onInputChange}
-        onClick={close}
-        svgIcon={
-          <IconButton
-            styleType='borderless'
->>>>>>> d909d0b2
             onClick={() => setIsVisible((v) => !v)}
             ref={buttonRef}
           >
