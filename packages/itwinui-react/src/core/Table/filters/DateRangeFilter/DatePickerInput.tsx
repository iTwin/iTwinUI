--- conflicted
+++ resolved
@@ -7,14 +7,10 @@
 import type { LabeledInput } from '../../../LabeledInput/index.js';
 import type { PolymorphicForwardRefComponent } from '../../../utils/index.js';
 import { DatePicker } from '../../../DatePicker/index.js';
-<<<<<<< HEAD
 import { InputGrid } from '../../../InputGrid/index.js';
 import { Label } from '../../../Label/index.js';
 import { InputWithDecorations } from '../../../InputWithDecorations/index.js';
-=======
-import { IconButton } from '../../../Buttons/index.js';
 import type { DatePickerLocalizedNames } from '../../../DatePicker/DatePicker.js';
->>>>>>> 6f244168
 
 export type DatePickerInputProps = {
   date?: Date;
@@ -29,18 +25,14 @@
    * The 'to' date for the 'from' DatePickerInput or the 'from' date for the 'to' DatePickerInput
    */
   selectedDate?: Date;
-<<<<<<< HEAD
+  /**
+   * Months, short days and days localized names for DatePicker
+   */
+  localizedNames?: DatePickerLocalizedNames;
 } & Omit<
   React.ComponentProps<typeof LabeledInput>,
   'value' | 'onChange' | 'svgIcon' | 'displayStyle'
 >;
-=======
-  /**
-   * Months, short days and days localized names for DatePicker
-   */
-  localizedNames?: DatePickerLocalizedNames;
-} & Omit<LabeledInputProps, 'value' | 'onChange' | 'svgIcon' | 'displayStyle'>;
->>>>>>> 6f244168
 
 const DatePickerInput = React.forwardRef((props, forwardedRef) => {
   const uid = useId();
@@ -54,14 +46,11 @@
     disabled,
     isFromOrTo,
     selectedDate,
-<<<<<<< HEAD
     wrapperProps,
     labelProps,
     inputWrapperProps,
     id = uid,
-=======
     localizedNames,
->>>>>>> 6f244168
     ...rest
   } = props;
 
