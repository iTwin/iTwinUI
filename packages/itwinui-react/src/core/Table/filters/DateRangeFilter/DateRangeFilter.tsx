--- conflicted
+++ resolved
@@ -136,11 +136,7 @@
         placeholder={placeholder}
         selectedDate={to}
         isFromOrTo='from'
-<<<<<<< HEAD
-=======
         localizedNames={translatedStrings.datePicker}
-        setFocus
->>>>>>> 6f244168
       />
       <DatePickerInput
         label={translatedStrings.to}
