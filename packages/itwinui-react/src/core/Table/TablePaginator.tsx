/*---------------------------------------------------------------------------------------------
 * Copyright (c) Bentley Systems, Incorporated. All rights reserved.
 * See LICENSE.md in the project root for license terms and full copyright notice.
 *--------------------------------------------------------------------------------------------*/
import * as React from 'react';
import cx from 'classnames';
import { IconButton } from '../Buttons/IconButton.js';
import { Button } from '../Buttons/Button.js';
import { DropdownButton } from '../Buttons/DropdownButton.js';
import { ProgressRadial } from '../ProgressIndicators/ProgressRadial.js';
import { MenuItem } from '../Menu/MenuItem.js';
import {
  getBoundedValue,
  useGlobals,
  useContainerWidth,
  SvgChevronLeft,
  SvgChevronRight,
  Box,
  OverflowContainer,
<<<<<<< HEAD
  useOverflowContainerContext,
=======
>>>>>>> e020e097
} from '../../utils/index.js';
import type { CommonProps } from '../../utils/index.js';
import type { TablePaginatorRendererProps } from './Table.js';
import { styles } from '../../styles.js';

const defaultLocalization = {
  pageSizeLabel: (size: number) => `${size} per page`,
  rangeLabel: (
    startIndex: number,
    endIndex: number,
    totalRows: number,
    isLoading: boolean,
  ) =>
    isLoading
      ? `${startIndex}-${endIndex}…`
      : `${startIndex}-${endIndex} of ${totalRows}`,
  previousPage: 'Previous page',
  nextPage: 'Next page',
  goToPageLabel: (page: number) => `Go to page ${page}`,
  rowsPerPageLabel: 'Rows per page',
  rowsSelectedLabel: (totalSelectedRowsCount: number) =>
    `${totalSelectedRowsCount} ${
      totalSelectedRowsCount === 1 ? 'row' : 'rows'
    } selected`,
} as const;

export type TablePaginatorProps = {
  /**
   * Control whether focusing tabs (using arrow keys) should automatically select them.
   * Use 'manual' if tab panel content is not preloaded.
   * @default 'manual'
   */
  focusActivationMode?: 'auto' | 'manual';
  /**
   * Array of possible page size options. When provided then shows the range of rows within the current page and page size selection.
   * @example
   * <TablePaginator
   *   // ...
   *   pageSizeList={[10, 25, 50]}
   * />
   */
  pageSizeList?: number[];
  /**
   * Object of labels and functions used for pagination localization.
   */
  localization?: {
    /**
     * Function that returns a label for the page size selector.
     * @default (size: number) => `${size} per page`
     */
    pageSizeLabel?: (size: number) => string;
    /**
     * Function that returns a label for the range of rows within the current page and the length of the whole data.
     * @default
     *  (startIndex, endIndex, totalRows, isLoading) =>
     *    isLoading
     *      ? `${startIndex}-${endIndex}…`
     *      : `${startIndex}-${endIndex} of ${totalRows}`;
     */
    rangeLabel?: (
      startIndex: number,
      endIndex: number,
      totalRows: number,
      isLoading: boolean,
    ) => string;
    /**
     * A label for previous page button. Used for accessibility attribute.
     * @default 'Previous page'
     */
    previousPage?: string;
    /**
     * A label for next page button. Used for accessibility attribute.
     * @default 'Next page'
     */
    nextPage?: string;
    /**
     * Function that returns a label for page selector buttons. Used for accessibility attribute.
     * @default (page: number) => `Go to page ${page}`
     */
    goToPageLabel?: (page: number) => string;
    /**
     * A label shown next to the page size selector. Use `null` to hide.
     * @default 'Rows per page'
     */
    rowsPerPageLabel?: string | null;
    /**
     * Function that returns a label shown in the bottom left to notify how many rows are selected.
     * Only used if multi-selection mode is enabled.
     * @default (totalSelectedRowsCount: number) => `${totalSelectedRowsCount} ${totalSelectedRowsCount === 1 ? 'row' : 'rows'} selected`;
     */
    rowsSelectedLabel?: (totalSelectedRowsCount: number) => string;
  };
} & TablePaginatorRendererProps &
  Omit<CommonProps, 'title'>;

/**
 * Table paginator component. Recommended to pass to the `Table` as `paginatorRenderer` prop.
 * Passing `props` from `paginatorRenderer` handles all state management and is enough for basic use-cases.
 * @example
 * <Table
 *   // ...
 *   paginatorRenderer={(props) => <TablePaginator {...props} />}
 * />
 */
export const TablePaginator = (props: TablePaginatorProps) => {
  const {
    currentPage,
    totalRowsCount,
    pageSize,
    onPageChange,
    totalSelectedRowsCount = 0,
    focusActivationMode = 'manual',
    isLoading = false,
    size = 'default',
    pageSizeList,
    onPageSizeChange,
    localization: userLocalization,
    className,
    ...rest
  } = props;

  useGlobals();

  const localization = React.useMemo(
    () => ({ ...defaultLocalization, ...userLocalization }),
    [userLocalization],
  );

  const pageListRef = React.useRef<HTMLDivElement | null>(null);

  const [focusedIndex, setFocusedIndex] = React.useState<number>(currentPage);
  React.useLayoutEffect(() => {
    setFocusedIndex(currentPage);
  }, [currentPage]);

  const needFocus = React.useRef(false);
  const isMounted = React.useRef(false);
  React.useEffect(() => {
    // Checking `isMounted.current` prevents from focusing on initial load.
    // Checking `needFocus.current` prevents from focusing page when clicked on previous/next page.
    if (isMounted.current && needFocus.current) {
      const buttonToFocus = Array.from(
        pageListRef.current?.querySelectorAll(
          `.${styles['iui-table-paginator-page-button']}`,
        ) ?? [],
      ).find((el) => el.textContent?.trim() === (focusedIndex + 1).toString());
      (buttonToFocus as HTMLButtonElement | undefined)?.focus();
      needFocus.current = false;
    }
    isMounted.current = true;
  }, [focusedIndex]);

  const buttonSize = size != 'default' ? 'small' : undefined;
  const totalPagesCount = Math.ceil(totalRowsCount / pageSize);
<<<<<<< HEAD
  const pageList = React.useMemo(
    () =>
      new Array(totalPagesCount)
        .fill(null)
        .map((_, index) => pageButton(index)),
    [pageButton, totalPagesCount],
  );

  const [paginatorResizeRef, paginatorWidth] = useContainerWidth();

=======

  const onKeyDown = (event: React.KeyboardEvent<HTMLDivElement>) => {
    // alt + arrow keys are used by browser/assistive technologies
    if (event.altKey) {
      return;
    }

    const focusPage = (delta: number) => {
      const newFocusedIndex = getBoundedValue(
        focusedIndex + delta,
        0,
        totalPagesCount - 1,
      );

      needFocus.current = true;
      if (focusActivationMode === 'auto') {
        onPageChange(newFocusedIndex);
      } else {
        setFocusedIndex(newFocusedIndex);
      }
    };

    switch (event.key) {
      case 'ArrowRight': {
        focusPage(+1);
        event.preventDefault();
        break;
      }
      case 'ArrowLeft': {
        focusPage(-1);
        event.preventDefault();
        break;
      }
      case 'Enter':
      case ' ':
      case 'Spacebar': {
        if (focusActivationMode === 'manual') {
          onPageChange(focusedIndex);
        }
        break;
      }
      default:
        break;
    }
  };

  const [paginatorResizeRef, paginatorWidth] = useContainerWidth();

>>>>>>> e020e097
  const showPagesList = totalPagesCount > 1 || isLoading;
  const showPageSizeList =
    pageSizeList && !!onPageSizeChange && !!totalRowsCount;

<<<<<<< HEAD
=======
  const hasNoRows = totalPagesCount === 0;
  const noRowsContent = (
    <>
      {isLoading ? (
        <ProgressRadial indeterminate size='small' />
      ) : (
        <Button styleType='borderless' disabled size={buttonSize}>
          1
        </Button>
      )}
    </>
  );

>>>>>>> e020e097
  if (!showPagesList && !showPageSizeList) {
    return null;
  }

  return (
    <Box
      className={cx('iui-table-paginator', className)}
      ref={paginatorResizeRef}
      {...rest}
    >
      <Box className='iui-left'>
        {totalSelectedRowsCount > 0 && (
          <span>{localization.rowsSelectedLabel(totalSelectedRowsCount)}</span>
        )}
      </Box>
      {showPagesList && (
<<<<<<< HEAD
        <OverflowContainer className='iui-center' itemsCount={pageList.length}>
          <TablePaginatorCenterContent
            size={size}
            focusedIndex={focusedIndex}
            focusActivationMode={focusActivationMode}
            totalPagesCount={totalPagesCount}
            needFocus={needFocus}
            onPageChange={onPageChange}
            setFocusedIndex={setFocusedIndex}
            currentPage={currentPage}
            localization={localization}
            buttonSize={buttonSize}
            pageListRef={pageListRef}
            pageButton={pageButton}
            pageList={pageList}
            isLoading={isLoading}
          />
=======
        <OverflowContainer className='iui-center' itemsCount={totalPagesCount}>
          <IconButton
            styleType='borderless'
            disabled={currentPage === 0}
            onClick={() => onPageChange(currentPage - 1)}
            size={buttonSize}
            aria-label={localization.previousPage}
          >
            <SvgChevronLeft />
          </IconButton>
          <Box
            as='span'
            className='iui-table-paginator-pages-group'
            onKeyDown={onKeyDown}
            ref={pageListRef}
          >
            {hasNoRows ? (
              noRowsContent
            ) : (
              <TablePaginatorPageButtons
                size={size}
                focusedIndex={focusedIndex}
                totalPagesCount={totalPagesCount}
                onPageChange={onPageChange}
                currentPage={currentPage}
                localization={localization}
                isLoading={isLoading}
              />
            )}
          </Box>
          <IconButton
            styleType='borderless'
            disabled={currentPage === totalPagesCount - 1 || hasNoRows}
            onClick={() => onPageChange(currentPage + 1)}
            size={buttonSize}
            aria-label={localization.nextPage}
          >
            <SvgChevronRight />
          </IconButton>
>>>>>>> e020e097
        </OverflowContainer>
      )}
      <Box className='iui-right'>
        {showPageSizeList && (
          <>
            {localization.rowsPerPageLabel !== null &&
              paginatorWidth >= 1024 && (
                <Box as='span' className='iui-table-paginator-page-size-label'>
                  {localization.rowsPerPageLabel}
                </Box>
              )}
            <DropdownButton
              styleType='borderless'
              size={buttonSize}
              menuItems={(close) =>
                pageSizeList.map((size) => (
                  <MenuItem
                    key={size}
                    isSelected={size === pageSize}
                    onClick={() => {
                      close();
                      onPageSizeChange(size);
                    }}
                  >
                    {localization.pageSizeLabel(size)}
                  </MenuItem>
                ))
              }
            >
              {localization.rangeLabel(
                currentPage * pageSize + 1,
                Math.min(totalRowsCount, (currentPage + 1) * pageSize),
                totalRowsCount,
                isLoading,
              )}
            </DropdownButton>
          </>
        )}
      </Box>
    </Box>
  );
};

// ----------------------------------------------------------------------------

<<<<<<< HEAD
type TablePaginatorCenterContentProps = Pick<
  TablePaginatorProps,
  'onPageChange'
> &
  Required<
    Pick<
      TablePaginatorProps,
      'localization' | 'size' | 'focusActivationMode' | 'isLoading'
    >
  > & {
    focusedIndex: number;
    totalPagesCount: number;
    needFocus: React.MutableRefObject<boolean>;
    setFocusedIndex: React.Dispatch<React.SetStateAction<number>>;
    currentPage: number;
    buttonSize: 'small' | undefined;
    pageListRef: React.MutableRefObject<HTMLDivElement | null>;
    pageButton: (index: number, tabIndex?: number) => React.ReactNode;
    pageList: React.ReactNode[];
  };

const TablePaginatorCenterContent = (
  props: TablePaginatorCenterContentProps,
) => {
  const {
    focusedIndex,
    focusActivationMode,
    totalPagesCount,
    needFocus,
    onPageChange,
    setFocusedIndex,
    currentPage,
    localization,
    buttonSize,
    pageListRef,
    pageButton,
    pageList,
    isLoading,
    size,
  } = props;
  const { visibleCount } = useOverflowContainerContext();

  const hasNoRows = totalPagesCount === 0;
=======
type TablePaginatorPageButtonsProps = Pick<
  TablePaginatorProps,
  'onPageChange'
> &
  Required<Pick<TablePaginatorProps, 'localization' | 'size' | 'isLoading'>> & {
    focusedIndex: number;
    totalPagesCount: number;
    currentPage: number;
  };

const TablePaginatorPageButtons = (props: TablePaginatorPageButtonsProps) => {
  const {
    focusedIndex,
    totalPagesCount,
    onPageChange,
    currentPage,
    localization,
    isLoading,
    size,
  } = props;

  const { visibleCount } = OverflowContainer.useContext();

  const buttonSize = size != 'default' ? 'small' : undefined;

  const pageButton = React.useCallback(
    (index: number, tabIndex = index === focusedIndex ? 0 : -1) => (
      <Button
        key={index}
        className='iui-table-paginator-page-button'
        styleType='borderless'
        size={buttonSize}
        data-iui-active={index === currentPage}
        onClick={() => onPageChange(index)}
        aria-current={index === currentPage}
        aria-label={localization.goToPageLabel?.(index + 1)}
        tabIndex={tabIndex}
      >
        {index + 1}
      </Button>
    ),
    [focusedIndex, currentPage, localization, buttonSize, onPageChange],
  );

  const pageList = React.useMemo(
    () =>
      new Array(totalPagesCount)
        .fill(null)
        .map((_, index) => pageButton(index)),
    [pageButton, totalPagesCount],
  );
>>>>>>> e020e097

  const halfVisibleCount = Math.floor(visibleCount / 2);
  let startPage = focusedIndex - halfVisibleCount;
  let endPage = focusedIndex + halfVisibleCount + 1;
  if (startPage < 0) {
    endPage = Math.min(totalPagesCount, endPage + Math.abs(startPage)); // If no room at the beginning, show extra pages at the end
    startPage = 0;
  }
  if (endPage > totalPagesCount) {
    startPage = Math.max(0, startPage - (endPage - totalPagesCount)); // If no room at the end, show extra pages at the beginning
    endPage = totalPagesCount;
  }

  const ellipsis = (
    <Box
      as='span'
      className={cx('iui-table-paginator-ellipsis', {
        'iui-table-paginator-ellipsis-small': size === 'small',
      })}
    >
      …
    </Box>
  );

<<<<<<< HEAD
  const noRowsContent = (
    <>
      {isLoading ? (
        <ProgressRadial indeterminate size='small' />
      ) : (
        <Button styleType='borderless' disabled size={buttonSize}>
          1
        </Button>
      )}
    </>
  );

  const onKeyDown = (event: React.KeyboardEvent<HTMLDivElement>) => {
    // alt + arrow keys are used by browser/assistive technologies
    if (event.altKey) {
      return;
    }

    const focusPage = (delta: number) => {
      const newFocusedIndex = getBoundedValue(
        focusedIndex + delta,
        0,
        totalPagesCount - 1,
      );

      needFocus.current = true;
      if (focusActivationMode === 'auto') {
        onPageChange(newFocusedIndex);
      } else {
        setFocusedIndex(newFocusedIndex);
      }
    };

    switch (event.key) {
      case 'ArrowRight': {
        focusPage(+1);
        event.preventDefault();
        break;
      }
      case 'ArrowLeft': {
        focusPage(-1);
        event.preventDefault();
        break;
      }
      case 'Enter':
      case ' ':
      case 'Spacebar': {
        if (focusActivationMode === 'manual') {
          onPageChange(focusedIndex);
        }
        break;
      }
      default:
        break;
    }
  };

  return (
    <>
      <IconButton
        styleType='borderless'
        disabled={currentPage === 0}
        onClick={() => onPageChange(currentPage - 1)}
        size={buttonSize}
        aria-label={localization.previousPage}
      >
        <SvgChevronLeft />
      </IconButton>
      <Box
        as='span'
        className='iui-table-paginator-pages-group'
        onKeyDown={onKeyDown}
        ref={pageListRef}
      >
        {(() => {
          if (hasNoRows) {
            return noRowsContent;
          }
          if (visibleCount === 1) {
            return pageButton(focusedIndex);
          }
          return (
            <>
              {startPage !== 0 && (
                <>
                  {pageButton(0, 0)}
                  {ellipsis}
                </>
              )}
              {pageList.slice(startPage, endPage)}
              {endPage !== totalPagesCount && !isLoading && (
                <>
                  {ellipsis}
                  {pageButton(totalPagesCount - 1, 0)}
                </>
              )}
              {isLoading && (
                <>
                  {ellipsis}
                  <ProgressRadial indeterminate size='small' />
                </>
              )}
            </>
          );
        })()}
      </Box>
      <IconButton
        styleType='borderless'
        disabled={currentPage === totalPagesCount - 1 || hasNoRows}
        onClick={() => onPageChange(currentPage + 1)}
        size={buttonSize}
        aria-label={localization.nextPage}
      >
        <SvgChevronRight />
      </IconButton>
=======
  if (visibleCount === 1) {
    return pageButton(focusedIndex);
  }

  // Show ellipsis only if there is a gap between the extremities and the middle pages
  const showStartEllipsis = startPage > 1;
  const showEndEllipsis = endPage < totalPagesCount - 1;

  return (
    <>
      {startPage !== 0 && (
        <>
          {pageButton(0, 0)}
          {showStartEllipsis ? ellipsis : null}
        </>
      )}
      {pageList.slice(startPage, endPage)}
      {endPage !== totalPagesCount && !isLoading && (
        <>
          {showEndEllipsis ? ellipsis : null}
          {pageButton(totalPagesCount - 1, 0)}
        </>
      )}
      {isLoading && (
        <>
          {ellipsis}
          <ProgressRadial indeterminate size='small' />
        </>
      )}
>>>>>>> e020e097
    </>
  );
};<|MERGE_RESOLUTION|>--- conflicted
+++ resolved
@@ -17,10 +17,6 @@
   SvgChevronRight,
   Box,
   OverflowContainer,
-<<<<<<< HEAD
-  useOverflowContainerContext,
-=======
->>>>>>> e020e097
 } from '../../utils/index.js';
 import type { CommonProps } from '../../utils/index.js';
 import type { TablePaginatorRendererProps } from './Table.js';
@@ -175,87 +171,11 @@
 
   const buttonSize = size != 'default' ? 'small' : undefined;
   const totalPagesCount = Math.ceil(totalRowsCount / pageSize);
-<<<<<<< HEAD
-  const pageList = React.useMemo(
-    () =>
-      new Array(totalPagesCount)
-        .fill(null)
-        .map((_, index) => pageButton(index)),
-    [pageButton, totalPagesCount],
-  );
-
-  const [paginatorResizeRef, paginatorWidth] = useContainerWidth();
-
-=======
-
-  const onKeyDown = (event: React.KeyboardEvent<HTMLDivElement>) => {
-    // alt + arrow keys are used by browser/assistive technologies
-    if (event.altKey) {
-      return;
-    }
-
-    const focusPage = (delta: number) => {
-      const newFocusedIndex = getBoundedValue(
-        focusedIndex + delta,
-        0,
-        totalPagesCount - 1,
-      );
-
-      needFocus.current = true;
-      if (focusActivationMode === 'auto') {
-        onPageChange(newFocusedIndex);
-      } else {
-        setFocusedIndex(newFocusedIndex);
-      }
-    };
-
-    switch (event.key) {
-      case 'ArrowRight': {
-        focusPage(+1);
-        event.preventDefault();
-        break;
-      }
-      case 'ArrowLeft': {
-        focusPage(-1);
-        event.preventDefault();
-        break;
-      }
-      case 'Enter':
-      case ' ':
-      case 'Spacebar': {
-        if (focusActivationMode === 'manual') {
-          onPageChange(focusedIndex);
-        }
-        break;
-      }
-      default:
-        break;
-    }
-  };
-
-  const [paginatorResizeRef, paginatorWidth] = useContainerWidth();
-
->>>>>>> e020e097
+
   const showPagesList = totalPagesCount > 1 || isLoading;
   const showPageSizeList =
     pageSizeList && !!onPageSizeChange && !!totalRowsCount;
 
-<<<<<<< HEAD
-=======
-  const hasNoRows = totalPagesCount === 0;
-  const noRowsContent = (
-    <>
-      {isLoading ? (
-        <ProgressRadial indeterminate size='small' />
-      ) : (
-        <Button styleType='borderless' disabled size={buttonSize}>
-          1
-        </Button>
-      )}
-    </>
-  );
-
->>>>>>> e020e097
   if (!showPagesList && !showPageSizeList) {
     return null;
   }
@@ -272,7 +192,6 @@
         )}
       </Box>
       {showPagesList && (
-<<<<<<< HEAD
         <OverflowContainer className='iui-center' itemsCount={pageList.length}>
           <TablePaginatorCenterContent
             size={size}
@@ -290,47 +209,6 @@
             pageList={pageList}
             isLoading={isLoading}
           />
-=======
-        <OverflowContainer className='iui-center' itemsCount={totalPagesCount}>
-          <IconButton
-            styleType='borderless'
-            disabled={currentPage === 0}
-            onClick={() => onPageChange(currentPage - 1)}
-            size={buttonSize}
-            aria-label={localization.previousPage}
-          >
-            <SvgChevronLeft />
-          </IconButton>
-          <Box
-            as='span'
-            className='iui-table-paginator-pages-group'
-            onKeyDown={onKeyDown}
-            ref={pageListRef}
-          >
-            {hasNoRows ? (
-              noRowsContent
-            ) : (
-              <TablePaginatorPageButtons
-                size={size}
-                focusedIndex={focusedIndex}
-                totalPagesCount={totalPagesCount}
-                onPageChange={onPageChange}
-                currentPage={currentPage}
-                localization={localization}
-                isLoading={isLoading}
-              />
-            )}
-          </Box>
-          <IconButton
-            styleType='borderless'
-            disabled={currentPage === totalPagesCount - 1 || hasNoRows}
-            onClick={() => onPageChange(currentPage + 1)}
-            size={buttonSize}
-            aria-label={localization.nextPage}
-          >
-            <SvgChevronRight />
-          </IconButton>
->>>>>>> e020e097
         </OverflowContainer>
       )}
       <Box className='iui-right'>
@@ -376,7 +254,6 @@
 
 // ----------------------------------------------------------------------------
 
-<<<<<<< HEAD
 type TablePaginatorCenterContentProps = Pick<
   TablePaginatorProps,
   'onPageChange'
@@ -420,59 +297,6 @@
   const { visibleCount } = useOverflowContainerContext();
 
   const hasNoRows = totalPagesCount === 0;
-=======
-type TablePaginatorPageButtonsProps = Pick<
-  TablePaginatorProps,
-  'onPageChange'
-> &
-  Required<Pick<TablePaginatorProps, 'localization' | 'size' | 'isLoading'>> & {
-    focusedIndex: number;
-    totalPagesCount: number;
-    currentPage: number;
-  };
-
-const TablePaginatorPageButtons = (props: TablePaginatorPageButtonsProps) => {
-  const {
-    focusedIndex,
-    totalPagesCount,
-    onPageChange,
-    currentPage,
-    localization,
-    isLoading,
-    size,
-  } = props;
-
-  const { visibleCount } = OverflowContainer.useContext();
-
-  const buttonSize = size != 'default' ? 'small' : undefined;
-
-  const pageButton = React.useCallback(
-    (index: number, tabIndex = index === focusedIndex ? 0 : -1) => (
-      <Button
-        key={index}
-        className='iui-table-paginator-page-button'
-        styleType='borderless'
-        size={buttonSize}
-        data-iui-active={index === currentPage}
-        onClick={() => onPageChange(index)}
-        aria-current={index === currentPage}
-        aria-label={localization.goToPageLabel?.(index + 1)}
-        tabIndex={tabIndex}
-      >
-        {index + 1}
-      </Button>
-    ),
-    [focusedIndex, currentPage, localization, buttonSize, onPageChange],
-  );
-
-  const pageList = React.useMemo(
-    () =>
-      new Array(totalPagesCount)
-        .fill(null)
-        .map((_, index) => pageButton(index)),
-    [pageButton, totalPagesCount],
-  );
->>>>>>> e020e097
 
   const halfVisibleCount = Math.floor(visibleCount / 2);
   let startPage = focusedIndex - halfVisibleCount;
@@ -497,7 +321,6 @@
     </Box>
   );
 
-<<<<<<< HEAD
   const noRowsContent = (
     <>
       {isLoading ? (
@@ -555,7 +378,14 @@
     }
   };
 
-  return (
+  const [paginatorResizeRef, paginatorWidth] = useContainerWidth();
+
+  const showPagesList = totalPagesCount > 1 || isLoading;
+  const showPageSizeList =
+    pageSizeList && !!onPageSizeChange && !!totalRowsCount;
+
+  const hasNoRows = totalPagesCount === 0;
+  const noRowsContent = (
     <>
       <IconButton
         styleType='borderless'
@@ -613,7 +443,184 @@
       >
         <SvgChevronRight />
       </IconButton>
-=======
+    </>
+  );
+
+  if (!showPagesList && !showPageSizeList) {
+    return null;
+  }
+
+  return (
+    <Box
+      className={cx('iui-table-paginator', className)}
+      ref={paginatorResizeRef}
+      {...rest}
+    >
+      <Box className='iui-left'>
+        {totalSelectedRowsCount > 0 && (
+          <span>{localization.rowsSelectedLabel(totalSelectedRowsCount)}</span>
+        )}
+      </Box>
+      {showPagesList && (
+        <OverflowContainer className='iui-center' itemsCount={totalPagesCount}>
+          <IconButton
+            styleType='borderless'
+            disabled={currentPage === 0}
+            onClick={() => onPageChange(currentPage - 1)}
+            size={buttonSize}
+            aria-label={localization.previousPage}
+          >
+            <SvgChevronLeft />
+          </IconButton>
+          <Box
+            as='span'
+            className='iui-table-paginator-pages-group'
+            onKeyDown={onKeyDown}
+            ref={pageListRef}
+          >
+            {hasNoRows ? (
+              noRowsContent
+            ) : (
+              <TablePaginatorPageButtons
+                size={size}
+                focusedIndex={focusedIndex}
+                totalPagesCount={totalPagesCount}
+                onPageChange={onPageChange}
+                currentPage={currentPage}
+                localization={localization}
+                isLoading={isLoading}
+              />
+            )}
+          </Box>
+          <IconButton
+            styleType='borderless'
+            disabled={currentPage === totalPagesCount - 1 || hasNoRows}
+            onClick={() => onPageChange(currentPage + 1)}
+            size={buttonSize}
+            aria-label={localization.nextPage}
+          >
+            <SvgChevronRight />
+          </IconButton>
+        </OverflowContainer>
+      )}
+      <Box className='iui-right'>
+        {showPageSizeList && (
+          <>
+            {localization.rowsPerPageLabel !== null &&
+              paginatorWidth >= 1024 && (
+                <Box as='span' className='iui-table-paginator-page-size-label'>
+                  {localization.rowsPerPageLabel}
+                </Box>
+              )}
+            <DropdownButton
+              styleType='borderless'
+              size={buttonSize}
+              menuItems={(close) =>
+                pageSizeList.map((size) => (
+                  <MenuItem
+                    key={size}
+                    isSelected={size === pageSize}
+                    onClick={() => {
+                      close();
+                      onPageSizeChange(size);
+                    }}
+                  >
+                    {localization.pageSizeLabel(size)}
+                  </MenuItem>
+                ))
+              }
+            >
+              {localization.rangeLabel(
+                currentPage * pageSize + 1,
+                Math.min(totalRowsCount, (currentPage + 1) * pageSize),
+                totalRowsCount,
+                isLoading,
+              )}
+            </DropdownButton>
+          </>
+        )}
+      </Box>
+    </Box>
+  );
+};
+
+// ----------------------------------------------------------------------------
+
+type TablePaginatorPageButtonsProps = Pick<
+  TablePaginatorProps,
+  'onPageChange'
+> &
+  Required<Pick<TablePaginatorProps, 'localization' | 'size' | 'isLoading'>> & {
+    focusedIndex: number;
+    totalPagesCount: number;
+    currentPage: number;
+  };
+
+const TablePaginatorPageButtons = (props: TablePaginatorPageButtonsProps) => {
+  const {
+    focusedIndex,
+    totalPagesCount,
+    onPageChange,
+    currentPage,
+    localization,
+    isLoading,
+    size,
+  } = props;
+
+  const { visibleCount } = OverflowContainer.useContext();
+
+  const buttonSize = size != 'default' ? 'small' : undefined;
+
+  const pageButton = React.useCallback(
+    (index: number, tabIndex = index === focusedIndex ? 0 : -1) => (
+      <Button
+        key={index}
+        className='iui-table-paginator-page-button'
+        styleType='borderless'
+        size={buttonSize}
+        data-iui-active={index === currentPage}
+        onClick={() => onPageChange(index)}
+        aria-current={index === currentPage}
+        aria-label={localization.goToPageLabel?.(index + 1)}
+        tabIndex={tabIndex}
+      >
+        {index + 1}
+      </Button>
+    ),
+    [focusedIndex, currentPage, localization, buttonSize, onPageChange],
+  );
+
+  const pageList = React.useMemo(
+    () =>
+      new Array(totalPagesCount)
+        .fill(null)
+        .map((_, index) => pageButton(index)),
+    [pageButton, totalPagesCount],
+  );
+
+  const halfVisibleCount = Math.floor(visibleCount / 2);
+  let startPage = focusedIndex - halfVisibleCount;
+  let endPage = focusedIndex + halfVisibleCount + 1;
+  if (startPage < 0) {
+    endPage = Math.min(totalPagesCount, endPage + Math.abs(startPage)); // If no room at the beginning, show extra pages at the end
+    startPage = 0;
+  }
+  if (endPage > totalPagesCount) {
+    startPage = Math.max(0, startPage - (endPage - totalPagesCount)); // If no room at the end, show extra pages at the beginning
+    endPage = totalPagesCount;
+  }
+
+  const ellipsis = (
+    <Box
+      as='span'
+      className={cx('iui-table-paginator-ellipsis', {
+        'iui-table-paginator-ellipsis-small': size === 'small',
+      })}
+    >
+      …
+    </Box>
+  );
+
   if (visibleCount === 1) {
     return pageButton(focusedIndex);
   }
@@ -643,7 +650,6 @@
           <ProgressRadial indeterminate size='small' />
         </>
       )}
->>>>>>> e020e097
     </>
   );
 };