--- conflicted
+++ resolved
@@ -354,10 +354,7 @@
   FlexProps,
   FlexItemProps,
   FlexSpacerProps,
-<<<<<<< HEAD
   DividerProps,
-=======
   LinkBoxProps,
   LinkActionProps,
->>>>>>> 34c445de
 } from './utils';