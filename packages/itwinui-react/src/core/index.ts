--- conflicted
+++ resolved
@@ -151,20 +151,15 @@
   ListItemDescriptionProps,
 } from './List/index.js';
 
-<<<<<<< HEAD
-export { TransferList } from './TransferList';
-export type { TransferListProps } from './TransferList';
-
-export { VerticalTabs, Tabs, Tab, HorizontalTabs } from './Tabs';
-export type { VerticalTabsProps, TabProps, HorizontalTabsProps } from './Tabs';
-=======
+export { TransferList } from './TransferList/index.js';
+export type { TransferListProps } from './TransferList/index.js';
+
 export { VerticalTabs, Tabs, Tab, HorizontalTabs } from './Tabs/index.js';
 export type {
   VerticalTabsProps,
   TabProps,
   HorizontalTabsProps,
 } from './Tabs/index.js';
->>>>>>> 8bd099fa
 
 export {
   InformationPanel,
