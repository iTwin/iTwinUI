--- conflicted
+++ resolved
@@ -321,12 +321,6 @@
   Icon,
   Flex,
 } from './utils';
-<<<<<<< HEAD
-export type { ThemeType, MiddleTextTruncationProps, IconProps } from './utils';
-
-export { SearchBox } from './SearchBox';
-export type { SearchBoxProps } from './SearchBox';
-=======
 export type {
   ThemeType,
   MiddleTextTruncationProps,
@@ -335,4 +329,6 @@
   FlexItemProps,
   FlexSpacerProps,
 } from './utils';
->>>>>>> 06476ada
+
+export { SearchBox } from './SearchBox';
+export type { SearchBoxProps } from './SearchBox';