--- conflicted
+++ resolved
@@ -75,17 +75,7 @@
 
 export { TransferList } from './TransferList/index.js';
 
-<<<<<<< HEAD
-export {
-  VerticalTabs,
-  Tabs,
-  Tab,
-  HorizontalTabs,
-  NewTabs,
-} from './Tabs/index.js';
-=======
-export { Tabs, Tab } from './Tabs/index.js';
->>>>>>> af350943
+export { Tabs, Tab, NewTabs } from './Tabs/index.js';
 
 export {
   InformationPanel,
