/*---------------------------------------------------------------------------------------------
 * Copyright (c) Bentley Systems, Incorporated. All rights reserved.
 * See LICENSE.md in the project root for license terms and full copyright notice.
 *--------------------------------------------------------------------------------------------*/
import * as React from 'react';
import cx from 'classnames';
import {
  useMediaQuery,
  useMergedRefs,
  Box,
  useIsomorphicLayoutEffect,
} from '../utils/index.js';
import type { PolymorphicForwardRefComponent } from '../utils/index.js';
import { ThemeContext } from './ThemeContext.js';
import { ToastProvider, Toaster } from '../Toast/Toaster.js';

export type ThemeOptions = {
  /**
   * Whether to apply high-contrast versions of light and dark themes.
   * Will default to user preference if browser supports it.
   */
  highContrast?: boolean;
};

export type ThemeType = 'light' | 'dark' | 'os';

type RootProps = {
  /**
   * Theme to be applied. Can be 'light' or 'dark' or 'os'.
   *
   * Note that 'os' will respect the system preference on client but will fallback to 'light'
   * in SSR environments because it is not possible detect system preference on the server.
   * This can cause a flash of incorrect theme on first render.
   *
   * The 'inherit' option is intended to be used by packages, to enable incremental adoption
   * of iTwinUI v2 in app that might be using v1 in other places.
   *
   * @default 'light'
   */
  theme?: ThemeType | 'inherit';
  themeOptions?: Pick<ThemeOptions, 'highContrast'> & {
    /**
     * Whether or not the element should apply the recommended `background-color` on itself.
     *
     * When not specified, the default behavior is to apply a background-color only
     * if it is the topmost `ThemeProvider` in the tree. Nested `ThemeProvider`s will
     * be detected using React Context and will not apply a background-color.
     *
     * Additionally, if theme is set to `'inherit'`, then this will default to false.
     *
     * When set to true or false, it will override the default behavior.
     */
    applyBackground?: boolean;
  };
  /**
   * This will be used to determine if background will be applied.
   */
  shouldApplyBackground?: boolean;
};

type ThemeProviderOwnProps = Pick<RootProps, 'theme'> & {
  themeOptions?: RootProps['themeOptions'];
  children: Required<React.ReactNode>;
  /**
   * The element used as the portal for floating elements (Tooltip, Toast, DropdownMenu, Dialog, etc).
   *
   * Defaults to a `<div>` rendered at the end of the ThemeProvider.
   *
   * When passing an element, it is recommended to use state.
   *
   * @example
   * const [myPortal, setMyPortal] = React.useState(null);
   *
   * <div ref={setMyPortal} />
   * <ThemeProvider
   *   portalContainer={myPortal}
   * >
   *   ...
   * </ThemeProvider>
   */
  portalContainer?: HTMLElement;
};

/**
 * This component provides global state and applies theme to the entire tree
 * that it is wrapping around.
 *
 * The `theme` prop defaults to "inherit", which looks upwards for closest ThemeProvider
 * and falls back to "light" theme if one is not found.
 *
 * If you want to theme the entire app, you should use this component at the root. You can also
 * use this component to apply a different theme to only a part of the tree.
 *
 * By default, the topmost `ThemeProvider` in the tree will apply the recommended
 * `background-color`. You can override this behavior using `themeOptions.applyBackground`.
 *
 * @example
 * <ThemeProvider theme='os'>
 *  <App />
 * </ThemeProvider>
 *
 * @example
 * <ThemeProvider as='body'>
 *   <App />
 * </ThemeProvider>
 *
 * @example
 * <ThemeProvider theme='dark' themeOptions={{ applyBackground: false }}>
 *  <App />
 * </ThemeProvider>
 */
<<<<<<< HEAD
export const ThemeProvider = React.forwardRef((props, ref) => {
  const {
    theme: themeProp,
    children,
    themeOptions,
    portalContainer: portalContainerProp,
    ...rest
  } = props;

  const [portalContainerState, setPortalContainerState] = React.useState(
    portalContainerProp || null,
  );
  const portalContainer = portalContainerProp || portalContainerState;

  const parentContext = React.useContext(ThemeContext);
=======
export const ThemeProvider = React.forwardRef((props, forwardedRef) => {
  const {
    theme: themeProp = 'inherit',
    children,
    themeOptions,
    ...rest
  } = props;

  const portalContainerRef = React.useRef<HTMLDivElement>(null);
>>>>>>> 2457a13c

  const [parentTheme, rootRef] = useParentTheme();
  const theme = themeProp === 'inherit' ? parentTheme || 'light' : themeProp;

  const shouldApplyBackground = themeOptions?.applyBackground ?? !parentTheme;
  console.log({ shouldApplyBackground, parentTheme });

  const contextValue = React.useMemo(
    () => ({
      theme,
      themeOptions,
      portalContainer,
    }),
    [portalContainer, theme, themeOptions],
  );

  return (
    <ThemeContext.Provider value={contextValue}>
      <Root
        theme={theme}
        shouldApplyBackground={shouldApplyBackground}
        themeOptions={themeOptions}
        ref={useMergedRefs(forwardedRef, rootRef)}
        {...rest}
      >
        <ToastProvider>
          {children}

          {!portalContainerProp ? (
            <div ref={setPortalContainerState}>
              <Toaster />
            </div>
          ) : null}
        </ToastProvider>
      </Root>
    </ThemeContext.Provider>
  );
}) as PolymorphicForwardRefComponent<'div', ThemeProviderOwnProps>;

export default ThemeProvider;

// ----------------------------------------------------------------------------

const Root = React.forwardRef((props, forwardedRef) => {
  const {
    theme,
    children,
    themeOptions,
    shouldApplyBackground,
    className,
    ...rest
  } = props;

  const prefersDark = useMediaQuery('(prefers-color-scheme: dark)');
  const prefersHighContrast = useMediaQuery('(prefers-contrast: more)');
  const shouldApplyDark = theme === 'dark' || (theme === 'os' && prefersDark);
  const shouldApplyHC = themeOptions?.highContrast ?? prefersHighContrast;

  return (
    <Box
      className={cx(
        'iui-root',
        { 'iui-root-background': shouldApplyBackground },
        className,
      )}
      data-iui-theme={shouldApplyDark ? 'dark' : 'light'}
      data-iui-contrast={shouldApplyHC ? 'high' : 'default'}
      ref={forwardedRef}
      {...rest}
    >
      {children}
    </Box>
  );
}) as PolymorphicForwardRefComponent<'div', RootProps>;

// ----------------------------------------------------------------------------

/**
 * Returns theme from either parent context or by reading the closest
 * data-iui-theme attribute if context is not found.
 */
const useParentTheme = () => {
  const parentContext = React.useContext(ThemeContext);
  const rootRef = React.useRef<HTMLElement>(null);
  const [parentThemeState, setParentTheme] = React.useState(
    parentContext?.theme,
  );

  useIsomorphicLayoutEffect(() => {
    setParentTheme(
      (old) =>
        old ||
        (rootRef.current?.parentElement
          ?.closest('[data-iui-theme]')
          ?.getAttribute('data-iui-theme') as ThemeType),
    );
  }, []);

  return [parentContext?.theme || parentThemeState, rootRef] as const;
};<|MERGE_RESOLUTION|>--- conflicted
+++ resolved
@@ -109,10 +109,9 @@
  *  <App />
  * </ThemeProvider>
  */
-<<<<<<< HEAD
-export const ThemeProvider = React.forwardRef((props, ref) => {
+export const ThemeProvider = React.forwardRef((props, forwardedRef) => {
   const {
-    theme: themeProp,
+    theme: themeProp = 'inherit',
     children,
     themeOptions,
     portalContainer: portalContainerProp,
@@ -124,19 +123,6 @@
   );
   const portalContainer = portalContainerProp || portalContainerState;
 
-  const parentContext = React.useContext(ThemeContext);
-=======
-export const ThemeProvider = React.forwardRef((props, forwardedRef) => {
-  const {
-    theme: themeProp = 'inherit',
-    children,
-    themeOptions,
-    ...rest
-  } = props;
-
-  const portalContainerRef = React.useRef<HTMLDivElement>(null);
->>>>>>> 2457a13c
-
   const [parentTheme, rootRef] = useParentTheme();
   const theme = themeProp === 'inherit' ? parentTheme || 'light' : themeProp;
 
@@ -144,12 +130,8 @@
   console.log({ shouldApplyBackground, parentTheme });
 
   const contextValue = React.useMemo(
-    () => ({
-      theme,
-      themeOptions,
-      portalContainer,
-    }),
-    [portalContainer, theme, themeOptions],
+    () => ({ theme, themeOptions, portalContainer }),
+    [theme, themeOptions, portalContainer],
   );
 
   return (
