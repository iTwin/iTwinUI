--- conflicted
+++ resolved
@@ -120,16 +120,9 @@
     ...rest
   } = props;
 
-<<<<<<< HEAD
-  const [portalContainerState, setPortalContainerState] = React.useState(
-    portalContainerProp || null,
-  );
-  const portalContainer = portalContainerProp || portalContainerState;
-=======
   const [portalContainer, setPortalContainer] = useUncontrolledState(
     portalContainerProp || null,
   );
->>>>>>> c0452ace
 
   const [parentTheme, rootRef] = useParentTheme();
   const theme = themeProp === 'inherit' ? parentTheme || 'light' : themeProp;
@@ -156,11 +149,7 @@
           {portalContainerProp ? (
             ReactDOM.createPortal(<Toaster />, portalContainerProp)
           ) : (
-<<<<<<< HEAD
-            <div ref={setPortalContainerState}>
-=======
             <div ref={setPortalContainer}>
->>>>>>> c0452ace
               <Toaster />
             </div>
           )}
