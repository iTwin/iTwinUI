--- conflicted
+++ resolved
@@ -114,7 +114,6 @@
     theme: themeProp = 'inherit',
     children,
     themeOptions,
-<<<<<<< HEAD
     portalContainer: portalContainerProp,
     ...rest
   } = props;
@@ -123,21 +122,11 @@
     portalContainerProp || null,
   );
   const portalContainer = portalContainerProp || portalContainerState;
-=======
-    ...rest
-  } = props;
-
-  const portalContainerRef = React.useRef<HTMLDivElement>(null);
->>>>>>> ad62a856
 
   const [parentTheme, rootRef] = useParentTheme();
   const theme = themeProp === 'inherit' ? parentTheme || 'light' : themeProp;
 
   const shouldApplyBackground = themeOptions?.applyBackground ?? !parentTheme;
-<<<<<<< HEAD
-  console.log({ shouldApplyBackground, parentTheme });
-=======
->>>>>>> ad62a856
 
   const contextValue = React.useMemo(
     () => ({ theme, themeOptions, portalContainer }),
@@ -226,9 +215,5 @@
     );
   }, []);
 
-<<<<<<< HEAD
-  return [parentContext?.theme || parentThemeState, rootRef] as const;
-=======
   return [parentContext?.theme ?? parentThemeState, rootRef] as const;
->>>>>>> ad62a856
 };