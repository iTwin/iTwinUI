--- conflicted
+++ resolved
@@ -32,14 +32,8 @@
   return (
     <DropdownMenu
       menuItems={menuItems}
-<<<<<<< HEAD
-      style={{ minWidth: menuWidth }}
+      style={{ minInlineSize: menuWidth }}
       onToggleVisible={(open) => setIsMenuOpen(open)}
-=======
-      style={{ minInlineSize: menuWidth }}
-      onShow={() => setIsMenuOpen(true)}
-      onHide={() => setIsMenuOpen(false)}
->>>>>>> b6a8091b
     >
       <HeaderBasicButton
         className={cx('iui-header-breadcrumb-button', className)}
