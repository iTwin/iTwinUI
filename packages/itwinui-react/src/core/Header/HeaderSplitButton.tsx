/*---------------------------------------------------------------------------------------------
 * Copyright (c) Bentley Systems, Incorporated. All rights reserved.
 * See LICENSE.md in the project root for license terms and full copyright notice.
 *--------------------------------------------------------------------------------------------*/
import cx from 'classnames';
import * as React from 'react';
import { DropdownMenu } from '../DropdownMenu/index.js';
import {
  SvgCaretDownSmall,
  SvgCaretUpSmall,
  Box,
  ButtonBase,
} from '../utils/index.js';
import type { PolymorphicForwardRefComponent } from '../utils/index.js';
import type { SplitButtonProps } from '../Buttons/SplitButton/SplitButton.js';
import { HeaderBasicButton } from './HeaderBasicButton.js';

export const HeaderSplitButton = React.forwardRef((props, forwardedRef) => {
  const {
    menuItems,
    className,
    menuPlacement = 'bottom-end',
    children,
    disabled,
    ...rest
  } = props;

  const [isMenuOpen, setIsMenuOpen] = React.useState(false);

  const [menuWidth, setMenuWidth] = React.useState(0);
  const ref = React.useRef<HTMLDivElement>(null);

  React.useEffect(() => {
    if (ref.current) {
      setMenuWidth(ref.current.offsetWidth);
    }
  }, [children]);

  return (
    <Box
      className={cx('iui-header-breadcrumb-button-wrapper', className)}
      ref={ref}
    >
      <HeaderBasicButton ref={forwardedRef} disabled={disabled} {...rest}>
        {children}
      </HeaderBasicButton>
      <DropdownMenu
        placement={menuPlacement}
        menuItems={menuItems}
<<<<<<< HEAD
        style={{ minWidth: menuWidth }}
        onToggleVisible={(open) => setIsMenuOpen(open)}
=======
        style={{ minInlineSize: menuWidth }}
        onShow={React.useCallback(() => setIsMenuOpen(true), [])}
        onHide={React.useCallback(() => setIsMenuOpen(false), [])}
>>>>>>> b6a8091b
      >
        <ButtonBase
          className='iui-header-breadcrumb-button iui-header-breadcrumb-button-split'
          disabled={disabled}
        >
          {isMenuOpen ? (
            <SvgCaretUpSmall
              className='iui-header-breadcrumb-button-dropdown-icon'
              aria-hidden
            />
          ) : (
            <SvgCaretDownSmall
              className='iui-header-breadcrumb-button-dropdown-icon'
              aria-hidden
            />
          )}
        </ButtonBase>
      </DropdownMenu>
    </Box>
  );
}) as PolymorphicForwardRefComponent<'button', SplitButtonProps>;

export default HeaderSplitButton;<|MERGE_RESOLUTION|>--- conflicted
+++ resolved
@@ -47,14 +47,8 @@
       <DropdownMenu
         placement={menuPlacement}
         menuItems={menuItems}
-<<<<<<< HEAD
-        style={{ minWidth: menuWidth }}
+        style={{ minInlineSize: menuWidth }}
         onToggleVisible={(open) => setIsMenuOpen(open)}
-=======
-        style={{ minInlineSize: menuWidth }}
-        onShow={React.useCallback(() => setIsMenuOpen(true), [])}
-        onHide={React.useCallback(() => setIsMenuOpen(false), [])}
->>>>>>> b6a8091b
       >
         <ButtonBase
           className='iui-header-breadcrumb-button iui-header-breadcrumb-button-split'
