/*---------------------------------------------------------------------------------------------
 * Copyright (c) Bentley Systems, Incorporated. All rights reserved.
 * See LICENSE.md in the project root for license terms and full copyright notice.
 *--------------------------------------------------------------------------------------------*/
import * as React from 'react';
import {
  getFocusableElements,
  polymorphic,
  cloneElementWithRef,
  useVirtualScroll,
  ShadowRoot,
  useMergedRefs,
  useLayoutEffect,
} from '../../utils/index.js';
import type { CommonProps } from '../../utils/index.js';
import { TreeContext } from './TreeContext.js';
import type { Virtualizer, VirtualItem } from '@tanstack/react-virtual';

export type NodeData<T> = {
  /**
   * Array of the child nodes contained in the node.
   */
  subNodes?: Array<T>;
  /**
   * Unique id of the node.
   */
  nodeId: string;
  /**
   * Custom type used to map type `T` to `NodeData`
   */
  node: T;
  /**
   * Flag whether the node is expanded.
   */
  isExpanded?: boolean;
  /**
   * Flag whether the node is disabled.
   */
  isDisabled?: boolean;
  /**
   * Flag whether the node is selected.
   */
  isSelected?: boolean;
  /**
   * Flag whether the node has sub-nodes.
   * Used to determine if node should be expandable.
   */
  hasSubNodes: boolean;
};

type FlatNode<T> = {
  nodeProps: NodeRenderProps<T>;
  depth: number;
  subNodeIds?: Array<string>;
  parentNode?: FlatNode<T>;
  indexInGroup: number;
};

export type NodeRenderProps<T> = Omit<NodeData<T>, 'subNodes'>;

export type TreeProps<T> = {
  /**
   * Modify size of the tree.
   *
   * @default 'default'
   */
  size?: 'default' | 'small';
  /**
   * Render function that should return the node element.
   * Recommended to use `TreeNode` component.
   * Must be memoized.
   * @example
   * const nodeRenderer = React.useCallback(({ node, ...rest }: NodeRenderProps<DataType>) => (
   *   <TreeNode
   *     label={node.label}
   *     onNodeExpanded={onNodeExpanded}
   *     {...rest}
   *   />
   * ), [onNodeExpanded])
   */
  nodeRenderer: (props: NodeRenderProps<T>) => JSX.Element;
  /**
   * Array of custom data used for `TreeNodes` inside `Tree`.
   */
  data: T[];
  /**
   * Function that maps your `data` entry to `NodeData` that has all info about the node state.
   * It will be used to render a tree node in `nodeRenderer`.
   * Must be memoized.
   * @example
   * const getNode = React.useCallback((node: DemoData): NodeData<DemoData> => {
   *   return {
   *     subNodes: node.subItems,
   *     nodeId: node.id,
   *     node,
   *     isExpanded: expandedNodes[node.id],
   *     hasSubNodes: node.subItems.length > 0,
   *   };
   * }, [expandedNodes]);
   */
  getNode: (node: T) => NodeData<T>;
  /**
   * Virtualization is used to have a better performance with a lot of nodes.
   *
   * When enabled, Tree DOM structure will change - it will have a wrapper div
   * to which `className` and `style` will be applied.
   * @default false
   * @beta
   */
  enableVirtualization?: boolean;
} & CommonProps;

/**
 * Tree component used to display a hierarchical structure of `TreeNodes`. 
 * User should control state of expanded, selected and disabled nodes using `getNode` prop.
 * @example
  type DemoData = {
    id: string;
    label: string;
    subItems: DemoData[];
  };

  const data: Array<DemoData> = [
    {
      id: 'Node-1',
      label: 'Facility 1',
      subItems: [{ id: 'Node-1-1', label: 'Unit 1', subItems: [] }],
    },
    {
      id: 'Node-2',
      label: 'Facility 2',
      subItems: [{ id: 'Node-2-1', label: 'Unit 2', subItems: [] }],
    },
  ];

  const [expandedNodes, setExpandedNodes] = React.useState<Record<string, boolean>>({});
  const onNodeExpanded = React.useCallback((nodeId: string, isExpanded: boolean) => {
    setExpandedNodes((oldExpanded) => ({ ...oldExpanded, [nodeId]: isExpanded }));
  }, []);

  const getNode = React.useCallback((node: DemoData): NodeData<DemoData> => {
    return {
      subNodes: node.subItems,
      nodeId: node.id,
      node,
      isExpanded: expandedNodes[node.id],
      hasSubNodes: node.subItems.length > 0,
    };
  }, [expandedNodes]);

  <Tree<DemoData>
    data={data}
    getNode={getNode}
    nodeRenderer={React.useCallback(({ node, ...rest }) => (
      <TreeNode
        label={node.label}
        onNodeExpanded={onNodeExpanded}
        {...rest}
      />
    ), [onNodeExpanded])}
  />
 */

export const Tree = <T,>(props: TreeProps<T>) => {
  const {
    data,
    className,
    nodeRenderer,
    getNode,
    size = 'default',
    enableVirtualization = false,
    style,
    ...rest
  } = props;

  const treeRef = React.useRef<HTMLDivElement>(null);

  const focusedIndex = React.useRef<number>(0);
  React.useEffect(() => {
    focusedIndex.current = 0;
  }, [data]);

  const getFocusableNodes = React.useCallback(() => {
    const focusableItems = getFocusableElements(treeRef.current);
    // Filter out focusable elements that are inside each node, e.g. checkbox
    return focusableItems.filter(
      (i) => !focusableItems.some((p) => p.contains(i.parentElement)),
    ) as HTMLElement[];
  }, []);

  const handleKeyDown = (event: React.KeyboardEvent<HTMLDivElement>) => {
    if (event.altKey) {
      return;
    }
    const items = getFocusableNodes();
    if (!items?.length) {
      return;
    }

    const activeIndex = items.findIndex((el) =>
      el.contains(treeRef.current?.ownerDocument.activeElement as HTMLElement),
    );
    const currentIndex = activeIndex > -1 ? activeIndex : 0;

    switch (event.key) {
      case 'ArrowUp': {
        event.preventDefault();
        const newIndex = Math.max(0, currentIndex - 1);
        items[newIndex].focus();
        focusedIndex.current = newIndex;
        break;
      }
      case 'ArrowDown': {
        event.preventDefault();
        const newIndex = Math.min(items.length - 1, currentIndex + 1);
        items[newIndex].focus();
        focusedIndex.current = newIndex;
        break;
      }
      default:
        break;
    }
  };

  const [flatNodesList, firstLevelNodesList] = React.useMemo(() => {
    const flatList: FlatNode<T>[] = [];
    const firstLevelNodes: FlatNode<T>[] = [];

    const flattenNodes = (
      nodes: T[] = [],
      depth = 0,
      parentNode?: FlatNode<T>,
    ) => {
      const nodeIdList = Array<string>();
      nodes.forEach((element, index) => {
        const { subNodes, ...nodeProps } = getNode(element);
        const flatNode: FlatNode<T> = {
          nodeProps,
          depth,
          parentNode,
          indexInGroup: index,
        };
        nodeIdList.push(flatNode.nodeProps.nodeId);
        flatList.push(flatNode);
        if (depth === 0) {
          firstLevelNodes.push(flatNode);
        }
        if (flatNode.nodeProps.isExpanded) {
          const subNodeIds = flattenNodes(subNodes, depth + 1, flatNode);
          flatNode.subNodeIds = subNodeIds;
        }
      });
      return nodeIdList;
    };

    flattenNodes(data);

    return [flatList, firstLevelNodes];
  }, [data, getNode]);

  const itemRenderer = React.useCallback(
    (
      index: number,
      virtualItem?: VirtualItem<Element>,
      virtualizer?: Virtualizer<Element, Element>,
    ) => {
      const node = flatNodesList[index];
      return (
        <TreeContext.Provider
          key={node.nodeProps.nodeId}
          value={{
            nodeDepth: node.depth,
            subNodeIds: node.subNodeIds,
            groupSize:
              node.depth === 0
                ? firstLevelNodesList.length
                : node.parentNode?.subNodeIds?.length ?? 0,
            indexInGroup: node.indexInGroup,
            parentNodeId: node.parentNode?.nodeProps.nodeId,
            scrollToParent: node.parentNode
              ? () => {
                  const parentNodeId = node.parentNode?.nodeProps.nodeId;
                  const parentNodeIndex = flatNodesList.findIndex(
                    (n) => n.nodeProps.nodeId === parentNodeId,
                  );
                  setScrollToIndex(parentNodeIndex);
                }
              : undefined,
            size,
          }}
        >
          {virtualItem && virtualizer
            ? cloneElementWithRef(nodeRenderer(node.nodeProps), (children) => ({
                ...children.props,
                key: virtualItem.key,
                'data-iui-index': virtualItem.index,
                'data-iui-virtualizer': 'item',
                ref: virtualizer.measureElement,
                style: {
<<<<<<< HEAD
                  position: 'absolute',
                  top: 0,
                  left: 0,
=======
                  width: '100%',
>>>>>>> 191d5540
                  transform: `translateY(${virtualItem.start}px)`,
                },
              }))
            : nodeRenderer(node.nodeProps)}
        </TreeContext.Provider>
      );
    },
    [firstLevelNodesList.length, flatNodesList, nodeRenderer, size],
  );

  const [scrollToIndex, setScrollToIndex] = React.useState<number>();
  const flatNodesListRef = React.useRef<FlatNode<T>[]>(flatNodesList);
  React.useEffect(() => {
    flatNodesListRef.current = flatNodesList;
  }, [flatNodesList]);

  React.useEffect(() => {
    setTimeout(() => {
      if (scrollToIndex !== undefined) {
        const nodeId = flatNodesListRef.current[scrollToIndex].nodeProps.nodeId;
        const nodeElement = treeRef.current?.ownerDocument.querySelector(
          `#${nodeId}`,
        ) as HTMLElement;
        nodeElement?.focus();
        // Need to reset that if navigating with mouse and keyboard,
        // e.g. pressing arrow left to go to parent node and then with mouse
        // clicking some other child node and then pressing arrow left
        setScrollToIndex(undefined);
      }
    });
  }, [scrollToIndex]);

  const handleFocus = (event: React.FocusEvent) => {
    if (treeRef.current?.contains(event.relatedTarget)) {
      return;
    }

    const items = getFocusableNodes();
    if (items.length > 0) {
      items[focusedIndex.current]?.focus();
    }
  };

  return (
    <>
      {enableVirtualization ? (
        <VirtualizedTree
          flatNodesList={flatNodesList}
          itemRenderer={itemRenderer}
          scrollToIndex={scrollToIndex}
          onFocus={handleFocus}
          onKeyDown={handleKeyDown}
          ref={treeRef}
          className={className}
          style={style}
          {...rest}
        />
      ) : (
        <TreeElement
          onKeyDown={handleKeyDown}
          onFocus={handleFocus}
          className={className}
          data-iui-size={size === 'small' ? 'small' : undefined}
          style={style}
          ref={treeRef}
          {...rest}
        >
          {flatNodesList.map((_, i) => itemRenderer(i))}
        </TreeElement>
      )}
    </>
  );
};
if (process.env.NODE_ENV === 'development') {
  Tree.displayName = 'Tree';
}

const TreeElement = polymorphic.div('iui-tree', {
  role: 'tree',
  tabIndex: 0,
});

type VirtualizedTreeProps<T> = {
  flatNodesList: FlatNode<T>[];
  itemRenderer: (
    index: number,
    virtualItem?: VirtualItem<Element>,
    virtualizer?: Virtualizer<Element, Element>,
  ) => JSX.Element;
  scrollToIndex?: number;
  onKeyDown: React.KeyboardEventHandler<HTMLDivElement>;
  onFocus: React.FocusEventHandler<HTMLDivElement>;
} & CommonProps;

// Having virtualized tree separately prevents from running all virtualization logic
const VirtualizedTree = React.forwardRef(
  <T,>(
    {
      flatNodesList,
      itemRenderer,
      scrollToIndex,
      ...rest
    }: VirtualizedTreeProps<T>,
    ref: React.ForwardedRef<HTMLDivElement>,
  ) => {
    const parentRef = React.useRef<HTMLDivElement | null>(null);

    const getItemKey = React.useCallback(
      (index: number) => {
        return flatNodesList[index].nodeProps.nodeId;
      },
      [flatNodesList],
    );

    const { virtualizer, css: virtualizerCss } = useVirtualScroll({
      count: flatNodesList.length,
      getScrollElement: () => parentRef.current,
      estimateSize: () => 39, //Set to 39px since that is the height of a treeNode with a sub label with the default font size.
      getItemKey,
    });

    useLayoutEffect(() => {
      if (scrollToIndex) {
        virtualizer.scrollToIndex(scrollToIndex);
      }
    }, [virtualizer, scrollToIndex]);

    return (
      <TreeElement {...rest} ref={useMergedRefs(ref, parentRef)}>
        <ShadowRoot css={virtualizerCss}>
          <div
            data-iui-virtualizer='root'
            style={{ minBlockSize: virtualizer.getTotalSize() }}
          >
            <slot />
          </div>
        </ShadowRoot>
        <>
          {virtualizer
            .getVirtualItems()
            .map((virtualItem) =>
              itemRenderer(virtualItem.index, virtualItem, virtualizer),
            )}
        </>
      </TreeElement>
    );
  },
);<|MERGE_RESOLUTION|>--- conflicted
+++ resolved
@@ -297,13 +297,6 @@
                 'data-iui-virtualizer': 'item',
                 ref: virtualizer.measureElement,
                 style: {
-<<<<<<< HEAD
-                  position: 'absolute',
-                  top: 0,
-                  left: 0,
-=======
-                  width: '100%',
->>>>>>> 191d5540
                   transform: `translateY(${virtualItem.start}px)`,
                 },
               }))
