/*---------------------------------------------------------------------------------------------
 * Copyright (c) Bentley Systems, Incorporated. All rights reserved.
 * See LICENSE.md in the project root for license terms and full copyright notice.
 *--------------------------------------------------------------------------------------------*/
import * as React from 'react';
import ReactDOM from 'react-dom';
<<<<<<< HEAD
import { useGlobals, getDocument, useIsClient } from '../utils/index.js';
import type { CommonProps } from '../utils/index.js';
import '@itwin/itwinui-css/css/dialog.css';
=======
import { getContainer, getDocument } from '../utils/index.js';
import type { PolymorphicForwardRefComponent } from '../utils/index.js';
>>>>>>> f0bdcefb
import { Dialog } from '../Dialog/index.js';
import type { DialogMainProps } from '../Dialog/DialogMain.js';

type ModalProps = {
  /**
   * Modal title.
   */
  title: React.ReactNode;
  /**
   * Handler that is called when Modal is closed.
   */
  onClose?: (event?: React.SyntheticEvent) => void;
  /**
   * Flag whether modal is dismissible. If false, you can't close it.
   * @default true
   */
  isDismissible?: boolean;
  /**
   * Flag whether modal should be closed on background overlay press.
   * @default true
   */
  closeOnExternalClick?: boolean;
  /**
   * Flag whether modal should be closed on Escape key press.
   * @default true
   */
  closeOnEsc?: boolean;
  /**
   * Handle key press. Returns the keyboard event.
   */
  onKeyDown?: React.KeyboardEventHandler;
  /**
   * Element to render the modal into.
   * By default, a <div> in the nearest ThemeProvider will be used.
   */
  portalTo?: HTMLElement;
  /**
   * Content of the modal.
   */
  children: React.ReactNode;
} & Pick<DialogMainProps, 'isOpen' | 'styleType'>;

/**
 * Modal component which can wrap any content.
 * @example
 * <Modal
 *   isOpen={true}
 *   title='My modal'
 *   onClose={onClose}
 * >
 *   <ModalContent>
 *     Here is my modal content
 *   </ModalContent>
 *   <ModalButtonBar>
 *     <Button styleType='high-visibility'>
 *       Primary button
 *     </Button>
 *     <Button>
 *       Secondary button
 *     </Button>
 *   </ModalButtonBar>
 * </Modal>
 */
export const Modal = React.forwardRef((props, forwardedRef) => {
  const {
    isOpen = false,
    isDismissible = true,
    closeOnEsc = true,
    closeOnExternalClick = true,
    onClose,
    title,
    children,
    portalTo: portalToProp,
    ...rest
  } = props;

<<<<<<< HEAD
  const context = useGlobals();
  const isClient = useIsClient();

  const portalTo =
    portalToProp ?? context?.portalContainerRef?.current ?? getDocument()?.body;
=======
  const [container, setContainer] = React.useState<HTMLElement>();
  React.useEffect(() => {
    setContainer(getContainer(modalRootId, ownerDocument));
    return () => setContainer(undefined);
  }, [ownerDocument, modalRootId]);
>>>>>>> f0bdcefb

  return isClient && portalTo ? (
    ReactDOM.createPortal(
      <Dialog
        isOpen={isOpen}
        closeOnEsc={closeOnEsc}
        closeOnExternalClick={closeOnExternalClick}
        isDismissible={isDismissible}
        onClose={onClose}
        preventDocumentScroll
        trapFocus
        setFocus
        ref={forwardedRef}
      >
        <Dialog.Backdrop />
        <Dialog.Main aria-modal {...rest}>
          <Dialog.TitleBar titleText={title} />
          {children}
        </Dialog.Main>
      </Dialog>,
      portalTo,
    )
  ) : (
    <></>
  );
}) as PolymorphicForwardRefComponent<'div', ModalProps>;

export default Modal;<|MERGE_RESOLUTION|>--- conflicted
+++ resolved
@@ -4,14 +4,9 @@
  *--------------------------------------------------------------------------------------------*/
 import * as React from 'react';
 import ReactDOM from 'react-dom';
-<<<<<<< HEAD
 import { useGlobals, getDocument, useIsClient } from '../utils/index.js';
-import type { CommonProps } from '../utils/index.js';
+import type { PolymorphicForwardRefComponent } from '../utils/index.js';
 import '@itwin/itwinui-css/css/dialog.css';
-=======
-import { getContainer, getDocument } from '../utils/index.js';
-import type { PolymorphicForwardRefComponent } from '../utils/index.js';
->>>>>>> f0bdcefb
 import { Dialog } from '../Dialog/index.js';
 import type { DialogMainProps } from '../Dialog/DialogMain.js';
 
@@ -88,19 +83,11 @@
     ...rest
   } = props;
 
-<<<<<<< HEAD
   const context = useGlobals();
   const isClient = useIsClient();
 
   const portalTo =
     portalToProp ?? context?.portalContainerRef?.current ?? getDocument()?.body;
-=======
-  const [container, setContainer] = React.useState<HTMLElement>();
-  React.useEffect(() => {
-    setContainer(getContainer(modalRootId, ownerDocument));
-    return () => setContainer(undefined);
-  }, [ownerDocument, modalRootId]);
->>>>>>> f0bdcefb
 
   return isClient && portalTo ? (
     ReactDOM.createPortal(
