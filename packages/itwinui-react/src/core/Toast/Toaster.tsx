--- conflicted
+++ resolved
@@ -108,11 +108,7 @@
   const toasterStateContext = React.useContext(ToasterStateContext);
 
   // Re-use existing ToastProvider if found
-<<<<<<< HEAD
-  const shouldReuse = React.useContext(ToasterStateContext) && inherit;
-=======
   const shouldReuse = toasterStateContext && inherit;
->>>>>>> 310ddc9a
   const toasterDispatchContextValue = shouldReuse
     ? toasterDispatchContext
     : dispatch;
