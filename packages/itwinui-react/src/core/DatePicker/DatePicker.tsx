--- conflicted
+++ resolved
@@ -605,16 +605,12 @@
           >
             <Box
               as='span'
-<<<<<<< HEAD
               {...calendarMonthProps}
               className={cx(
                 'iui-calendar-month',
                 calendarMonthProps?.className,
               )}
-=======
-              className='iui-calendar-month'
               id={dateTableId}
->>>>>>> 72d8e480
               title={monthNames[displayedMonthIndex]}
             >
               {monthNames[displayedMonthIndex]}
@@ -659,12 +655,9 @@
         <div
           onKeyDown={handleCalendarKeyDown}
           role='listbox'
-<<<<<<< HEAD
           {...listboxProps}
           className={cx(className, listboxProps?.className)}
-=======
           aria-labelledby={dateTableId}
->>>>>>> 72d8e480
         >
           {weeks.map((weekDays, weekIndex) => {
             return (
