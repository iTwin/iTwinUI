--- conflicted
+++ resolved
@@ -231,7 +231,7 @@
   const [isOpenState, setIsOpen] = React.useState(false);
   const isOpen = isOpenState;
 
-  // const [minWidth, setMinWidth] = React.useState(0);
+  const [minWidth, setMinWidth] = React.useState(0);
   const [liveRegionSelection, setLiveRegionSelection] = React.useState('');
 
   const selectRef = React.useRef<HTMLDivElement>(null);
@@ -248,11 +248,11 @@
     // onHide?.(instance);
   }, []);
 
-  // React.useEffect(() => {
-  //   if (selectRef.current) {
-  //     setMinWidth(selectRef.current.offsetWidth);
-  //   }
-  // }, [isOpen]);
+  React.useEffect(() => {
+    if (selectRef.current) {
+      setMinWidth(selectRef.current.offsetWidth);
+    }
+  }, [isOpen]);
 
   const onKeyDown = (event: React.KeyboardEvent) => {
     if (event.altKey) {
@@ -354,11 +354,8 @@
             role='listbox'
             className={cx('iui-scroll', menuClassName)}
             style={{
-<<<<<<< HEAD
-=======
               minInlineSize: minWidth,
               maxInlineSize: `min(${minWidth * 2}px, 90vw)`,
->>>>>>> b6a8091b
               ...menuStyle,
             }}
             id={`${uid}-menu`}
