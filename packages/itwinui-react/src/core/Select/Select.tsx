--- conflicted
+++ resolved
@@ -11,14 +11,11 @@
   useId,
   AutoclearingHiddenLiveRegion,
   Box,
-<<<<<<< HEAD
   usePopover,
   Portal,
   useMergedRefs,
-=======
   SvgCheckmark,
   Icon,
->>>>>>> 0fe0b3a2
 } from '../utils/index.js';
 import type { CommonProps } from '../utils/index.js';
 import SelectTag from './SelectTag.js';
@@ -352,45 +349,12 @@
   });
 
   return (
-<<<<<<< HEAD
     <>
       <Box
         className={cx('iui-input-with-icon', className)}
         style={style}
         {...rest}
         ref={popover.refs.setPositionReference}
-=======
-    <Box
-      className={cx('iui-input-with-icon', className)}
-      style={style}
-      {...rest}
-    >
-      <Popover
-        content={
-          <Menu
-            role='listbox'
-            className={cx('iui-scroll', menuClassName)}
-            style={{
-              minInlineSize: minWidth,
-              maxInlineSize: `min(${minWidth * 2}px, 90vw)`,
-              ...menuStyle,
-            }}
-            id={`${uid}-menu`}
-            key={`${uid}-menu`}
-          >
-            {menuItems}
-          </Menu>
-        }
-        placement='bottom-start'
-        aria={{ content: null }}
-        onShow={onShowHandler}
-        onHide={onHideHandler}
-        {...popoverProps}
-        visible={isOpen}
-        onClickOutside={() => {
-          setIsOpen(false);
-        }}
->>>>>>> 0fe0b3a2
       >
         <Box
           tabIndex={0}
@@ -440,38 +404,21 @@
             />
           )}
         </Box>
-<<<<<<< HEAD
-        <Box
+        <Icon
           as='span'
           aria-hidden
-          ref={toggleButtonRef}
           className={cx('iui-end-icon', {
-            'iui-actionable': !disabled,
             'iui-disabled': disabled,
             'iui-open': isOpen,
           })}
-          onClick={() => !disabled && setIsOpen((o) => !o)}
         >
           <SvgCaretDownSmall />
-        </Box>
+        </Icon>
 
         {multiple ? (
           <AutoclearingHiddenLiveRegion text={liveRegionSelection} />
         ) : null}
       </Box>
-=======
-      </Popover>
-      <Icon
-        as='span'
-        aria-hidden
-        className={cx('iui-end-icon', {
-          'iui-disabled': disabled,
-          'iui-open': isOpen,
-        })}
-      >
-        <SvgCaretDownSmall />
-      </Icon>
->>>>>>> 0fe0b3a2
 
       {popover.open && (
         <Portal>
