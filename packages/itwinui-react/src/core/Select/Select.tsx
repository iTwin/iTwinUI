/*---------------------------------------------------------------------------------------------
 * Copyright (c) Bentley Systems, Incorporated. All rights reserved.
 * See LICENSE.md in the project root for license terms and full copyright notice.
 *--------------------------------------------------------------------------------------------*/
import * as React from 'react';
import cx from 'classnames';
import { Menu, MenuItem } from '../Menu/index.js';
import type { MenuItemProps } from '../Menu/MenuItem.js';
import {
  SvgCaretDownSmall,
  Popover,
  useId,
  AutoclearingHiddenLiveRegion,
  Box,
<<<<<<< HEAD
  SvgCheckmark,
=======
  Icon,
>>>>>>> 9692e972
} from '../utils/index.js';
import type {
  PopoverProps,
  PopoverInstance,
  CommonProps,
} from '../utils/index.js';
import SelectTag from './SelectTag.js';
import SelectTagContainer from './SelectTagContainer.js';

const isMultipleEnabled = <T,>(
  variable: (T | undefined) | (T[] | undefined),
  multiple: boolean,
): variable is T[] | undefined => {
  return multiple;
};

// Type guard for multiple did not work
const isSingleOnChange = <T,>(
  onChange:
    | (((value: T) => void) | undefined)
    | (((value: T, event: SelectValueChangeEvent) => void) | undefined),
  multiple: boolean,
): onChange is ((value: T) => void) | undefined => {
  return !multiple;
};

export type ItemRendererProps = {
  /**
   * Close handler that closes the dropdown.
   */
  close: () => void;
  /**
   * Indicates whether an item is selected.
   */
  isSelected: boolean;
};

export type SelectOption<T> = {
  /**
   * Label of the item used in dropdown list and when selected.
   */
  label: string;
  /**
   * Sublabel of the item shown below the label.
   */
  sublabel?: React.ReactNode;
  /**
   * Modify height of the item.
   * Use 'large' when any of the select options have `sublabel`.
   *
   * Defaults to 'large' if `sublabel` provided, otherwise 'default'.
   */
  size?: 'default' | 'large';
  /**
   * Value of the item.
   */
  value: T;
  /**
   * @deprecated Use startIcon
   * SVG icon component shown on the left.
   */
  icon?: JSX.Element;
  /**
   * SVG icon component shown on the left.
   */
  startIcon?: JSX.Element;
  /**
   * Item is disabled.
   */
  disabled?: boolean;
  /**
   * Any other props.
   */
  [key: string]: unknown;
} & CommonProps;

export type SelectValueChangeEvent = 'added' | 'removed';

export type SelectMultipleTypeProps<T> =
  | {
      /**
       * Enable multiple selection.
       * @default false
       */
      multiple?: false;
      /**
       * Custom renderer for the selected item in select.
       * If `multiple` is enabled, it will give array of options to render.
       */
      selectedItemRenderer?: (option: SelectOption<T>) => JSX.Element;
      /**
       * Selected option value.
       * If `multiple` is enabled, it is an array of values.
       */
      value?: T;
      /**
       * Callback function handling change event on select.
       */
      onChange?: (value: T) => void;
    }
  | {
      multiple: true;
      selectedItemRenderer?: (options: SelectOption<T>[]) => JSX.Element;
      value?: T[];
      onChange?: (value: T, event: SelectValueChangeEvent) => void;
    };

export type SelectProps<T> = {
  /**
   * Array of options that populates the select menu.
   */
  options: SelectOption<T>[];
  /**
   * Placeholder when no item is selected.
   */
  placeholder?: React.ReactNode;
  /**
   * Disables select.
   * @default false
   */
  disabled?: boolean;
  /**
   * Modify size of select.
   */
  size?: 'small' | 'large';
  /**
   * Status of select.
   */
  status?: 'positive' | 'warning' | 'negative';
  /**
   * Custom renderer for an item in the dropdown list. `MenuItem` item props are going to be populated if not provided.
   */
  itemRenderer?: (
    option: SelectOption<T>,
    itemProps: ItemRendererProps,
  ) => JSX.Element;
  /**
   * Custom class for menu.
   */
  menuClassName?: string;
  /**
   * Custom style for menu.
   */
  menuStyle?: React.CSSProperties;
  /**
   * Props to customize {@link Popover} behavior.
   * @see [tippy.js props](https://atomiks.github.io/tippyjs/v6/all-props/)
   */
  popoverProps?: Omit<PopoverProps, 'onShow' | 'onHide' | 'disabled'>;
  /**
   * Props to pass to the select button (trigger) element.
   */
  triggerProps?: React.ComponentPropsWithoutRef<'div'>;
} & SelectMultipleTypeProps<T> &
  Pick<PopoverProps, 'onShow' | 'onHide'> &
  Omit<
    React.ComponentPropsWithoutRef<'div'>,
    'size' | 'disabled' | 'placeholder' | 'onChange'
  >;

/**
 * Select component to select value from options.
 * Generic type is used for value. It prevents you from mistakenly using other types in `options`, `value` and `onChange`.
 * @example
 * <caption>Basic select.</caption>
 * <Select<number> options={[{ value: 1, label: 'Option 1' }, { value: 2, label: 'Option 2' }, { value: 3, label: 'Option 3' }]} />
 * @example
 * <caption>Disabled select with placeholder.</caption>
 * <Select
 *   disabled={true}
 *   placeholder='Placeholder text'
 *   options={[{ value: 1, label: 'Option 1' }, { value: 2, label: 'Option 2' }, { value: 3, label: 'Option 3' }]}
 * />
 * @example
 * <caption>Select with selected value and change handler.</caption>
 * <Select<number>
 *   value={selectedValue}
 *   onChange={(value) => setSelectedValue(value)}
 *   options={[{ value: 1, label: 'Option 1' }, { value: 2, label: 'Option 2' }, { value: 3, label: 'Option 3' }]}
 * />
 * @example
 * <caption>Select using custom renderers for menu items and selected value.</caption>
 * <Select<string>
 *   options={[
 *     { value: 'yellow', label: 'Yellow' },
 *     { value: 'green', label: 'Green' },
 *     { value: 'red', label: 'Red' },
 *   ]}
 *   value={selectedValue}
 *   placeholder='Placeholder text'
 *   itemRenderer={(option, itemProps) => (
 *     <MenuItem
 *       style={{ color: option.value }}
 *       isSelected={itemProps.isSelected}
 *       onClick={() => {
 *         setSelectedValue(option.value);
 *         itemProps.close();
 *       }}
 *       role='option'
 *       ref={(el) => itemProps.isSelected && el?.scrollIntoView()}
 *     >
 *       {option.label}
 *     </MenuItem>
 *   )}
 *   selectedItemRenderer={(option) => (
 *     <span style={{ backgroundColor: option.value }}>{option.label}</span>
 *   )}
 * />
 */
export const Select = <T,>(props: SelectProps<T>): JSX.Element => {
  const uid = useId();

  const {
    options,
    value,
    onChange,
    placeholder,
    disabled = false,
    size,
    itemRenderer,
    selectedItemRenderer,
    className,
    style,
    menuClassName,
    menuStyle,
    onShow,
    onHide,
    popoverProps,
    multiple = false,
    triggerProps,
    status,
    ...rest
  } = props;

  const [isOpenState, setIsOpen] = React.useState(false);
  const isOpen = popoverProps?.visible ?? isOpenState;

  const [minWidth, setMinWidth] = React.useState(0);
  const [liveRegionSelection, setLiveRegionSelection] = React.useState('');

  const selectRef = React.useRef<HTMLDivElement>(null);

  const onShowHandler = React.useCallback(
    (instance: PopoverInstance) => {
      setIsOpen(true);
      onShow?.(instance);
    },
    [onShow],
  );

  const onHideHandler = React.useCallback(
    (instance: PopoverInstance) => {
      setIsOpen(false);
      selectRef.current?.focus({ preventScroll: true }); // move focus back to select button
      onHide?.(instance);
    },
    [onHide],
  );

  React.useEffect(() => {
    if (selectRef.current) {
      setMinWidth(selectRef.current.offsetWidth);
    }
  }, [isOpen]);

  const onKeyDown = (event: React.KeyboardEvent) => {
    if (event.altKey) {
      return;
    }

    switch (event.key) {
      case 'Enter':
      case ' ':
      case 'Spacebar': {
        setIsOpen((o) => !o);
        event.preventDefault();
        break;
      }
      default:
        break;
    }
  };

  const menuItems = React.useMemo(() => {
    return options.map((option, index) => {
      const isSelected = isMultipleEnabled(value, multiple)
        ? value?.includes(option.value) ?? false
        : value === option.value;
      const menuItem: JSX.Element = itemRenderer ? (
        itemRenderer(option, { close: () => setIsOpen(false), isSelected })
      ) : (
        <MenuItem>{option.label}</MenuItem>
      );

      const { label, icon, startIcon: startIconProp, ...restOption } = option;

      const startIcon = startIconProp ?? icon;

      return React.cloneElement<MenuItemProps>(menuItem, {
        key: `${label}-${index}`,
        isSelected,
        startIcon: startIcon,
        endIcon: isSelected ? <SvgCheckmark aria-hidden /> : null,
        onClick: () => {
          if (option.disabled) {
            return;
          }
          if (isSingleOnChange(onChange, multiple)) {
            onChange?.(option.value);
            setIsOpen(false);
          } else {
            onChange?.(option.value, isSelected ? 'removed' : 'added');
          }

          // update live region
          if (isMultipleEnabled(value, multiple)) {
            const prevSelectedValue = value || [];
            const newSelectedValue = isSelected
              ? prevSelectedValue.filter((i) => option.value !== i)
              : [...prevSelectedValue, option.value];
            setLiveRegionSelection(
              options
                .filter((i) => newSelectedValue.includes(i.value))
                .map((item) => item.label)
                .filter(Boolean)
                .join(', '),
            );
          }
        },
        ref: (el: HTMLElement) => {
          if (isSelected && !multiple) {
            el?.scrollIntoView({ block: 'nearest' });
          }
        },
        role: 'option',
        ...restOption,
        ...menuItem.props,
      });
    });
  }, [itemRenderer, multiple, onChange, options, value]);

  const selectedItems = React.useMemo(() => {
    if (value == null) {
      return undefined;
    }
    return isMultipleEnabled(value, multiple)
      ? options.filter((option) => value.some((val) => val === option.value))
      : options.find((option) => option.value === value);
  }, [multiple, options, value]);

  const tagRenderer = React.useCallback((item: SelectOption<T>) => {
    return <SelectTag key={item.label} label={item.label} />;
  }, []);

  return (
    <Box
      className={cx('iui-input-with-icon', className)}
      style={style}
      {...rest}
    >
      <Popover
        content={
          <Menu
            role='listbox'
            className={cx('iui-scroll', menuClassName)}
            style={{
              minInlineSize: minWidth,
              maxInlineSize: `min(${minWidth * 2}px, 90vw)`,
              ...menuStyle,
            }}
            id={`${uid}-menu`}
            key={`${uid}-menu`}
          >
            {menuItems}
          </Menu>
        }
        placement='bottom-start'
        aria={{ content: null }}
        onShow={onShowHandler}
        onHide={onHideHandler}
        {...popoverProps}
        visible={isOpen}
        onClickOutside={() => {
          setIsOpen(false);
        }}
      >
        <Box
          tabIndex={0}
          role='combobox'
          ref={selectRef}
          data-iui-size={size}
          data-iui-status={status}
          onClick={() => !disabled && setIsOpen((o) => !o)}
          onKeyDown={(e) => !disabled && onKeyDown(e)}
          aria-disabled={disabled}
          aria-autocomplete='none'
          aria-expanded={isOpen}
          aria-haspopup='listbox'
          aria-controls={`${uid}-menu`}
          {...triggerProps}
          className={cx(
            'iui-select-button',
            {
              'iui-placeholder':
                (!selectedItems || selectedItems.length === 0) && !!placeholder,
              'iui-disabled': disabled,
            },
            triggerProps?.className,
          )}
        >
          {(!selectedItems || selectedItems.length === 0) && (
            <Box as='span' className='iui-content'>
              {placeholder}
            </Box>
          )}
          {isMultipleEnabled(selectedItems, multiple) ? (
            <MultipleSelectButton
              selectedItems={selectedItems}
              selectedItemsRenderer={
                selectedItemRenderer as (
                  options: SelectOption<T>[],
                ) => JSX.Element
              }
              tagRenderer={tagRenderer}
            />
          ) : (
            <SingleSelectButton
              selectedItem={selectedItems}
              selectedItemRenderer={
                selectedItemRenderer as (option: SelectOption<T>) => JSX.Element
              }
            />
          )}
        </Box>
      </Popover>
      <Icon
        as='span'
        aria-hidden
        className={cx('iui-end-icon', {
          'iui-disabled': disabled,
          'iui-open': isOpen,
        })}
      >
        <SvgCaretDownSmall />
      </Icon>

      {multiple ? (
        <AutoclearingHiddenLiveRegion text={liveRegionSelection} />
      ) : null}
    </Box>
  );
};

type SingleSelectButtonProps<T> = {
  selectedItem?: SelectOption<T>;
  selectedItemRenderer?: (option: SelectOption<T>) => JSX.Element;
};

const SingleSelectButton = <T,>({
  selectedItem,
  selectedItemRenderer,
}: SingleSelectButtonProps<T>) => {
  const startIcon = selectedItem?.startIcon ?? selectedItem?.icon;
  return (
    <>
      {selectedItem &&
        selectedItemRenderer &&
        selectedItemRenderer(selectedItem)}
      {selectedItem && !selectedItemRenderer && (
        <>
          {startIcon && (
            <Box as='span' className='iui-icon' aria-hidden>
              {startIcon}
            </Box>
          )}
          <Box as='span' className='iui-content'>
            {selectedItem.label}
          </Box>
        </>
      )}
    </>
  );
};

type MultipleSelectButtonProps<T> = {
  selectedItems?: SelectOption<T>[];
  selectedItemsRenderer?: (options: SelectOption<T>[]) => JSX.Element;
  tagRenderer: (item: SelectOption<T>) => JSX.Element;
};

const MultipleSelectButton = <T,>({
  selectedItems,
  selectedItemsRenderer,
  tagRenderer,
}: MultipleSelectButtonProps<T>) => {
  const selectedItemsElements = React.useMemo(() => {
    if (!selectedItems) {
      return [];
    }

    return selectedItems.map((item) => tagRenderer(item));
  }, [selectedItems, tagRenderer]);

  return (
    <>
      {selectedItems &&
        selectedItemsRenderer &&
        selectedItemsRenderer(selectedItems)}
      {selectedItems && !selectedItemsRenderer && (
        <Box as='span' className='iui-content'>
          <SelectTagContainer tags={selectedItemsElements} />
        </Box>
      )}
    </>
  );
};

export default Select;<|MERGE_RESOLUTION|>--- conflicted
+++ resolved
@@ -12,11 +12,8 @@
   useId,
   AutoclearingHiddenLiveRegion,
   Box,
-<<<<<<< HEAD
   SvgCheckmark,
-=======
   Icon,
->>>>>>> 9692e972
 } from '../utils/index.js';
 import type {
   PopoverProps,
