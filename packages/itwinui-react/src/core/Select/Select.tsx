--- conflicted
+++ resolved
@@ -138,18 +138,10 @@
    */
   size?: 'small' | 'large';
   /**
-<<<<<<< HEAD
    * Status of select.
    */
   status?: 'positive' | 'warning' | 'negative';
   /**
-   * Set focus on select.
-   * @default false
-   */
-  setFocus?: boolean;
-  /**
-=======
->>>>>>> d909d0b2
    * Custom renderer for an item in the dropdown list. `MenuItem` item props are going to be populated if not provided.
    */
   itemRenderer?: (
