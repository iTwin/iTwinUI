--- conflicted
+++ resolved
@@ -6,21 +6,18 @@
 import cx from 'classnames';
 import { Menu, MenuItem } from '../Menu/index.js';
 import type { MenuItemProps } from '../Menu/index.js';
-import { useTheme, SvgCaretDownSmall, Popover, useId } from '../utils/index.js';
-import type {
-  PopoverProps,
-  PopoverInstance,
-  CommonProps,
-<<<<<<< HEAD
+import {
   useTheme,
   SvgCaretDownSmall,
   Popover,
   useId,
   AutoclearingHiddenLiveRegion,
-} from '../utils';
-=======
 } from '../utils/index.js';
->>>>>>> 564bcb8d
+import type {
+  PopoverProps,
+  PopoverInstance,
+  CommonProps,
+} from '../utils/index.js';
 import '@itwin/itwinui-css/css/select.css';
 import SelectTag from './SelectTag.js';
 import SelectTagContainer from './SelectTagContainer.js';
