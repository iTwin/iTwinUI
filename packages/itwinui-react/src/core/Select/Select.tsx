/*---------------------------------------------------------------------------------------------
 * Copyright (c) Bentley Systems, Incorporated. All rights reserved.
 * See LICENSE.md in the project root for license terms and full copyright notice.
 *--------------------------------------------------------------------------------------------*/
import * as React from 'react';
import cx from 'classnames';
import { MenuItem } from '../Menu/MenuItem.js';
import type { MenuItemProps } from '../Menu/MenuItem.js';
import {
  SvgCaretDownSmall,
  useId,
  AutoclearingHiddenLiveRegion,
  Box,
  Portal,
  useMergedRefs,
  SvgCheckmark,
  useLatestRef,
  InputWithIcon,
  mergeEventHandlers,
} from '../../utils/index.js';
import type {
  CommonProps,
  PolymorphicForwardRefComponent,
  PortalProps,
} from '../../utils/index.js';
import { SelectTag } from './SelectTag.js';
import { SelectTagContainer } from './SelectTagContainer.js';
import { Icon } from '../Icon/Icon.js';
import { usePopover } from '../Popover/Popover.js';
import { List } from '../List/List.js';
import { Composite, CompositeItem } from '@floating-ui/react';

// ----------------------------------------------------------------------------

/**
 * Select component to select value from options.
 * Generic type is used for value. It prevents you from mistakenly using other types in `options`, `value` and `onChange`.
 * @example
 * <caption>Basic select.</caption>
 * <Select
 *  options={[
 *    { value: '1', label: 'Option 1' },
 *    { value: '2', label: 'Option 2' },
 *    { value: '3', label: 'Option 3' },
 *  ]}
 * />
 * @example
 * <caption>Native select.</caption>
 * <Select
 *  native
 *  options={[
 *    { value: '1', label: 'Option 1' },
 *    { value: '2', label: 'Option 2' },
 *    { value: '3', label: 'Option 3' },
 *  ]}
 * />
 * @example
 * <caption>Disabled select with placeholder.</caption>
 * <Select
 *   disabled={true}
 *   placeholder='Placeholder text'
 *   options={[{ value: 1, label: 'Option 1' }, { value: 2, label: 'Option 2' }, { value: 3, label: 'Option 3' }]}
 * />
 * @example
 * <caption>Select with selected value and change handler.</caption>
 * <Select
 *   value={selectedValue}
 *   onChange={(value) => setSelectedValue(value)}
 *   options={[{ value: 1, label: 'Option 1' }, { value: 2, label: 'Option 2' }, { value: 3, label: 'Option 3' }]}
 * />
 * @example
 * <caption>Select using custom renderers for menu items and selected value.</caption>
 * <Select
 *   options={[
 *     { value: 'yellow', label: 'Yellow' },
 *     { value: 'green', label: 'Green' },
 *     { value: 'red', label: 'Red' },
 *   ]}
 *   value={selectedValue}
 *   placeholder='Placeholder text'
 *   itemRenderer={(option, itemProps) => (
 *     <MenuItem
 *       style={{ color: option.value }}
 *       isSelected={itemProps.isSelected}
 *       onClick={() => {
 *         setSelectedValue(option.value);
 *         itemProps.close();
 *       }}
 *       role='option'
 *       ref={(el) => itemProps.isSelected && el?.scrollIntoView()}
 *     >
 *       {option.label}
 *     </MenuItem>
 *   )}
 *   selectedItemRenderer={(option) => (
 *     <span style={{ backgroundColor: option.value }}>{option.label}</span>
 *   )}
 * />
 */
export const Select = React.forwardRef((props, forwardedRef) => {
  const { native, ...rest } = props;

  const Component = native ? NativeSelect : CustomSelect;

  // eslint-disable-next-line @typescript-eslint/ban-ts-comment
  // @ts-ignore
  return <Component {...rest} ref={forwardedRef} />;
}) as <T>(
  props: SelectProps<T> & { ref?: React.ForwardedRef<HTMLElement> },
) => React.JSX.Element;
if (process.env.NODE_ENV === 'development') {
  (Select as any).displayName = 'Select';
}

export type SelectProps<T> = Omit<
  React.ComponentPropsWithoutRef<'div'>,
  'onChange' | 'placeholder' | 'value' | 'defaultValue'
> &
  (
    | ({
        /**
         * If true, the native `<select>` element will be rendered.
         *
         * Extra props, such as `name` can be passed to the `<select>` using `triggerProps`.
         *
         * @default false
         */
        native: true;
      } & NativeSelectProps)
    | ({ native?: false } & CustomSelectProps<T> & {
          /**
           * styleType is only supported for `<Select native>`.
           */
          styleType?: never;
        })
  );

// ----------------------------------------------------------------------------

const NativeSelect = React.forwardRef((props, forwardedRef) => {
  const {
    triggerProps,
    options,
    disabled,
    placeholder,
    defaultValue: defaultValueProp = placeholder !== undefined ? '' : undefined,
    value: valueProp,
    onChange: onChangeProp,
    size,
    status,
    styleType,
    required,
    ...rest
  } = props;

  return (
    <InputWithIcon {...rest} ref={forwardedRef}>
      <SelectButton
        as='select'
        size={size}
        status={status}
        styleType={styleType}
        disabled={disabled}
        defaultValue={valueProp === undefined ? defaultValueProp : undefined}
        value={valueProp === null ? '' : valueProp}
        required={required}
        {...triggerProps}
        onKeyDown={mergeEventHandlers(triggerProps?.onKeyDown, (event) => {
          // Firefox does not open the menu on Enter, so we need to do it manually.
          if (event.key === 'Enter') {
            // eslint-disable-next-line @typescript-eslint/ban-ts-comment
            // @ts-ignore
            event.currentTarget.showPicker?.();
          }
        })}
        onChange={mergeEventHandlers(triggerProps?.onChange, (event) => {
          onChangeProp?.(event.currentTarget.value, event);
        })}
      >
        {styleType !== 'borderless' && placeholder !== undefined ? (
          <option value='' disabled>
            {placeholder}
          </option>
        ) : null}

        {options.map((option) => (
          <option key={option.value} {...option}>
            {option.label}
          </option>
        ))}
      </SelectButton>

      <SelectEndIcon disabled={disabled} />
    </InputWithIcon>
  );
}) as PolymorphicForwardRefComponent<'div', NativeSelectProps>;

// ----------------------------------------------------------------------------

// This is a smaller, stricter subset of CustomSelectProps, because native
// <select> only supports string values, and does not support icons or sublabels.
type NativeSelectProps = SelectCommonProps & {
  /**
   * Selected option value.
   *
   * Must be a string, because it is passed as an attribute to the native <select>.
   *
   * Alternatively, pass `null` to reset the value.
   */
  value?: string | null;
  /**
   * Callback invoked when the selected value changes.
   */
  onChange?: (
    value: string,
    event: React.ChangeEvent<HTMLSelectElement>,
  ) => void;
  /**
   * Array of options that populates the select menu.
   *
   * The `value` property of each option must be a string.
   */
  options: Array<{ label: string; value: string; disabled?: boolean }>;
  /**
   * Default value that is selected on initial render. This is useful when you don't want to
   * maintain your own state but still want to control the initial value.
   *
   * If not passed, the first option (or placeholder) will be automatically selected.
   */
  defaultValue?: string;
  /**
   * Props to pass to the select element.
   */
  triggerProps?: Omit<React.ComponentPropsWithRef<'select'>, 'size'>;
  required?: boolean;
  multiple?: never;
} & NativeSelectStyleTypeProps;

type NativeSelectStyleTypeProps =
  | {
      /**
       * Style of the select.
       * Use 'borderless' to hide outline.
       * @default 'default'
       */
      styleType?: 'default';
      /**
       * Placeholder for when no item is selected.
       *
       * Will be rendered as a disabled option at the top of the list, and automatically
       * selected when no `value` or `defaultValue` is provided.
       *
       * Not allowed when `styleType` is `borderless`.
       */
      placeholder?: string;
    }
  | {
      styleType: 'borderless';
      placeholder?: never;
    };

type SelectCommonProps = {
  /**
   * Disables select.
   * @default false
   */
  disabled?: boolean;
  /**
   * Modify size of select.
   */
  size?: 'small' | 'large';
  /**
   * Status of select.
   */
  status?: 'positive' | 'warning' | 'negative';
};

// ----------------------------------------------------------------------------

const CustomSelect = React.forwardRef((props, forwardedRef) => {
  const uid = useId();

  const {
    options,
    value: valueProp,
    onChange: onChangeProp,
    placeholder,
    disabled = false,
    size,
    itemRenderer,
    selectedItemRenderer,
    menuClassName,
    menuStyle,
    multiple = false,
    triggerProps,
    status,
    popoverProps: { portal = true, ...popoverProps } = {},
    // @ts-expect-error -- this prop is disallowed by types but should still be handled at runtime
    styleType,
    ...rest
  } = props;

  const [isOpen, setIsOpen] = React.useState(false);
  const [liveRegionSelection, setLiveRegionSelection] = React.useState('');

  const [uncontrolledValue, setUncontrolledValue] = React.useState<unknown>();
  const value = valueProp !== undefined ? valueProp : uncontrolledValue;

  const onChangeRef = useLatestRef(onChangeProp);
  const selectRef = React.useRef<HTMLDivElement>(null);

  const show = React.useCallback(() => {
    if (disabled) {
      return;
    }
    setIsOpen(true);
    popoverProps?.onVisibleChange?.(true);
  }, [disabled, popoverProps]);

  const hide = React.useCallback(() => {
    setIsOpen(false);
    selectRef.current?.focus({ preventScroll: true }); // move focus back to select button
    popoverProps?.onVisibleChange?.(false);
  }, [popoverProps]);

  const menuItems = React.useMemo(() => {
    return options.map((option, index) => {
      const isSelected = isMultipleEnabled(value, multiple)
        ? value?.includes(option.value) ?? false
        : value === option.value;
      const menuItem: React.JSX.Element = itemRenderer ? (
        itemRenderer(option, { close: () => setIsOpen(false), isSelected })
      ) : (
        <MenuItem>{option.label}</MenuItem>
      );

      const { label, icon, startIcon: startIconProp, ...restOption } = option;

      const startIcon = startIconProp ?? icon;

      return React.cloneElement<MenuItemProps>(menuItem, {
        key: `${label}-${index}`,
        isSelected,
        startIcon: startIcon,
        endIcon: isSelected ? <SvgCheckmark aria-hidden /> : null,
        onClick: () => {
          if (option.disabled) {
            return;
          }

          // update internal value state and also call external onChange
          if (isSingleOnChange(onChangeRef.current, multiple)) {
            setUncontrolledValue(option.value);
            onChangeRef.current?.(option.value);
            hide();
          } else {
            setUncontrolledValue((prev: unknown[]) =>
              isSelected
                ? prev?.filter((i) => option.value !== i)
                : [...(prev ?? []), option.value],
            );
            onChangeRef.current?.(
              option.value,
              isSelected ? 'removed' : 'added',
            );
          }

          // update live region
          if (isMultipleEnabled(value, multiple)) {
            const prevSelectedValue = value || [];
            const newSelectedValue = isSelected
              ? prevSelectedValue.filter((i) => option.value !== i)
              : [...prevSelectedValue, option.value];
            setLiveRegionSelection(
              options
                .filter((i) => newSelectedValue.includes(i.value))
                .map((item) => item.label)
                .filter(Boolean)
                .join(', '),
            );
          }
        },
        ref: (el: HTMLElement) => {
          if (isSelected && !multiple) {
            el?.scrollIntoView({ block: 'nearest' });
          }
        },
        role: 'option',
        ...restOption,
        ...menuItem.props,
      });
    });
  }, [hide, itemRenderer, multiple, onChangeRef, options, value]);

  const selectedItems = React.useMemo(() => {
    if (value == null) {
      return undefined;
    }
    return isMultipleEnabled(value, multiple)
      ? options.filter((option) => value.some((val) => val === option.value))
      : options.find((option) => option.value === value);
  }, [multiple, options, value]);

  const defaultFocusedIndex = React.useMemo(() => {
    let index = 0;
    if (Array.isArray(value) && value.length > 0) {
      index = options.findIndex((option) => option.value === value[0]);
    } else if (value) {
      index = options.findIndex((option) => option.value === value);
    }
    return index >= 0 ? index : 0;
  }, [options, value]);

  const tagRenderer = React.useCallback((item: SelectOption<unknown>) => {
    return <SelectTag key={item.label} label={item.label} />;
  }, []);

  const popover = usePopover({
    visible: isOpen,
    matchWidth: true,
    closeOnOutsideClick: true,
    middleware: { size: { maxHeight: 'var(--iui-menu-max-height)' } },
    ...popoverProps,
    onVisibleChange: (open) => (open ? show() : hide()),
  });

  return (
    <>
      <InputWithIcon
        {...rest}
        ref={useMergedRefs(popover.refs.setPositionReference, forwardedRef)}
      >
        <SelectButton
          {...popover.getReferenceProps()}
          tabIndex={0}
          role='combobox'
          size={size}
          status={status}
          aria-disabled={disabled ? 'true' : undefined}
          data-iui-disabled={disabled ? 'true' : undefined}
          aria-autocomplete='none'
          aria-expanded={isOpen}
          aria-haspopup='listbox'
          aria-controls={`${uid}-menu`}
          styleType={styleType}
          {...triggerProps}
          ref={useMergedRefs(
            selectRef,
            triggerProps?.ref,
            popover.refs.setReference,
          )}
          className={cx(
            {
              'iui-placeholder':
                (!selectedItems || selectedItems.length === 0) && !!placeholder,
            },
            triggerProps?.className,
          )}
          data-iui-multi={multiple}
        >
          {(!selectedItems || selectedItems.length === 0) && (
            <Box as='span' className='iui-content'>
              {placeholder}
            </Box>
          )}
<<<<<<< HEAD
          {!isMultipleEnabled(selectedItems, multiple) ? (
=======
          {isMultipleEnabled(selectedItems, multiple) ? (
            <MultipleSelectButton
              selectedItems={selectedItems}
              selectedItemsRenderer={
                selectedItemRenderer as (
                  options: SelectOption<unknown>[],
                ) => React.JSX.Element
              }
              tagRenderer={tagRenderer}
            />
          ) : (
>>>>>>> 53e73fc9
            <SingleSelectButton
              selectedItem={selectedItems}
              selectedItemRenderer={
                selectedItemRenderer as (
                  option: SelectOption<unknown>,
                ) => React.JSX.Element
              }
            />
          ) : (
            <AutoclearingHiddenLiveRegion text={liveRegionSelection} />
          )}
        </SelectButton>
        <SelectEndIcon disabled={disabled} isOpen={isOpen} />
        {isMultipleEnabled(selectedItems, multiple) ? (
          <MultipleSelectButton
            selectedItems={selectedItems}
            selectedItemsRenderer={
              selectedItemRenderer as (
                options: SelectOption<unknown>[],
              ) => JSX.Element
            }
            tagRenderer={tagRenderer}
          />
        ) : null}
      </InputWithIcon>

      {popover.open && (
        <Portal portal={portal}>
          <SelectListbox
            defaultFocusedIndex={defaultFocusedIndex}
            className={menuClassName}
            id={`${uid}-menu`}
            key={`${uid}-menu`}
            {...popover.getFloatingProps({
              style: menuStyle,
              onKeyDown: ({ key }) => {
                if (key === 'Tab') {
                  hide();
                }
              },
            })}
            ref={popover.refs.setFloating}
          >
            {menuItems}
          </SelectListbox>
        </Portal>
      )}
    </>
  );
}) as <T>(
  props: CustomSelectProps<T> & { ref?: React.ForwardedRef<HTMLElement> },
) => React.JSX.Element;

export type CustomSelectProps<T> = SelectCommonProps & {
  /**
   * Placeholder when no item is selected.
   */
  placeholder?: React.ReactNode;
  /**
   * Array of options that populates the select menu.
   */
  options: SelectOption<T>[];
  /**
   * Custom renderer for an item in the dropdown list. `MenuItem` item props are going to be populated if not provided.
   */
  itemRenderer?: (
    option: SelectOption<T>,
    itemProps: ItemRendererProps,
  ) => React.JSX.Element;
  /**
   * Custom class for menu.
   */
  menuClassName?: string;
  /**
   * Custom style for menu.
   */
  menuStyle?: React.CSSProperties;
  /**
   * Props to customize Popover behavior.
   */
  popoverProps?: Pick<
    Parameters<typeof usePopover>[0],
    | 'visible'
    | 'onVisibleChange'
    | 'placement'
    | 'matchWidth'
    | 'closeOnOutsideClick'
  > & {
    /**
     * Middleware options.
     *
     * By default, `hide` is enabled. If the floating options get hidden even when they shouldn't (e.g. some custom
     * styles interfering with the trigger's hide detection) consider disabling the `hide` middleware.
     *
     * @see https://floating-ui.com/docs/middleware
     */
    middleware?: {
      hide?: boolean;
    };
  } & Pick<PortalProps, 'portal'>;
  /**
   * Props to pass to the select button (trigger) element.
   */
  triggerProps?: React.ComponentPropsWithRef<'div'>;
} & SelectMultipleTypeProps<T> &
  Omit<
    React.ComponentPropsWithoutRef<'div'>,
    'size' | 'disabled' | 'placeholder' | 'onChange'
  >;

export type SelectValueChangeEvent = 'added' | 'removed';

export type SelectMultipleTypeProps<T> =
  | {
      /**
       * Enable multiple selection.
       * @default false
       */
      multiple?: false;
      /**
       * Custom renderer for the selected item in select.
       * If `multiple` is enabled, it will give array of options to render.
       */
      selectedItemRenderer?: (option: SelectOption<T>) => React.JSX.Element;
      /**
       * Selected option value.
       * If `multiple` is enabled, it is an array of values.
       *
       * Pass `null` to reset the value.
       */
      value?: T | null;
      /**
       * Callback function handling change event on select.
       */
      onChange?: (value: T) => void;
    }
  | {
      multiple: true;
      selectedItemRenderer?: (options: SelectOption<T>[]) => React.JSX.Element;
      value?: T[];
      onChange?: (value: T, event: SelectValueChangeEvent) => void;
    };

export type ItemRendererProps = {
  /**
   * Close handler that closes the dropdown.
   */
  close: () => void;
  /**
   * Indicates whether an item is selected.
   */
  isSelected: boolean;
};

export type SelectOption<T> = {
  /**
   * Label of the item used in dropdown list and when selected.
   */
  label: string;
  /**
   * Sublabel of the item shown below the label.
   */
  sublabel?: React.ReactNode;
  /**
   * Modify height of the item.
   * Use 'large' when any of the select options have `sublabel`.
   *
   * Defaults to 'large' if `sublabel` provided, otherwise 'default'.
   */
  size?: 'default' | 'large';
  /**
   * Value of the item.
   */
  value: T;
  /**
   * @deprecated Use startIcon
   * SVG icon component shown on the left.
   */
  icon?: React.JSX.Element;
  /**
   * SVG icon component shown on the left.
   */
  startIcon?: React.JSX.Element;
  /**
   * Item is disabled.
   */
  disabled?: boolean;
  /**
   * Any other props.
   */
  [key: string]: unknown;
} & CommonProps;

// ----------------------------------------------------------------------------
// Type guards

const isMultipleEnabled = <T,>(
  variable: (T | undefined) | (T[] | undefined),
  multiple: boolean,
): variable is T[] | undefined => {
  return multiple;
};

// Type guard for multiple did not work
const isSingleOnChange = <T,>(
  onChange:
    | (((value: T) => void) | undefined)
    | (((value: T, event: SelectValueChangeEvent) => void) | undefined),
  multiple: boolean,
): onChange is ((value: T) => void) | undefined => {
  return !multiple;
};

// ----------------------------------------------------------------------------

const SelectButton = React.forwardRef((props, forwardedRef) => {
  const { size, status, styleType = 'default', ...rest } = props;

  return (
    <Box
      data-iui-size={size}
      data-iui-status={status}
      data-iui-variant={styleType !== 'default' ? styleType : undefined}
      {...rest}
      ref={forwardedRef}
      className={cx('iui-select-button', 'iui-field', props.className)}
    />
  );
}) as PolymorphicForwardRefComponent<
  'div',
  {
    size?: 'small' | 'large';
    status?: 'positive' | 'warning' | 'negative';
    styleType?: 'default' | 'borderless';
  }
>;

// ----------------------------------------------------------------------------

const SelectEndIcon = React.forwardRef((props, forwardedRef) => {
  const { disabled, isOpen, ...rest } = props;
  return (
    <Icon
      aria-hidden
      {...rest}
      ref={forwardedRef}
      className={cx(
        'iui-end-icon',
        { 'iui-disabled': disabled, 'iui-open': isOpen },
        props.className,
      )}
    >
      <SvgCaretDownSmall />
    </Icon>
  );
}) as PolymorphicForwardRefComponent<
  'span',
  { disabled?: boolean; isOpen?: boolean }
>;

// ----------------------------------------------------------------------------

const SingleSelectButton = <T,>({
  selectedItem,
  selectedItemRenderer,
}: SingleSelectButtonProps<T>) => {
  const startIcon = selectedItem?.startIcon ?? selectedItem?.icon;
  return (
    <>
      {selectedItem &&
        selectedItemRenderer &&
        selectedItemRenderer(selectedItem)}
      {selectedItem && !selectedItemRenderer && (
        <>
          {startIcon && (
            <Box as='span' className='iui-icon' aria-hidden>
              {startIcon}
            </Box>
          )}
          <Box as='span' className='iui-content'>
            {selectedItem.label}
          </Box>
        </>
      )}
    </>
  );
};

type SingleSelectButtonProps<T> = {
  selectedItem?: SelectOption<T>;
  selectedItemRenderer?: (option: SelectOption<T>) => React.JSX.Element;
};

// ----------------------------------------------------------------------------

const MultipleSelectButton = <T,>({
  selectedItems,
  selectedItemsRenderer,
  tagRenderer,
}: MultipleSelectButtonProps<T>) => {
  const selectedItemsElements = React.useMemo(() => {
    if (!selectedItems) {
      return [];
    }

    return selectedItems.map((item) => tagRenderer(item));
  }, [selectedItems, tagRenderer]);

  return (
    <>
      {selectedItems && (
        <Box as='span' className='iui-content'>
          {selectedItemsRenderer ? (
            selectedItemsRenderer(selectedItems)
          ) : (
            <SelectTagContainer tags={selectedItemsElements} />
          )}
        </Box>
      )}
    </>
  );
};

type MultipleSelectButtonProps<T> = {
  selectedItems?: SelectOption<T>[];
  selectedItemsRenderer?: (options: SelectOption<T>[]) => React.JSX.Element;
  tagRenderer: (item: SelectOption<T>) => React.JSX.Element;
};

// ----------------------------------------------------------------------------

const SelectListbox = React.forwardRef((props, forwardedRef) => {
  const {
    defaultFocusedIndex = 0,
    autoFocus = true,
    children: childrenProp,
    className,
    ...rest
  } = props;

  const [focusedIndex, setFocusedIndex] = React.useState(defaultFocusedIndex);

  const autoFocusRef = React.useCallback((element: HTMLElement | null) => {
    queueMicrotask(() => {
      const firstFocusable = element?.querySelector(
        '[tabindex="0"]',
      ) as HTMLElement | null;
      firstFocusable?.focus();
    });
  }, []);

  const children = React.useMemo(() => {
    return React.Children.map(childrenProp, (child, index) =>
      React.isValidElement<Record<string, any>>(child) ? (
        <CompositeItem
          key={index}
          render={child}
          // Supporting React 19 and 18
          ref={child.props.ref || (child as any).ref}
        />
      ) : (
        child
      ),
    );
  }, [childrenProp]);

  return (
    <Composite
      render={<List as='div' className={cx('iui-menu', className)} />}
      orientation='vertical'
      role='listbox'
      activeIndex={focusedIndex}
      onNavigate={setFocusedIndex}
      ref={useMergedRefs(forwardedRef, autoFocus ? autoFocusRef : undefined)}
      {...rest}
    >
      {children}
    </Composite>
  );
}) as PolymorphicForwardRefComponent<'div', { defaultFocusedIndex?: number }>;<|MERGE_RESOLUTION|>--- conflicted
+++ resolved
@@ -463,21 +463,7 @@
               {placeholder}
             </Box>
           )}
-<<<<<<< HEAD
           {!isMultipleEnabled(selectedItems, multiple) ? (
-=======
-          {isMultipleEnabled(selectedItems, multiple) ? (
-            <MultipleSelectButton
-              selectedItems={selectedItems}
-              selectedItemsRenderer={
-                selectedItemRenderer as (
-                  options: SelectOption<unknown>[],
-                ) => React.JSX.Element
-              }
-              tagRenderer={tagRenderer}
-            />
-          ) : (
->>>>>>> 53e73fc9
             <SingleSelectButton
               selectedItem={selectedItems}
               selectedItemRenderer={
@@ -497,7 +483,7 @@
             selectedItemsRenderer={
               selectedItemRenderer as (
                 options: SelectOption<unknown>[],
-              ) => JSX.Element
+              ) => React.JSX.Element
             }
             tagRenderer={tagRenderer}
           />
