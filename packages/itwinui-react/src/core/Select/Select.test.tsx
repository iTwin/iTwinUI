--- conflicted
+++ resolved
@@ -142,8 +142,6 @@
   expect(document.querySelector('.iui-menu')).toBeNull();
 });
 
-<<<<<<< HEAD
-=======
 it('should set focus on select and call onBlur', () => {
   const onBlur = vi.fn();
   const { container } = renderComponent({ onBlur });
@@ -165,7 +163,6 @@
   expect(onBlur).toHaveBeenCalled();
 });
 
->>>>>>> f699eb77
 it('should render select with custom className', () => {
   const { container } = renderComponent({ className: 'test-className' });
 
