--- conflicted
+++ resolved
@@ -303,19 +303,7 @@
     icon = <StatusIcon aria-hidden />;
   }
   if (isLoading) {
-<<<<<<< HEAD
-    icon = (
-      <ProgressRadial style={{ height: '100%' }} aria-hidden indeterminate />
-=======
-    return (
-      <ProgressRadial
-        className='iui-tile-status-icon'
-        aria-hidden
-        indeterminate
-        size='x-small'
-      />
->>>>>>> 4c40085e
-    );
+    icon = <ProgressRadial size='x-small' aria-hidden indeterminate />;
   }
   if (isSelected) {
     icon = <SvgCheckmark aria-hidden />;
