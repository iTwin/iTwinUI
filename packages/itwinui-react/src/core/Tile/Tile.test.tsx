/*---------------------------------------------------------------------------------------------
 * Copyright (c) Bentley Systems, Incorporated. All rights reserved.
 * See LICENSE.md in the project root for license terms and full copyright notice.
 *--------------------------------------------------------------------------------------------*/
import * as React from 'react';
import { render } from '@testing-library/react';

import { Tile } from './Tile.js';
import { Badge } from '../Badge/index.js';
import { Button, IconButton } from '../Buttons/index.js';
import { MenuItem } from '../Menu/index.js';
import { SvgClose as SvgPlaceholder } from '../utils/index.js';
import userEvent from '@testing-library/user-event';

it('should render in its most basic state', () => {
  const { container } = render(
    <Tile>
      <Tile.Name name='test-name' />
      <Tile.ContentArea />
    </Tile>,
  );
  expect(container.querySelector('.iui-tile')).toBeTruthy();

  expect(container.querySelector('.iui-tile-thumbnail')).toBeFalsy();
  expect(container.querySelector('.iui-tile-content')).toBeTruthy();

  const label = container.querySelector('.iui-tile-name') as HTMLSpanElement;
  expect(label.textContent).toBe('test-name');
});

it('should render new and selected states', () => {
  const { container } = render(
    <Tile isSelected>
      <Tile.Name name='test-name' />
    </Tile>,
  );
  expect(container.querySelector('.iui-tile.iui-selected')).toBeTruthy();

  const { container: container2 } = render(
    <Tile isNew>
      <Tile.Name name='test-name' />
    </Tile>,
  );
  expect(container2.querySelector('.iui-tile.iui-new')).toBeTruthy();
});

it('should render main text content correctly', () => {
  const { container } = render(
    <Tile>
      <Tile.Name name='test-name' />
      <Tile.ThumbnailArea>
        <SvgPlaceholder />
        <Tile.BadgeContainer>
          <Badge backgroundColor='blue'>test-badge</Badge>
        </Tile.BadgeContainer>
      </Tile.ThumbnailArea>
      <Tile.ContentArea>
        <Tile.Description>test-description</Tile.Description>
        <Tile.Metadata>test-metadata</Tile.Metadata>
      </Tile.ContentArea>
    </Tile>,
  );
  expect(container.querySelector('.iui-tile')).toBeTruthy();

  const desc = container.querySelector(
    '.iui-tile-description',
  ) as HTMLDivElement;
  expect(desc.textContent).toBe('test-description');

  const metadata = container.querySelector(
    '.iui-tile-metadata',
  ) as HTMLDivElement;
  expect(metadata.textContent).toBe('test-metadata');

  expect(
    container.querySelector('.iui-tile-thumbnail-badge-container'),
  ).toBeTruthy();
  const badge = container.querySelector('.iui-badge') as HTMLSpanElement;
  expect(badge.textContent).toBe('test-badge');
});

it('should render thumbnail correctly (url)', () => {
  const { container } = render(
    <Tile>
      <Tile.Name name='test-name' />
      <Tile.ThumbnailArea>
        <Tile.ThumbnailPicture url='image.png' />
      </Tile.ThumbnailArea>
    </Tile>,
  );
  expect(container.querySelector('.iui-tile-thumbnail')).toBeTruthy();
  const picture = container.querySelector(
    '.iui-tile-thumbnail-picture',
  ) as HTMLDivElement;
  expect(picture).toBeTruthy();
  expect(picture.style.backgroundImage).toBe('url(image.png)');
});

it('should render thumbnail correctly (<img>)', () => {
  const { container } = render(
    <Tile>
      <Tile.Name name='test-name' />
      <Tile.ThumbnailArea>
        <Tile.ThumbnailPicture>
          <img src='image.png' />
        </Tile.ThumbnailPicture>
      </Tile.ThumbnailArea>
    </Tile>,
  );
  expect(container.querySelector('.iui-tile-thumbnail')).toBeTruthy();
  const img = container.querySelector('.iui-thumbnail-icon')
    ?.firstChild as HTMLImageElement;
  expect(img).toBeTruthy();
  expect(img.src).toContain('image.png');
});

it('should render thumbnail correctly (svg)', () => {
  const { container } = render(
<<<<<<< HEAD
    <Tile>
      <Tile.Name name='test-name' />
      <Tile.ThumbnailArea>
        <Tile.ThumbnailPicture>
          <SvgPlaceholder />
        </Tile.ThumbnailPicture>
      </Tile.ThumbnailArea>
    </Tile>,
  );
  const { container: placeholderIcon } = render(<SvgPlaceholder />);
  expect(container.querySelector('.iui-tile-thumbnail')).toBeTruthy();
=======
    <Tile name='test-name' thumbnail={<SvgPlaceholder />} />,
  );
  const { container: placeholderIcon } = render(<SvgPlaceholder />);
  expect(container.querySelector('.iui-tile-thumbnail svg')).toBeTruthy();
>>>>>>> 4ddb8d02
  const svg = container.querySelector('svg') as SVGSVGElement;
  expect(svg).toBeTruthy();
  expect(svg).toEqual(placeholderIcon.firstChild);
});

it('should work with buttons correctly', () => {
  const onClickMock = jest.fn();

  const { container, getByText } = render(
    <Tile>
      <Tile.Name name='test-name' />
      <Tile.ThumbnailArea>
        <Tile.ThumbnailPicture>
          <SvgPlaceholder />
        </Tile.ThumbnailPicture>
      </Tile.ThumbnailArea>
      <Tile.Buttons>
        <Button key={1} onClick={() => onClickMock(1)}>
          test-button 1
        </Button>
        <Button key={2} onClick={() => onClickMock(2)}>
          test-button 2
        </Button>
      </Tile.Buttons>
    </Tile>,
  );
  expect(container.querySelector('.iui-tile')).toBeTruthy();
  expect(container.querySelector('.iui-tile-buttons')).toBeTruthy();

  const button1 = getByText('test-button 1') as HTMLButtonElement;
  expect(button1).toBeTruthy();
  button1.click();
  expect(onClickMock).toBeCalledWith(1);

  const button2 = getByText('test-button 2') as HTMLButtonElement;
  expect(button2).toBeTruthy();
  button2.click();
  expect(onClickMock).toBeCalledWith(2);
});

it('should work with icons correctly', () => {
  const onClickMock = jest.fn();

  const { container } = render(
    <Tile>
      <Tile.Name name='test-name' />
      <Tile.ThumbnailArea>
        <Tile.ThumbnailPicture>
          <SvgPlaceholder />
        </Tile.ThumbnailPicture>
        <Tile.TypeIndicator>
          <IconButton onClick={() => onClickMock('left')}>
            <SvgPlaceholder />
          </IconButton>
        </Tile.TypeIndicator>
        <Tile.QuickAction>
          <IconButton onClick={() => onClickMock('right')}>
            <SvgPlaceholder />
          </IconButton>
        </Tile.QuickAction>
      </Tile.ThumbnailArea>
    </Tile>,
  );
  expect(container.querySelector('.iui-tile')).toBeTruthy();

  const leftIcon = container.querySelector('.iui-tile-thumbnail-type-indicator')
    ?.firstChild?.firstChild as HTMLButtonElement;
  expect(leftIcon).toBeTruthy();
  leftIcon.click();
  expect(onClickMock).toBeCalledWith('left');

  const rightIcon = container.querySelector('.iui-tile-thumbnail-quick-action')
    ?.firstChild?.firstChild as HTMLButtonElement;
  expect(rightIcon).toBeTruthy();
  rightIcon.click();
  expect(onClickMock).toBeCalledWith('right');
});

it('should render options dropdown correctly', async () => {
  const onClickMock = jest.fn();
  const { container } = render(
    <Tile>
      <Tile.Name name='test-name' />
      <Tile.ThumbnailArea>
        <Tile.ThumbnailPicture>
          <SvgPlaceholder />
        </Tile.ThumbnailPicture>
      </Tile.ThumbnailArea>
      <Tile.MoreOptions>
        <MenuItem key={1} value={'v1'} onClick={(value) => onClickMock(value)}>
          Item 1
        </MenuItem>
        <MenuItem key={2} value={'v2'} onClick={(value) => onClickMock(value)}>
          Item 1
        </MenuItem>
      </Tile.MoreOptions>
    </Tile>,
  );

  expect(container.querySelector('.iui-tile')).toBeTruthy();

  const menuButton = container.querySelector(
    '.iui-tile-more-options',
  ) as HTMLButtonElement;
  expect(menuButton).toBeTruthy();
  await userEvent.click(menuButton);

  const menu = document.querySelector('.iui-menu') as HTMLUListElement;
  expect(menu).toBeTruthy();
  expect(document.querySelectorAll('li')).toHaveLength(2);

  const menuItem = menu.querySelector('li') as HTMLLIElement;
  expect(menuItem).toBeTruthy();
  expect(menuItem.textContent).toBe('Item 1');
  await userEvent.click(menuItem);
  expect(onClickMock).toBeCalledWith('v1');
});

it('should propagate misc props correctly', () => {
  const { container } = render(
    <Tile className='test-class' style={{ height: '300px' }}>
      <Tile.Name name='test-name' />
      <Tile.ThumbnailArea>
        <Tile.ThumbnailPicture>
          <SvgPlaceholder />
        </Tile.ThumbnailPicture>
      </Tile.ThumbnailArea>
      <Tile.ContentArea>
        <span className='test-child'>test-content</span>
      </Tile.ContentArea>
    </Tile>,
  );

  const tile = container.querySelector('.iui-tile.test-class') as HTMLElement;
  expect(tile).toBeTruthy();
  expect(tile.style.height).toBe('300px');

  const child = container.querySelector(
    '.iui-tile-content .test-child',
  ) as HTMLSpanElement;
  expect(child).toBeTruthy();
  expect(child.textContent).toBe('test-content');
});

it('should render actionable tile', () => {
  const { container } = render(
    <Tile isActionable>
      <Tile.Name name='test-name' />
    </Tile>,
  );
  expect(container.querySelector('.iui-tile.iui-actionable')).toBeTruthy();
});

it.each(['positive', 'warning', 'negative'] as const)(
  'should render tile with %s status',
  (status) => {
    const { container } = render(
      <Tile status={status}>
        <Tile.Name name='test-name' />
      </Tile>,
    );
    expect(container.querySelector(`.iui-tile.iui-${status}`)).toBeTruthy();
  },
);

it('should render tile with loading status', () => {
  const { container } = render(
    <Tile isLoading={true}>
      <Tile.Name name='test-name' />
    </Tile>,
  );
  expect(container.querySelector(`.iui-tile.iui-loading`)).toBeTruthy();
});

it('should render tile with disabled status', () => {
  const { container } = render(
    <Tile isDisabled={true}>
      <Tile.Name name='test-name' />
    </Tile>,
  );
  const tile = container.querySelector(`.iui-tile`) as HTMLElement;
  expect(tile).toBeTruthy();
  expect(tile).toHaveAttribute('aria-disabled', 'true');
});<|MERGE_RESOLUTION|>--- conflicted
+++ resolved
@@ -116,24 +116,17 @@
 
 it('should render thumbnail correctly (svg)', () => {
   const { container } = render(
-<<<<<<< HEAD
-    <Tile>
-      <Tile.Name name='test-name' />
-      <Tile.ThumbnailArea>
-        <Tile.ThumbnailPicture>
-          <SvgPlaceholder />
-        </Tile.ThumbnailPicture>
-      </Tile.ThumbnailArea>
-    </Tile>,
-  );
-  const { container: placeholderIcon } = render(<SvgPlaceholder />);
-  expect(container.querySelector('.iui-tile-thumbnail')).toBeTruthy();
-=======
-    <Tile name='test-name' thumbnail={<SvgPlaceholder />} />,
+    <Tile>
+      <Tile.Name name='test-name' />
+      <Tile.ThumbnailArea>
+        <Tile.ThumbnailPicture>
+          <SvgPlaceholder />
+        </Tile.ThumbnailPicture>
+      </Tile.ThumbnailArea>
+    </Tile>,
   );
   const { container: placeholderIcon } = render(<SvgPlaceholder />);
   expect(container.querySelector('.iui-tile-thumbnail svg')).toBeTruthy();
->>>>>>> 4ddb8d02
   const svg = container.querySelector('svg') as SVGSVGElement;
   expect(svg).toBeTruthy();
   expect(svg).toEqual(placeholderIcon.firstChild);
