/*---------------------------------------------------------------------------------------------
 * Copyright (c) Bentley Systems, Incorporated. All rights reserved.
 * See LICENSE.md in the project root for license terms and full copyright notice.
 *--------------------------------------------------------------------------------------------*/
<<<<<<< HEAD
export { Tile } from './Tile';
export type { TileProps } from './Tile';
export default './Tile';
export * from './TileNew';
=======
export { Tile } from './Tile.js';
export type { TileProps } from './Tile.js';
export default './Tile';
>>>>>>> 03f890ce
<|MERGE_RESOLUTION|>--- conflicted
+++ resolved
@@ -2,13 +2,7 @@
  * Copyright (c) Bentley Systems, Incorporated. All rights reserved.
  * See LICENSE.md in the project root for license terms and full copyright notice.
  *--------------------------------------------------------------------------------------------*/
-<<<<<<< HEAD
-export { Tile } from './Tile';
-export type { TileProps } from './Tile';
-export default './Tile';
-export * from './TileNew';
-=======
 export { Tile } from './Tile.js';
 export type { TileProps } from './Tile.js';
 export default './Tile';
->>>>>>> 03f890ce
+export * from './TileNew';