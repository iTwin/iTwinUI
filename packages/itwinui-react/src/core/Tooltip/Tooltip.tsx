/*---------------------------------------------------------------------------------------------
 * Copyright (c) Bentley Systems, Incorporated. All rights reserved.
 * See LICENSE.md in the project root for license terms and full copyright notice.
 *--------------------------------------------------------------------------------------------*/
import * as React from 'react';
import cx from 'classnames';
import {
  useFloating,
  autoUpdate,
  offset,
  flip,
  shift,
  useClick,
  useHover,
  useFocus,
  useDismiss,
  useInteractions,
  safePolygon,
  size,
  autoPlacement,
  hide,
  inline,
  useDelayGroupContext,
  useDelayGroup,
} from '@floating-ui/react';
import type { Placement } from '@floating-ui/react';
import {
  Box,
  Portal,
  cloneElementWithRef,
  useId,
  useMergedRefs,
} from '../utils/index.js';
import type {
  PolymorphicForwardRefComponent,
  PortalProps,
} from '../utils/index.js';

type TooltipOptions = {
  /**
   * Placement of the Tooltip
   * @default 'top'
   */
  placement?: Placement;
  /**
   * Property for manual visibility control
   */
  visible?: boolean;
  /**
   * autoUpdate options that recalculates position
   * to ensure the floating element remains anchored
   * to its reference element, such as when scrolling
   * and resizing the screen
   *
   * https://floating-ui.com/docs/autoUpdate#options
   */
  autoUpdateOptions?: {
    ancestorScroll?: boolean;
    ancestorResize?: boolean;
    elementResize?: boolean;
    /**
     * Use this if you want Tooltip to follow moving trigger element
     */
    animationFrame?: boolean;
    layoutShift?: boolean;
  };
  /**
   * Tooltip middleware options.
   * https://floating-ui.com/docs/offset
   */
  middleware?: {
    offset?: number;
    flip?: boolean;
    shift?: boolean;
    size?: boolean;
    autoPlacement?: boolean;
    hide?: boolean;
    inline?: boolean;
  };
};

type TooltipOwnProps = {
  /**
   * Content of the tooltip.
   */
  content: React.ReactNode;
  /**
   * Element to have tooltip on. Has to be a valid JSX element and needs to forward its ref.
   * If not specified, the `reference` prop should be used instead.
   */
  children?: React.ReactNode;
  /**
   * Sets reference point to user provided element.
   * @example
   * const [trigger, setTrigger] = React.useState();
   * ...
   * <Button ref={setTrigger} />
   * <Tooltip content='tooltip text' reference={trigger} />
   */
  reference?: HTMLElement | null;
  /**
   * By default, the tooltip will be associated with the reference element
   * using `aria-describedby`.
   *
   * Pass "label" if you want to use `aria-labelledby` instead, or pass "none"
   * if you don't want any association.
   *
   * @default 'description'
   */
  ariaStrategy?: 'description' | 'label' | 'none';
} & PortalProps;

const useTooltip = (options: TooltipOptions = {}) => {
  const {
    placement,
    visible: controlledOpen,
    middleware = {
      flip: true,
      shift: true,
    },
    autoUpdateOptions = {},
  } = options;
  const [uncontrolledOpen, setUncontrolledOpen] = React.useState(false);

  const open = controlledOpen ?? uncontrolledOpen;

  const data = useFloating({
    placement,
    open,
    onOpenChange: setUncontrolledOpen,
    whileElementsMounted: (referenceEl, floatingEl, update) =>
      autoUpdate(referenceEl, floatingEl, update, {
        animationFrame: autoUpdateOptions.animationFrame,
        ancestorScroll: autoUpdateOptions.ancestorScroll,
        ancestorResize: autoUpdateOptions.ancestorResize,
        elementResize: autoUpdateOptions.elementResize,
        layoutShift: autoUpdateOptions.layoutShift,
      }),
    middleware: [
      middleware.offset !== undefined ? offset(middleware.offset) : offset(4),
      middleware.flip && flip(),
      middleware.shift && shift(),
      middleware.size && size(),
      middleware.autoPlacement && autoPlacement(),
      middleware.inline && inline(),
      middleware.hide && hide(),
    ].filter(Boolean),
  });

  const context = data.context;

  const { delay } = useDelayGroupContext();

  const hover = useHover(context, {
    enabled: controlledOpen == null,
    delay: delay ?? { open: 50, close: 250 },
    handleClose: safePolygon({ buffer: -Infinity }),
  });

  const focus = useFocus(context, {
    enabled: controlledOpen == null,
  });

  const click = useClick(context, {
    enabled: controlledOpen == null,
  });

  const dismiss = useDismiss(context, {
    enabled: controlledOpen == null,
  });

  useDelayGroup(context, { id: useId() });

  const interactions = useInteractions([click, hover, focus, dismiss]);

  return React.useMemo(
    () => ({
      open,
      setUncontrolledOpen,
      ...interactions,
      ...data,
    }),
    [open, interactions, data],
  );
};

/**
 * Basic tooltip component to display informative content when an element is hovered or focused.
 * Uses [FloatingUI](https://floating-ui.com/).
 * @example
 * <Tooltip content='tooltip text' placement='top'>Hover here</Tooltip>
 * @example
 * const buttonRef = React.useRef();
 * ...
 * <Button ref={buttonRef} />
 * <Tooltip content='tooltip text' reference={buttonRef} />
 */
export const Tooltip = React.forwardRef((props, forwardRef) => {
  const uniqueId = useId();

  const {
    content,
    children,
    portal = true,
    placement = 'top',
    autoUpdateOptions,
    middleware,
    style,
    className,
    visible,
    reference,
    ariaStrategy = 'description',
    id = uniqueId,
    ...rest
  } = props;

  const ariaProps = React.useMemo(
    () =>
      ariaStrategy === 'description'
        ? { 'aria-describedby': id }
        : ariaStrategy === 'label'
        ? { 'aria-labelledby': id }
        : {},
    [ariaStrategy, id],
  );
  const tooltip = useTooltip({
    placement,
    visible,
    autoUpdateOptions,
    middleware,
  });
<<<<<<< HEAD

  const context = useGlobals();
=======
>>>>>>> 0fe0b3a2

  React.useEffect(() => {
    if (reference) {
      tooltip.refs.setReference(reference);
      Object.entries(ariaProps).forEach(([key, value]) => {
        reference.setAttribute(key, value);
      });
    }
  }, [ariaProps, reference, tooltip.refs]);

<<<<<<< HEAD
  const portalTo =
    typeof portal !== 'boolean'
      ? portal.to
      : portal
      ? context?.portalContainer || getDocument()?.body
      : null;

  const contentBox = (
    <Box
      className={cx('iui-tooltip', className)}
      ref={useMergedRefs(tooltip.refs.setFloating, forwardRef)}
      style={{ ...tooltip.floatingStyles, ...style }}
      {...tooltip.getFloatingProps()}
      id={id}
      aria-hidden
      hidden={!tooltip.open}
      {...rest}
    >
      {content}
    </Box>
  );

  const childrenRef =
    React.isValidElement(children) &&
    mergeRefs(
      tooltip.refs.setReference,
      // eslint-disable-next-line @typescript-eslint/no-explicit-any
      (children as any).ref,
    );

  return (
    <>
      {React.isValidElement(children)
        ? React.cloneElement(
            children as JSX.Element,
            tooltip.getReferenceProps({
              ref: childrenRef,
              ...ariaProps,
              ...(children as JSX.Element).props,
            }),
          )
        : null}
      {portalTo ? ReactDOM.createPortal(contentBox, portalTo) : contentBox}
=======
  return (
    <>
      {cloneElementWithRef(children, (children) => ({
        ...tooltip.getReferenceProps({
          ...(ariaStrategy === 'label' && {
            'aria-labelledby': tooltip.getFloatingProps().id,
          }),
          // override aria-describedby that comes from floating-ui
          'aria-describedby':
            ariaStrategy === 'description'
              ? tooltip.getFloatingProps().id
              : undefined,
          ...children.props,
        }),
        ref: tooltip.refs.setReference,
      }))}

      <Portal portal={portal}>
        <Box
          className={cx('iui-tooltip', className)}
          ref={useMergedRefs(tooltip.refs.setFloating, forwardRef)}
          style={{ ...tooltip.floatingStyles, ...style }}
          {...tooltip.getFloatingProps()}
          role={undefined}
          aria-hidden
          hidden={!tooltip.open}
          {...rest}
        >
          {content}
        </Box>
      </Portal>
>>>>>>> 0fe0b3a2
    </>
  );
}) as PolymorphicForwardRefComponent<'div', TooltipOwnProps & TooltipOptions>;

export default Tooltip;<|MERGE_RESOLUTION|>--- conflicted
+++ resolved
@@ -223,17 +223,13 @@
         : {},
     [ariaStrategy, id],
   );
+
   const tooltip = useTooltip({
     placement,
     visible,
     autoUpdateOptions,
     middleware,
   });
-<<<<<<< HEAD
-
-  const context = useGlobals();
-=======
->>>>>>> 0fe0b3a2
 
   React.useEffect(() => {
     if (reference) {
@@ -244,65 +240,11 @@
     }
   }, [ariaProps, reference, tooltip.refs]);
 
-<<<<<<< HEAD
-  const portalTo =
-    typeof portal !== 'boolean'
-      ? portal.to
-      : portal
-      ? context?.portalContainer || getDocument()?.body
-      : null;
-
-  const contentBox = (
-    <Box
-      className={cx('iui-tooltip', className)}
-      ref={useMergedRefs(tooltip.refs.setFloating, forwardRef)}
-      style={{ ...tooltip.floatingStyles, ...style }}
-      {...tooltip.getFloatingProps()}
-      id={id}
-      aria-hidden
-      hidden={!tooltip.open}
-      {...rest}
-    >
-      {content}
-    </Box>
-  );
-
-  const childrenRef =
-    React.isValidElement(children) &&
-    mergeRefs(
-      tooltip.refs.setReference,
-      // eslint-disable-next-line @typescript-eslint/no-explicit-any
-      (children as any).ref,
-    );
-
-  return (
-    <>
-      {React.isValidElement(children)
-        ? React.cloneElement(
-            children as JSX.Element,
-            tooltip.getReferenceProps({
-              ref: childrenRef,
-              ...ariaProps,
-              ...(children as JSX.Element).props,
-            }),
-          )
-        : null}
-      {portalTo ? ReactDOM.createPortal(contentBox, portalTo) : contentBox}
-=======
   return (
     <>
       {cloneElementWithRef(children, (children) => ({
-        ...tooltip.getReferenceProps({
-          ...(ariaStrategy === 'label' && {
-            'aria-labelledby': tooltip.getFloatingProps().id,
-          }),
-          // override aria-describedby that comes from floating-ui
-          'aria-describedby':
-            ariaStrategy === 'description'
-              ? tooltip.getFloatingProps().id
-              : undefined,
-          ...children.props,
-        }),
+        ...tooltip.getReferenceProps(children.props),
+        ...ariaProps,
         ref: tooltip.refs.setReference,
       }))}
 
@@ -312,7 +254,7 @@
           ref={useMergedRefs(tooltip.refs.setFloating, forwardRef)}
           style={{ ...tooltip.floatingStyles, ...style }}
           {...tooltip.getFloatingProps()}
-          role={undefined}
+          id={id}
           aria-hidden
           hidden={!tooltip.open}
           {...rest}
@@ -320,7 +262,6 @@
           {content}
         </Box>
       </Portal>
->>>>>>> 0fe0b3a2
     </>
   );
 }) as PolymorphicForwardRefComponent<'div', TooltipOwnProps & TooltipOptions>;
