/*---------------------------------------------------------------------------------------------
 * Copyright (c) Bentley Systems, Incorporated. All rights reserved.
 * See LICENSE.md in the project root for license terms and full copyright notice.
 *--------------------------------------------------------------------------------------------*/
import * as React from 'react';
import cx from 'classnames';
import {
  useFloating,
  autoUpdate,
  offset,
  flip,
  shift,
  useClick,
  useHover,
  useFocus,
  useDismiss,
  useInteractions,
  safePolygon,
  size,
  autoPlacement,
  hide,
  inline,
  useDelayGroupContext,
  useDelayGroup,
} from '@floating-ui/react';
import type { Placement } from '@floating-ui/react';
import {
  Box,
  Portal,
  cloneElementWithRef,
  useControlledState,
  useId,
  useMergedRefs,
} from '../utils/index.js';
import type {
  PolymorphicForwardRefComponent,
  PortalProps,
} from '../utils/index.js';

type TooltipOptions = {
  /**
   * Placement of the Tooltip
   * @default 'top'
   */
  placement?: Placement;
  /**
   * Property for manual visibility control
   */
  visible?: boolean;
  /**
   * Callback invoked every time the tooltip visibility changes as a result
   * of internal logic. Should be used alongside `visible` prop.
   */
  onVisibleChange?: (visible: boolean) => void;
  /**
   * autoUpdate options that recalculates position
   * to ensure the floating element remains anchored
   * to its reference element, such as when scrolling
   * and resizing the screen
   *
   * https://floating-ui.com/docs/autoUpdate#options
   */
  autoUpdateOptions?: {
    ancestorScroll?: boolean;
    ancestorResize?: boolean;
    elementResize?: boolean;
    /**
     * Use this if you want Tooltip to follow moving trigger element
     */
    animationFrame?: boolean;
    layoutShift?: boolean;
  };
  /**
   * Tooltip middleware options.
   * https://floating-ui.com/docs/offset
   */
  middleware?: {
    offset?: number;
    flip?: boolean;
    shift?: boolean;
    size?: boolean;
    autoPlacement?: boolean;
    hide?: boolean;
    inline?: boolean;
  };
  /**
   * Sets reference point to user provided element.
   * @example
<<<<<<< HEAD
   * const [trigger, setTrigger] = React.useState();
=======
   * const [trigger, setTrigger] = React.useState(null);
>>>>>>> beb51d3c
   * ...
   * <Button ref={setTrigger} />
   * <Tooltip content='tooltip text' reference={trigger} />
   */
  reference?: HTMLElement | null;
  /**
   * By default, the tooltip will be associated with the reference element
   * using `aria-describedby`.
   *
   * Pass "label" if you want to use `aria-labelledby` instead, or pass "none"
   * if you don't want any association.
   *
   * @default 'description'
   */
  ariaStrategy?: 'description' | 'label' | 'none';
  id?: string;
};

type TooltipOwnProps = {
  /**
   * Content of the tooltip.
   */
  content: React.ReactNode;
  /**
   * Element to have tooltip on. Has to be a valid JSX element and needs to forward its ref.
   * If not specified, the `reference` prop should be used instead.
   */
  children?: React.ReactNode;
} & PortalProps;

const useTooltip = (options: TooltipOptions = {}) => {
  const uniqueId = useId();
  const {
    placement = 'top',
<<<<<<< HEAD
    visible,
    onVisibleChange,
=======
    visible: controlledOpen,
>>>>>>> beb51d3c
    middleware = { flip: true, shift: true },
    autoUpdateOptions = {},
    reference,
    ariaStrategy = 'description',
    id = uniqueId,
    ...props
  } = options;

  const [open, onOpenChange] = useControlledState(
    false,
    visible,
    onVisibleChange,
  );

  const floating = useFloating({
    placement,
    open,
<<<<<<< HEAD
    onOpenChange,
=======
    onOpenChange: setUncontrolledOpen,
>>>>>>> beb51d3c
    whileElementsMounted: (...args) => autoUpdate(...args, autoUpdateOptions),
    middleware: [
      middleware.offset !== undefined ? offset(middleware.offset) : offset(4),
      middleware.flip && flip(),
      middleware.shift && shift(),
      middleware.size && size(),
      middleware.autoPlacement && autoPlacement(),
      middleware.inline && inline(),
      middleware.hide && hide(),
    ].filter(Boolean),
    ...(reference && { elements: { reference } }),
  });

  const ariaProps = React.useMemo(
    () =>
      ariaStrategy === 'description'
        ? { 'aria-describedby': id }
        : ariaStrategy === 'label'
        ? { 'aria-labelledby': id }
        : {},
    [ariaStrategy, id],
  );

  React.useEffect(() => {
    if (!reference) {
      return;
    }

<<<<<<< HEAD
    const oldValues: Record<string, string | null> = {}; // for cleanup
    Object.entries(ariaProps).forEach(([key, value]) => {
      oldValues[key] = reference.getAttribute(key);
      reference.setAttribute(key, value);
    });

    return () => {
      Object.entries(oldValues).forEach(([key, value]) => {
        if (value) {
          reference.setAttribute(key, value);
        } else {
          reference.removeAttribute(key);
        }
      });
    };
  }, [ariaProps, reference]);

  const { delay } = useDelayGroupContext();

  useDelayGroup(floating.context, { id: useId() });

  const interactions = useInteractions([
    useHover(floating.context, {
      delay: delay ?? { open: 50, close: 250 },
      handleClose: safePolygon({ buffer: -Infinity }),
    }),
    useFocus(floating.context),
    useClick(floating.context),
    useDismiss(floating.context),
  ]);

  const getReferenceProps = React.useCallback(
    (userProps?: React.HTMLProps<Element>) => {
      return interactions.getReferenceProps({ ...userProps, ...ariaProps });
    },
    [interactions, ariaProps],
  );

=======
  const hover = useHover(floating.context, {
    enabled: controlledOpen == null,
    delay: delay ?? { open: 50, close: 250 },
    handleClose: safePolygon({ buffer: -Infinity }),
  });

  const focus = useFocus(floating.context, {
    enabled: controlledOpen == null,
  });

  const click = useClick(floating.context, {
    enabled: controlledOpen == null,
  });

  const dismiss = useDismiss(floating.context, {
    enabled: controlledOpen == null,
  });

  useDelayGroup(floating.context, { id: useId() });

  const interactions = useInteractions([click, hover, focus, dismiss]);

  // Manually add attributes and event handlers to external reference element,
  // because we cannot spread getReferenceProps onto it.
  React.useEffect(() => {
    if (!reference) {
      return;
    }

    /** e.g. onPointerDown --> pointerdown */
    const domEventName = (e: string) => e.toLowerCase().substring(2);

    // eslint-disable-next-line @typescript-eslint/no-explicit-any
    const cleanupValues: Record<string, any> = {};

    Object.entries({
      ...ariaProps,
      ...interactions.getReferenceProps(),
    }).forEach(([key, value]) => {
      if (typeof value === 'function') {
        reference.addEventListener(domEventName(key), value);
        cleanupValues[key] = value;
      } else if (value) {
        cleanupValues[key] = reference.getAttribute(key);
        reference.setAttribute(key, value);
      }
    });

    return () => {
      Object.entries(cleanupValues).forEach(([key, value]) => {
        if (typeof value === 'function') {
          reference.removeEventListener(domEventName(key), value);
        } else if (value) {
          reference.setAttribute(key, value);
        } else {
          reference.removeAttribute(key);
        }
      });
    };
  }, [ariaProps, reference, interactions]);

  const getReferenceProps = React.useCallback(
    (userProps?: React.HTMLProps<Element>) => {
      return interactions.getReferenceProps({ ...userProps, ...ariaProps });
    },
    [interactions, ariaProps],
  );

>>>>>>> beb51d3c
  const floatingProps = React.useMemo(
    () =>
      interactions.getFloatingProps({
        hidden: !open,
        'aria-hidden': 'true',
        ...props,
        id,
      }),
    [interactions, props, id, open],
  );

  return React.useMemo(
    () => ({ getReferenceProps, floatingProps, ...floating }),
    [getReferenceProps, floatingProps, floating],
  );
};

/**
 * Basic tooltip component to display informative content when an element is hovered or focused.
 * Uses [FloatingUI](https://floating-ui.com/).
 * @example
 * <Tooltip content='tooltip text' placement='top'>Hover here</Tooltip>
 * @example
 * const [trigger, setTrigger] = React.useState(null);
 * ...
 * <Button ref={setTrigger} />
 * <Tooltip content='tooltip text' reference={trigger} />
 */
export const Tooltip = React.forwardRef((props, forwardedRef) => {
  const { content, children, portal = true, className, style, ...rest } = props;

  const tooltip = useTooltip(rest);

  return (
    <>
      {cloneElementWithRef(children, (children) => ({
        ...tooltip.getReferenceProps(children.props),
        ref: tooltip.refs.setReference,
      }))}

      <Portal portal={portal}>
        <Box
          className={cx('iui-tooltip', className)}
          ref={useMergedRefs(tooltip.refs.setFloating, forwardedRef)}
          style={{ ...tooltip.floatingStyles, ...style }}
          {...tooltip.floatingProps}
        >
          {content}
        </Box>
      </Portal>
    </>
  );
}) as PolymorphicForwardRefComponent<'div', TooltipOwnProps & TooltipOptions>;

export default Tooltip;<|MERGE_RESOLUTION|>--- conflicted
+++ resolved
@@ -86,11 +86,7 @@
   /**
    * Sets reference point to user provided element.
    * @example
-<<<<<<< HEAD
-   * const [trigger, setTrigger] = React.useState();
-=======
    * const [trigger, setTrigger] = React.useState(null);
->>>>>>> beb51d3c
    * ...
    * <Button ref={setTrigger} />
    * <Tooltip content='tooltip text' reference={trigger} />
@@ -125,12 +121,8 @@
   const uniqueId = useId();
   const {
     placement = 'top',
-<<<<<<< HEAD
     visible,
     onVisibleChange,
-=======
-    visible: controlledOpen,
->>>>>>> beb51d3c
     middleware = { flip: true, shift: true },
     autoUpdateOptions = {},
     reference,
@@ -148,11 +140,7 @@
   const floating = useFloating({
     placement,
     open,
-<<<<<<< HEAD
     onOpenChange,
-=======
-    onOpenChange: setUncontrolledOpen,
->>>>>>> beb51d3c
     whileElementsMounted: (...args) => autoUpdate(...args, autoUpdateOptions),
     middleware: [
       middleware.offset !== undefined ? offset(middleware.offset) : offset(4),
@@ -176,29 +164,6 @@
     [ariaStrategy, id],
   );
 
-  React.useEffect(() => {
-    if (!reference) {
-      return;
-    }
-
-<<<<<<< HEAD
-    const oldValues: Record<string, string | null> = {}; // for cleanup
-    Object.entries(ariaProps).forEach(([key, value]) => {
-      oldValues[key] = reference.getAttribute(key);
-      reference.setAttribute(key, value);
-    });
-
-    return () => {
-      Object.entries(oldValues).forEach(([key, value]) => {
-        if (value) {
-          reference.setAttribute(key, value);
-        } else {
-          reference.removeAttribute(key);
-        }
-      });
-    };
-  }, [ariaProps, reference]);
-
   const { delay } = useDelayGroupContext();
 
   useDelayGroup(floating.context, { id: useId() });
@@ -212,36 +177,6 @@
     useClick(floating.context),
     useDismiss(floating.context),
   ]);
-
-  const getReferenceProps = React.useCallback(
-    (userProps?: React.HTMLProps<Element>) => {
-      return interactions.getReferenceProps({ ...userProps, ...ariaProps });
-    },
-    [interactions, ariaProps],
-  );
-
-=======
-  const hover = useHover(floating.context, {
-    enabled: controlledOpen == null,
-    delay: delay ?? { open: 50, close: 250 },
-    handleClose: safePolygon({ buffer: -Infinity }),
-  });
-
-  const focus = useFocus(floating.context, {
-    enabled: controlledOpen == null,
-  });
-
-  const click = useClick(floating.context, {
-    enabled: controlledOpen == null,
-  });
-
-  const dismiss = useDismiss(floating.context, {
-    enabled: controlledOpen == null,
-  });
-
-  useDelayGroup(floating.context, { id: useId() });
-
-  const interactions = useInteractions([click, hover, focus, dismiss]);
 
   // Manually add attributes and event handlers to external reference element,
   // because we cannot spread getReferenceProps onto it.
@@ -289,7 +224,6 @@
     [interactions, ariaProps],
   );
 
->>>>>>> beb51d3c
   const floatingProps = React.useMemo(
     () =>
       interactions.getFloatingProps({
