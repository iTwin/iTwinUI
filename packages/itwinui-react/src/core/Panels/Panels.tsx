--- conflicted
+++ resolved
@@ -16,11 +16,8 @@
   useWarningLogger,
   useLayoutEffect,
   useLatestRef,
-<<<<<<< HEAD
+  useId,
   getReactVersionSafeInertProp,
-=======
-  useId,
->>>>>>> 6553647a
 } from '../../utils/index.js';
 import type { PolymorphicForwardRefComponent } from '../../utils/index.js';
 import { IconButton } from '../Buttons/IconButton.js';
