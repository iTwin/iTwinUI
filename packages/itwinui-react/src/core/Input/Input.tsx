--- conflicted
+++ resolved
@@ -26,11 +26,7 @@
  * <Input size='small' />
  */
 export const Input = React.forwardRef((props, ref) => {
-<<<<<<< HEAD
-  const { setFocus = false, size, className, status, ...rest } = props;
-=======
-  const { size, className, ...rest } = props;
->>>>>>> d909d0b2
+  const { size, className, status, ...rest } = props;
   const inputRef = React.useRef<HTMLInputElement>(null);
   const refs = useMergedRefs<HTMLInputElement>(inputRef, ref);
 
