/*---------------------------------------------------------------------------------------------
 * Copyright (c) Bentley Systems, Incorporated. All rights reserved.
 * See LICENSE.md in the project root for license terms and full copyright notice.
 *--------------------------------------------------------------------------------------------*/
import * as React from 'react';
import cx from 'classnames';
import { useOverflow, useMergedRefs, Box } from '../utils/index.js';
import type { PolymorphicForwardRefComponent } from '../utils/index.js';
import '@itwin/itwinui-css/css/button.css';

type ButtonGroupProps = {
  /**
   * Buttons in the ButtonGroup.
   */
  children: React.ReactNode;
  /**
   * If specified, this prop will be used to show a custom button when overflow happens,
   * i.e. when there is not enough space to fit all the buttons.
   *
   * Expects a function that takes the index of the first button that is overflowing (i.e. hidden)
   * and returns the `ReactNode` to render.
   *
   * The placement of this button can be controlled using the `overflowPlacement` prop.
   */
  overflowButton?: (firstOverflowingIndex: number) => React.ReactNode;
  /**
   * If `overflowButton` is specified, should it placed at the start or the end?
   * @default 'end'
   */
  overflowPlacement?: 'start' | 'end';
  /**
   * Should the buttons be placed in a horizontal or vertical layout?
   * @default 'horizontal'
   */
  orientation?: 'horizontal' | 'vertical';
};

/**
 * Group buttons together for common actions.
 * Handles responsive overflow when the `overflowButton` prop is specified.
 *
 * @example
 * <ButtonGroup>
 *   <IconButton>
 *     <SvgAdd />
 *   </IconButton>
 *   <IconButton>
 *     <SvgEdit />
 *   </IconButton>
 * </ButtonGroup>
 *
 * @example
 * const buttons = [...Array(10)].map((_, index) => <IconButton><SvgPlaceholder /></IconButton>);
 * <ButtonGroup
 *   overflowButton={(overflowStart) => <DropdownMenu menuItems={(close) =>
 *     [...Array(buttons.length - overflowStart + 1)].map((_, index) => (
 *       <MenuItem icon={<SvgPlaceholder />} onClick={close}>Button #{overflowStart + index}</MenuItem>
 *     ))
 *   }>
 *     <IconButton><SvgMore /></IconButton>
 *   </DropdownMenu>}
 * >
 *   {buttons}
 * </ButtonGroup>
 */
export const ButtonGroup = React.forwardRef((props, ref) => {
  const {
    children,
    className,
    overflowButton,
    overflowPlacement = 'end',
    orientation = 'horizontal',
    ...rest
  } = props;

  const items = React.useMemo(
    () =>
      React.Children.map(children, (child) =>
        !!child ? <div>{child}</div> : undefined,
      )?.filter(Boolean) ?? [],
    [children],
  );

  const [overflowRef, visibleCount] = useOverflow(
    items,
    !overflowButton,
    orientation,
  );
  const refs = useMergedRefs(overflowRef, ref);

  return (
    <Box
      className={cx(
        {
          'iui-button-group': orientation === 'horizontal',
          'iui-button-group-vertical': orientation === 'vertical',
          'iui-button-group-overflow-x':
            !!overflowButton && orientation === 'horizontal',
        },
        className,
      )}
      aria-orientation={orientation}
      ref={refs}
      {...rest}
    >
      <>
        {visibleCount < items.length &&
          overflowButton &&
          overflowPlacement === 'start' && (
            <div>{overflowButton(visibleCount)}</div>
          )}

<<<<<<< HEAD
    return (
      <div
        className={cx(
          {
            'iui-button-group': orientation === 'horizontal',
            'iui-button-group-vertical': orientation === 'vertical',
            'iui-button-group-overflow-x':
              !!overflowButton && orientation === 'horizontal',
          },
          className,
        )}
        aria-orientation={orientation}
        ref={refs}
        {...rest}
      >
        {(() => {
          if (!(visibleCount < items.length)) {
            return items;
          }

          const overflowStart =
            overflowPlacement === 'start'
              ? items.length - visibleCount
              : visibleCount - 1;

          return (
            <>
              {overflowButton && overflowPlacement === 'start' && (
                <div>{overflowButton(overflowStart)}</div>
              )}

              {overflowPlacement === 'start'
                ? items.slice(overflowStart + 1)
                : items.slice(0, Math.max(0, overflowStart))}

              {overflowButton && overflowPlacement === 'end' && (
                <div>{overflowButton(overflowStart)}</div>
              )}
            </>
          );
        })()}
      </div>
    );
  },
);
=======
        {visibleCount < items.length
          ? items.slice(0, Math.max(0, visibleCount - 1))
          : items}

        {visibleCount < items.length &&
          overflowButton &&
          overflowPlacement === 'end' && (
            <div>{overflowButton(visibleCount)}</div>
          )}
      </>
    </Box>
  );
}) as PolymorphicForwardRefComponent<'div', ButtonGroupProps>;
>>>>>>> d1fcde34

export default ButtonGroup;<|MERGE_RESOLUTION|>--- conflicted
+++ resolved
@@ -103,73 +103,34 @@
       ref={refs}
       {...rest}
     >
-      <>
-        {visibleCount < items.length &&
-          overflowButton &&
-          overflowPlacement === 'start' && (
-            <div>{overflowButton(visibleCount)}</div>
-          )}
+      {(() => {
+        if (!(visibleCount < items.length)) {
+          return items;
+        }
 
-<<<<<<< HEAD
-    return (
-      <div
-        className={cx(
-          {
-            'iui-button-group': orientation === 'horizontal',
-            'iui-button-group-vertical': orientation === 'vertical',
-            'iui-button-group-overflow-x':
-              !!overflowButton && orientation === 'horizontal',
-          },
-          className,
-        )}
-        aria-orientation={orientation}
-        ref={refs}
-        {...rest}
-      >
-        {(() => {
-          if (!(visibleCount < items.length)) {
-            return items;
-          }
+        const overflowStart =
+          overflowPlacement === 'start'
+            ? items.length - visibleCount
+            : visibleCount - 1;
 
-          const overflowStart =
-            overflowPlacement === 'start'
-              ? items.length - visibleCount
-              : visibleCount - 1;
+        return (
+          <>
+            {overflowButton && overflowPlacement === 'start' && (
+              <div>{overflowButton(overflowStart)}</div>
+            )}
 
-          return (
-            <>
-              {overflowButton && overflowPlacement === 'start' && (
-                <div>{overflowButton(overflowStart)}</div>
-              )}
+            {overflowPlacement === 'start'
+              ? items.slice(overflowStart + 1)
+              : items.slice(0, Math.max(0, overflowStart))}
 
-              {overflowPlacement === 'start'
-                ? items.slice(overflowStart + 1)
-                : items.slice(0, Math.max(0, overflowStart))}
-
-              {overflowButton && overflowPlacement === 'end' && (
-                <div>{overflowButton(overflowStart)}</div>
-              )}
-            </>
-          );
-        })()}
-      </div>
-    );
-  },
-);
-=======
-        {visibleCount < items.length
-          ? items.slice(0, Math.max(0, visibleCount - 1))
-          : items}
-
-        {visibleCount < items.length &&
-          overflowButton &&
-          overflowPlacement === 'end' && (
-            <div>{overflowButton(visibleCount)}</div>
-          )}
-      </>
+            {overflowButton && overflowPlacement === 'end' && (
+              <div>{overflowButton(overflowStart)}</div>
+            )}
+          </>
+        );
+      })()}
     </Box>
   );
 }) as PolymorphicForwardRefComponent<'div', ButtonGroupProps>;
->>>>>>> d1fcde34
 
 export default ButtonGroup;