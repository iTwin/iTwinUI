--- conflicted
+++ resolved
@@ -4,11 +4,7 @@
  *--------------------------------------------------------------------------------------------*/
 import * as React from 'react';
 import cx from 'classnames';
-<<<<<<< HEAD
-import { useTheme, polymorphic } from '../utils/index.js';
-=======
-import { useGlobals } from '../utils/index.js';
->>>>>>> ad40c7a7
+import { useGlobals, polymorphic } from '../utils/index.js';
 import type {
   PolymorphicForwardRefComponent,
   PolymorphicComponentProps,
