/*---------------------------------------------------------------------------------------------
 * Copyright (c) Bentley Systems, Incorporated. All rights reserved.
 * See LICENSE.md in the project root for license terms and full copyright notice.
 *--------------------------------------------------------------------------------------------*/
import cx from 'classnames';
import * as React from 'react';
import { useMergedRefs, Box } from '../utils/index.js';
import type { PolymorphicForwardRefComponent } from '../utils/index.js';

<<<<<<< HEAD
export type TextareaProps = {
  /**
   * Set focus on textarea element.
   * @default false
   */
  setFocus?: boolean;
  /**
   * Status of textarea.
   */
  status?: 'positive' | 'warning' | 'negative';
};

=======
>>>>>>> d909d0b2
/**
 * Basic textarea component
 * @example
 * <Textarea placeholder='This is a textarea' />
 * <Textarea disabled={true} placeholder='This is a disabled textarea' />
 */
export const Textarea = React.forwardRef((props, ref) => {
<<<<<<< HEAD
  const { className, rows = 3, setFocus = false, status, ...rest } = props;
=======
  const { className, rows = 3, ...rest } = props;
>>>>>>> d909d0b2

  const textAreaRef = React.useRef<HTMLTextAreaElement>(null);
  const refs = useMergedRefs<HTMLTextAreaElement>(ref, textAreaRef);

  return (
    <Box
      as='textarea'
      className={cx('iui-input', className)}
      data-iui-status={status}
      rows={rows}
      ref={refs}
      {...rest}
    />
  );
}) as PolymorphicForwardRefComponent<'textarea'>;

export default Textarea;<|MERGE_RESOLUTION|>--- conflicted
+++ resolved
@@ -7,21 +7,13 @@
 import { useMergedRefs, Box } from '../utils/index.js';
 import type { PolymorphicForwardRefComponent } from '../utils/index.js';
 
-<<<<<<< HEAD
 export type TextareaProps = {
-  /**
-   * Set focus on textarea element.
-   * @default false
-   */
-  setFocus?: boolean;
   /**
    * Status of textarea.
    */
   status?: 'positive' | 'warning' | 'negative';
 };
 
-=======
->>>>>>> d909d0b2
 /**
  * Basic textarea component
  * @example
@@ -29,11 +21,7 @@
  * <Textarea disabled={true} placeholder='This is a disabled textarea' />
  */
 export const Textarea = React.forwardRef((props, ref) => {
-<<<<<<< HEAD
-  const { className, rows = 3, setFocus = false, status, ...rest } = props;
-=======
-  const { className, rows = 3, ...rest } = props;
->>>>>>> d909d0b2
+  const { className, rows = 3, status, ...rest } = props;
 
   const textAreaRef = React.useRef<HTMLTextAreaElement>(null);
   const refs = useMergedRefs<HTMLTextAreaElement>(ref, textAreaRef);
@@ -48,6 +36,6 @@
       {...rest}
     />
   );
-}) as PolymorphicForwardRefComponent<'textarea'>;
+}) as PolymorphicForwardRefComponent<'textarea', TextareaProps>;
 
 export default Textarea;