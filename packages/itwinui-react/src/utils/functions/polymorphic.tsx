/*---------------------------------------------------------------------------------------------
 * Copyright (c) Bentley Systems, Incorporated. All rights reserved.
 * See LICENSE.md in the project root for license terms and full copyright notice.
 *--------------------------------------------------------------------------------------------*/
import * as React from 'react';
import cx from 'classnames';
import type { PolymorphicForwardRefComponent } from '../props.js';
import { useGlobals } from '../hooks/useGlobals.js';
import { styles } from '../../styles.js';

const _elementBase = <As extends keyof JSX.IntrinsicElements = 'div'>(
  defaultElement: As,
) => {
  return (className: string, attrs?: JSX.IntrinsicElements[As]) => {
    const Comp = React.forwardRef(({ as = defaultElement, ...props }, ref) => {
      props = {
        ...attrs, // Merge default attributes with passed props
        ...props,
        className: getScopedClassName(
          cx(className, attrs?.className, props.className),
        ),
      };

      useGlobals();

      if (Array.isArray(as as any)) {
        if (as.length > 1) {
          const [Component, ...restAs] = as;
          return <Component ref={ref} {...props} as={restAs} />;
        }
        (as as any) = as[0];
      }

      const Element = (as as any) || 'div';

      // Add tabIndex to interactive elements if not already set.
      // Workaround for Safari refusing to focus links/buttons/non-text inputs.
      if (
        Element === 'button' ||
        Element === 'a' ||
        (Element === 'input' && (props as any).type === 'checkbox')
      ) {
        props.tabIndex ??= 0;
      }

      return <Element ref={ref} {...props} />;
    }) as PolymorphicForwardRefComponent<NonNullable<typeof defaultElement>>;

    if (process.env.NODE_ENV === 'development') {
      Comp.displayName = getDisplayNameFromClass(className);
    }

    return Comp;
  };
};

const _componentBase = (
  ...components: PolymorphicForwardRefComponent<any>[]
) => {
  const Comp = _elementBase('div')('');
  return React.forwardRef((props, ref) => (
    <Comp
      ref={ref}
      {...props}
      as={[...components, props.as].filter(Boolean) as any}
    />
  )) as PolymorphicForwardRefComponent<'div'>;
};

/**
 * Utility to create a type-safe polymorphic component with a simple class.
 *
<<<<<<< HEAD
 * Can be called as a property of the `polymorphic` object.
 *
=======
 * Should be called as a property of the `polymorphic` object.
>>>>>>> 16e8422f
 * Returns a component that:
 * - uses CSS-modules scoped classes
 * - supports `as` prop with default element
 * - forwards ref and spreads rest props
 * - adds and merges CSS classes
 * - adds tabIndex to interactive elements (Safari workaround)
 *
 * Alternatively, it can be called directly with multiple components to create a chain of
 * components. This is useful for creating wrapper components that still need to support
 * user-specified `as` prop. **Note:** All components in the chain must be polymorphic.
 *
 * @example
 * const MyPolyButton = polymorphic.button('my-poly-button', { type: 'button' });
 * <MyPolyButton as='a' href='#'>...</MyPolyButton>;
 *
 * @example
 * const MyMenuButton = polymorphic(MyPolyButton, MyMenu) as PolymorphicForwardRefComponent<'button'>;
 * <MyMenuButton as='a' href='#'>...</MyMenuButton>;
 *
 * @private
 */
export const polymorphic = new Proxy(_componentBase, {
  get: (target, prop) => {
    if (typeof prop === 'string') {
      // eslint-disable-next-line -- string is as far as we can narrow it down
      // @ts-ignore
      return _elementBase(prop);
    }
    return Reflect.get(target, prop);
  },
}) as typeof _componentBase & {
  [key in keyof JSX.IntrinsicElements]: ReturnType<typeof _elementBase<key>>;
};

// e.g. iui-list-item-icon -> ListItemIcon
const getDisplayNameFromClass = (str: string) => {
  const camel = str.replace(/-([a-z])/g, (g) => g[1].toUpperCase());
  return camel.substring(3);
};

// e.g. iui-button -> _iui3-button
const getScopedClassName = (className = '') => {
  return (
    className
      .split(' ')
      .map((c) => (c in styles ? styles[c] : c))
      .join(' ') || null
  );
};<|MERGE_RESOLUTION|>--- conflicted
+++ resolved
@@ -70,12 +70,7 @@
 /**
  * Utility to create a type-safe polymorphic component with a simple class.
  *
-<<<<<<< HEAD
- * Can be called as a property of the `polymorphic` object.
- *
-=======
  * Should be called as a property of the `polymorphic` object.
->>>>>>> 16e8422f
  * Returns a component that:
  * - uses CSS-modules scoped classes
  * - supports `as` prop with default element
