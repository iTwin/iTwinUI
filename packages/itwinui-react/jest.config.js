--- conflicted
+++ resolved
@@ -83,11 +83,8 @@
 
   // A map from regular expressions to module names or to arrays of module names that allow to stub out resources with a single module
   moduleNameMapper: {
-<<<<<<< HEAD
     'styles.js$': '<rootDir>/src/__mocks__/stylesMock.js',
-=======
     'useGlobals.js$': '<rootDir>/src/__mocks__/useGlobalsMock.js',
->>>>>>> 73db52f4
     '^(\\.\\.?\\/.+)\\.jsx?$': '$1', // see https://github.com/kulshekhar/ts-jest/issues/1057
   },
 
