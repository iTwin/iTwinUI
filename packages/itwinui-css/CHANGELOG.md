--- conflicted
+++ resolved
@@ -1,6 +1,5 @@
 # Changelog
 
-<<<<<<< HEAD
 ## 2.0.0-dev.5
 
 ### Major Changes
@@ -77,7 +76,7 @@
 - [#1304](https://github.com/iTwin/iTwinUI/pull/1304): Instead of cloning passed icons to set classes on them, the classes will now be set on a wrapping element. Affected components: `Header`, `Select`, `MenuItem`, `RadioTile`, `Tabs`, `ToggleSwitch`, `TreeNode`, `InputContainer` (and all input variants).
 - [#1269](https://github.com/iTwin/iTwinUI/pull/1269): All dialog variants have `flex` applied by default. This means the content should be wrapped with `Dialog.Content` or `ModalContent` for optimal layout.
 - [#1270](https://github.com/iTwin/iTwinUI/pull/1270): Change `line-height` to use a unitless value.
-=======
+
 ## 1.11.5
 
 ### Patch Changes
@@ -89,7 +88,6 @@
 ### Patch Changes
 
 - [#1421](https://github.com/iTwin/iTwinUI/pull/1421): Fixed an issue in Table where column reordering and editable cells were not working when v2 Table was used within a v1 app.
->>>>>>> 33cce7b2
 
 ## 1.11.3
 
