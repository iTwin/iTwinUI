--- conflicted
+++ resolved
@@ -1,6 +1,5 @@
 # Changelog
 
-<<<<<<< HEAD
 ## 2.0.0-dev.6
 
 ### Major Changes
@@ -83,14 +82,13 @@
 - [#1304](https://github.com/iTwin/iTwinUI/pull/1304): Instead of cloning passed icons to set classes on them, the classes will now be set on a wrapping element. Affected components: `Header`, `Select`, `MenuItem`, `RadioTile`, `Tabs`, `ToggleSwitch`, `TreeNode`, `InputContainer` (and all input variants).
 - [#1269](https://github.com/iTwin/iTwinUI/pull/1269): All dialog variants have `flex` applied by default. This means the content should be wrapped with `Dialog.Content` or `ModalContent` for optimal layout.
 - [#1270](https://github.com/iTwin/iTwinUI/pull/1270): Change `line-height` to use a unitless value.
-=======
+
 ## 1.12.2
 
 ### Patch Changes
 
 - [#1485](https://github.com/iTwin/iTwinUI/pull/1485): Improved color contrast for input and select placeholder text.
 - [#1501](https://github.com/iTwin/iTwinUI/pull/1501): Fixed a small misalignment in Table when using sticky columns.
->>>>>>> c68af70b
 
 ## 1.12.1
 
