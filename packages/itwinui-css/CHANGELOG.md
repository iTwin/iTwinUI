# Changelog

<<<<<<< HEAD
=======
## 2.0.4

### Patch Changes

- [#1716](https://github.com/iTwin/iTwinUI/pull/1716): Truncate the `select-tag` when only one tag is present in `select-tag-container`

>>>>>>> 4f307656
## 2.0.3

### Patch Changes

- [#1711](https://github.com/iTwin/iTwinUI/pull/1711): Fixed an issue with `Tree` nodes not taking up the full width.

## 2.0.2

### Patch Changes

- [#1700](https://github.com/iTwin/iTwinUI/pull/1700): Fixed an issue where Table was sometimes triggering sort after filtering.

## 2.0.1

### Patch Changes

- [#1683](https://github.com/iTwin/iTwinUI/pull/1683): Improved `ExpandableBlock` animation so that it doesn't push content outside its bounds.

## 2.0.0

Welcome to the v2 release of `@itwin/itwinui-css`. 🎉

This release includes a few breaking changes which have been listed below. For more details, see the [migration guide](https://github.com/iTwin/iTwinUI/wiki/iTwinUI-css-v2-migration-guide).

### Major Changes

- [#1548](https://github.com/iTwin/iTwinUI/pull/1548): Using `aria-selected` instead of `iui-active` in Tabs to set active styling.
- [#1446](https://github.com/iTwin/iTwinUI/pull/1446): `iui-avatar` has been refactored to be a single `<span>`, and the status is now applied using the `data-iui-status` attribute. The colors have been updated to pass AAA contrast ratio.
- [#1548](https://github.com/iTwin/iTwinUI/pull/1548): Combined tabs stripe variables: `--iui-stripe-left` and `--iui-stripe-top` into `--iui-tabs-stripe-position`; `--iui-stripe-width` and `--iui-stripe-height` into `--iui-tabs-stripe-size`.
- [#1355](https://github.com/iTwin/iTwinUI/pull/1355): `iui-transfer-list-listbox-label` and `iui-input-container` classes were removed.
- [#1255](https://github.com/iTwin/iTwinUI/pull/1255): `iui-folder` is updated to use `display: grid`. `iui-tile-name` is now moved outside of `iui-tile-content` for folder variant.
- [#1420](https://github.com/iTwin/iTwinUI/pull/1420): `<div class="iui-radio-tile-content">` has been removed from radio-tile. Also, `data-iui-disabled` attribute must be set on the radio-tile for browsers that don't support `:has` (firefox).
- [#1573](https://github.com/iTwin/iTwinUI/pull/1573): Removed background from color-picker, date-picker/time-picker, and column-filter. Use `iui-popover-surface` class to add it back.
- [#1489](https://github.com/iTwin/iTwinUI/pull/1489): `--iui-color-dot-inset` has been split into `--iui-color-dot-inset-block` and `--iui-color-dot-inset-inline`.
- [#1369](https://github.com/iTwin/iTwinUI/pull/1369): The `iui-breadcrumbs-item-overrides` class name has been removed. Breadcrumbs items now use the `iui-breadcrumbs-content` class name.
- [#1577](https://github.com/iTwin/iTwinUI/pull/1577): `iui-scroll` modifier is no longer needed on `iui-menu`.
- [#1626](https://github.com/iTwin/iTwinUI/pull/1626): Improved carousel accessibility and changed the markup so that the dots are present before the slides.
- [#1529](https://github.com/iTwin/iTwinUI/pull/1529): Removed location-marker component.
- [#1469](https://github.com/iTwin/iTwinUI/pull/1469): Replaced `iui-slider-vertical` class modifier with `data-iui-orientation`.
  - `iui-slider-rail` class is now `::before` pseudo element of `iui-slider`.
- [#1322](https://github.com/iTwin/iTwinUI/pull/1322): Removed input-container code from `utils.css` in favor of `input-container.css`.
- [#1354](https://github.com/iTwin/iTwinUI/pull/1354): Renamed the following expandable-block classes: `iui-header`, `iui-icon`, `iui-title`, `iui-caption` to be scoped to expandable-block.
  - Updated the following modifier classes to be data attributes: `iui-expanded`, `iui-small`, `iui-borderless`.
- [#1370](https://github.com/iTwin/iTwinUI/pull/1370): `iui-progress-indicator-linear` has been refactored to be a single `<div>`. Size, status, indeterminate variant, animation, etc are now specified using data attributes.
- [#1523](https://github.com/iTwin/iTwinUI/pull/1523): Removed `iui-tooltip-container` and `iui-tooltip-visible` classes. The display is now toggled using the `hidden` HTML attribute, and the positioning should be managed using custom JS/CSS.
- [#1302](https://github.com/iTwin/iTwinUI/pull/1302): `border-box` will now be set for _all_ elements under `iui-root`.
- [#1610](https://github.com/iTwin/iTwinUI/pull/1610): Replaced `--iui-surface-border-color` with `--iui-surface-border` for full customization of border. Also removed `--iui-surface-border-radius` and `--iui-surface-background-color`.
- [#1328](https://github.com/iTwin/iTwinUI/pull/1328): `iui-progress-overlay` has been renamed to `iui-overlay` and moved to `overlay.scss`.
- [#1295](https://github.com/iTwin/iTwinUI/pull/1295): `iui-menu-item` and `iui-menu-description` classes were removed.
- [#1548](https://github.com/iTwin/iTwinUI/pull/1548): `data-iui-scroll-placement` attributes in Tabs were removed. Updated tabs start and end masks to be applied on scroll animation.
- [#1356](https://github.com/iTwin/iTwinUI/pull/1356): `iui-progress-radial` has been refactored to be a single `<div>` instead of using a nested svg. Size and status have been moved to data attributes. Also it is recommended to explicitly set `size` when using in other components.
- [#1556](https://github.com/iTwin/iTwinUI/pull/1556): Items inside button-group no longer need a wrapping `<div>`.
- [#1304](https://github.com/iTwin/iTwinUI/pull/1304): Instead of cloning passed icons to set classes on them, the classes will now be set on a wrapping element. Affected components: `Header`, `Select`, `MenuItem`, `RadioTile`, `Tabs`, `Tile`, `ToggleSwitch`, `TreeNode`, `InputContainer` (and all input variants).
- [#1559](https://github.com/iTwin/iTwinUI/pull/1559): Changed `iui-button-group-vertical` class to `iui-button-group` with attribute `data-iui-orientation="vertical"`.
- [#1548](https://github.com/iTwin/iTwinUI/pull/1548): The `iui-tabs` element has changed from `<ul>` to `<div>`. `iui-tabs` children are no longer wrapped in an `<li>` element.
- [#1247](https://github.com/iTwin/iTwinUI/pull/1247): Replaced the `iui-alert-icon`, `iui-alert-button`, and `iui-alert-button-icon` class names with `iui-svg-icon`, `iui-button`, and `iui-button-icon` respectively.
- [#1269](https://github.com/iTwin/iTwinUI/pull/1269): All dialog variants have `flex` applied by default. This means the content should be wrapped with `Dialog.Content` or `ModalContent` for optimal layout.
- [#1548](https://github.com/iTwin/iTwinUI/pull/1548): The `iui-tab-label` wrapper class has been removed. The `iui-tab-label` class now applies to the `<span>` which holds the tab's label. `iui-tab-description` is now a `<span>` element.
- [#1270](https://github.com/iTwin/iTwinUI/pull/1270): Change `line-height` to use a unitless value.

### Minor Changes

- [#1355](https://github.com/iTwin/iTwinUI/pull/1355): Added `iui-input-group-wrapper` class to allow inline labels for input groups.
- [#1373](https://github.com/iTwin/iTwinUI/pull/1373): Converted all physical CSS properties to their logical equivalents.
- [#1355](https://github.com/iTwin/iTwinUI/pull/1355): Added `iui-input-grid` class for outer input styling.
- [#1355](https://github.com/iTwin/iTwinUI/pull/1355): Added status styling to `input` and `select`.
- [#1565](https://github.com/iTwin/iTwinUI/pull/1565): Updated menu styling and added `iui-popover-surface` class for standalone popovers.
- [#1073](https://github.com/iTwin/iTwinUI/pull/1073): Added new `TransferList` component which is used to move one or more items between lists. Added the following subcomponents: `TransferList.ListWrapper`, `TransferList.ListboxWrapper`, `TransferList.ListboxLabel`, `TransferList.Listbox`, `TransferList.Item`, and `TransferList.Toolbar`
- [#1355](https://github.com/iTwin/iTwinUI/pull/1355): Added padded styling to Icon using `data-iui-padded` attribute.
- [#1362](https://github.com/iTwin/iTwinUI/pull/1362): All elements under the root will now get a default focus styling matching `--iui-color-border-accent`.
- [#1355](https://github.com/iTwin/iTwinUI/pull/1355): Added `iui-status-message` class to wrap StatusMessage icon and content.
- [#1363](https://github.com/iTwin/iTwinUI/pull/1363): `iui-svg-icon` now supports controlling size and fill using `--iui-svg-size` and `--iui-svg-fill` custom properties.

### Patch Changes

- [#1354](https://github.com/iTwin/iTwinUI/pull/1354): Expandable block animation now uses pure css instead of javascript for transitioning.
- [#1609](https://github.com/iTwin/iTwinUI/pull/1609): Adjusted padding value for `Surface.Body`.
- [#1632](https://github.com/iTwin/iTwinUI/pull/1632): Adjusted gap between adjacent icons in searchbox.
- [#1351](https://github.com/iTwin/iTwinUI/pull/1351): `.iui-toast-anchor` can now be applied on a `<button>`.
- [#1499](https://github.com/iTwin/iTwinUI/pull/1499): Removed special handling of iPhone notch in Header and SideNavigation.

## 1.x

For any changes prior to 2.0.0, check out the [1.X changelog](https://github.com/iTwin/iTwinUI/blob/legacy/v2/packages/itwinui-css/CHANGELOG.md).<|MERGE_RESOLUTION|>--- conflicted
+++ resolved
@@ -1,14 +1,11 @@
 # Changelog
 
-<<<<<<< HEAD
-=======
 ## 2.0.4
 
 ### Patch Changes
 
 - [#1716](https://github.com/iTwin/iTwinUI/pull/1716): Truncate the `select-tag` when only one tag is present in `select-tag-container`
 
->>>>>>> 4f307656
 ## 2.0.3
 
 ### Patch Changes
