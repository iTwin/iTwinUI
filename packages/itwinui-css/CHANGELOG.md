--- conflicted
+++ resolved
@@ -1,6 +1,5 @@
 # Changelog
 
-<<<<<<< HEAD
 ## 2.0.0-dev.7
 
 ### Major Changes
@@ -94,13 +93,12 @@
 - [#1304](https://github.com/iTwin/iTwinUI/pull/1304): Instead of cloning passed icons to set classes on them, the classes will now be set on a wrapping element. Affected components: `Header`, `Select`, `MenuItem`, `RadioTile`, `Tabs`, `ToggleSwitch`, `TreeNode`, `InputContainer` (and all input variants).
 - [#1269](https://github.com/iTwin/iTwinUI/pull/1269): All dialog variants have `flex` applied by default. This means the content should be wrapped with `Dialog.Content` or `ModalContent` for optimal layout.
 - [#1270](https://github.com/iTwin/iTwinUI/pull/1270): Change `line-height` to use a unitless value.
-=======
+
 ## 1.12.3
 
 ### Patch Changes
 
 - [#1516](https://github.com/iTwin/iTwinUI/pull/1516): Update SearchBox placeholder color to match Input.
->>>>>>> 1ad4f30d
 
 ## 1.12.2
 
