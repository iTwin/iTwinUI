--- conflicted
+++ resolved
@@ -1,6 +1,5 @@
 # Changelog
 
-<<<<<<< HEAD
 ## 2.0.0-dev.9
 
 ### Major Changes
@@ -119,13 +118,12 @@
 - [#1304](https://github.com/iTwin/iTwinUI/pull/1304): Instead of cloning passed icons to set classes on them, the classes will now be set on a wrapping element. Affected components: `Header`, `Select`, `MenuItem`, `RadioTile`, `Tabs`, `ToggleSwitch`, `TreeNode`, `InputContainer` (and all input variants).
 - [#1269](https://github.com/iTwin/iTwinUI/pull/1269): All dialog variants have `flex` applied by default. This means the content should be wrapped with `Dialog.Content` or `ModalContent` for optimal layout.
 - [#1270](https://github.com/iTwin/iTwinUI/pull/1270): Change `line-height` to use a unitless value.
-=======
+
 ## 1.12.5
 
 ### Patch Changes
 
 - [#1586](https://github.com/iTwin/iTwinUI/pull/1586): Fixed an issue with toggle-switch border styles not working in popout windows.
->>>>>>> 152b351d
 
 ## 1.12.4
 
