--- conflicted
+++ resolved
@@ -25,14 +25,7 @@
       },
     },
   },
-<<<<<<< HEAD
   plugins: [generateIndex(), addMetaTags(), minifyHtml()],
-  server: {
-    open: true,
-  },
-=======
-  plugins: [lightningCssPlugin(), generateIndex(), addMetaTags(), minifyHtml()],
->>>>>>> 89d20f98
 });
 
 function generateIndex(): Plugin {
