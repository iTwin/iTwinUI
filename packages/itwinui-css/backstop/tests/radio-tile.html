--- conflicted
+++ resolved
@@ -21,6 +21,13 @@
       import "@itwin/itwinui-icons-elements/apple";
       import "@itwin/itwinui-icons-elements/android";
       import "@itwin/itwinui-icons-elements/windows";
+      import "@itwin/itwinui-icons-elements/heart";
+      import "@itwin/itwinui-icons-elements/smiley-happy-very";
+      import "@itwin/itwinui-icons-elements/smiley-happy";
+      import "@itwin/itwinui-icons-elements/smiley-neutral";
+      import "@itwin/itwinui-icons-elements/smiley-sad";
+      import "@itwin/itwinui-icons-elements/smiley-sad-very";
+      import "@itwin/itwinui-icons-elements/remove";
     </script>
     <style>
       @import url("./assets/demo.css") layer(demo);
@@ -40,54 +47,6 @@
         margin: 2px;
       }
     </style>
-<<<<<<< HEAD
-    <script
-      type="module"
-      src="https://cdn.skypack.dev/@itwin/itwinui-icons-elements/network"
-    ></script>
-    <script
-      type="module"
-      src="https://cdn.skypack.dev/@itwin/itwinui-icons-elements/apple"
-    ></script>
-    <script
-      type="module"
-      src="https://cdn.skypack.dev/@itwin/itwinui-icons-elements/android"
-    ></script>
-    <script
-      type="module"
-      src="https://cdn.skypack.dev/@itwin/itwinui-icons-elements/windows"
-    ></script>
-    <script
-      type="module"
-      src="https://cdn.skypack.dev/@itwin/itwinui-icons-elements/heart"
-    ></script>
-    <script
-      type="module"
-      src="https://cdn.skypack.dev/@itwin/itwinui-icons-elements/smiley-happy-very"
-    ></script>
-    <script
-      type="module"
-      src="https://cdn.skypack.dev/@itwin/itwinui-icons-elements/smiley-happy"
-    ></script>
-    <script
-      type="module"
-      src="https://cdn.skypack.dev/@itwin/itwinui-icons-elements/smiley-neutral"
-    ></script>
-    <script
-      type="module"
-      src="https://cdn.skypack.dev/@itwin/itwinui-icons-elements/smiley-sad"
-    ></script>
-    <script
-      type="module"
-      src="https://cdn.skypack.dev/@itwin/itwinui-icons-elements/smiley-sad-very"
-    ></script>
-    <script
-      type="module"
-      src="https://cdn.skypack.dev/@itwin/itwinui-icons-elements/remove"
-    ></script>
-    <script src="../assets/theme.js"></script>
-=======
->>>>>>> 5cb7ae25
   </head>
 
   <body class="iui-body">
