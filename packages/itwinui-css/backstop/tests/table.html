--- conflicted
+++ resolved
@@ -18,7 +18,7 @@
 
     <script type="module">
       import "./assets/theme.js";
-      import "./assets/userIcon.js";
+      import "./assets/avatar.js";
       import "@itwin/itwinui-icons-elements/filter";
       import "@itwin/itwinui-icons-elements/filter-hollow";
       import "@itwin/itwinui-icons-elements/sort-up";
@@ -123,12 +123,6 @@
         }
       );
     </script>
-<<<<<<< HEAD
-
-    <script src="../assets/theme.js"></script>
-    <script src="../assets/avatar.js"></script>
-=======
->>>>>>> 5cb7ae25
   </head>
 
   <body class="iui-body">
