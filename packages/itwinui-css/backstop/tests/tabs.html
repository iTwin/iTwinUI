--- conflicted
+++ resolved
@@ -21,14 +21,11 @@
       import "@itwin/itwinui-icons-elements/add-circular";
     </script>
     <style>
-<<<<<<< HEAD
-=======
       @import url("./assets/demo.css") layer(demo);
       @import url("@itwin/itwinui-css/css/all.css") layer(itwinui);
       .iui-vertical li .iui-button {
         width: 100%;
       }
->>>>>>> d2de81ca
 
       #demo-default-vertical,
       #demo-borderless-vertical {
