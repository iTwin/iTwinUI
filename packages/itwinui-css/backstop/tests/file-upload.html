<!--
  Copyright (c) Bentley Systems, Incorporated. All rights reserved.
  See LICENSE.md in the project root for license terms and full copyright notice.
-->
<!DOCTYPE html>
<html
  lang="en-US"
  id="theme"
>
  <head>
    <meta charset="UTF-8">
    <meta
      name="viewport"
      content="width=device-width, initial-scale=1"
    >
    <title>File upload | iTwinUI</title>
    <link
      rel="stylesheet"
      href="../../css/all.css"
    />
    <link
      rel="stylesheet"
      href="../assets/demo.css"
    />
    <style>
      .iui-input-container,
      .iui-table,
      textarea,
      section {width: 960px !important;}
      section {margin-bottom: 22px;}

      .demo-right-align {
        justify-content: flex-end;
      }
    </style>

    <script
      type="module"
      src="https://cdn.skypack.dev/@itwin/itwinui-icons-elements/filter"
    ></script>
    <script
      type="module"
      src="https://cdn.skypack.dev/@itwin/itwinui-icons-elements/filter-hollow"
    ></script>
    <script
      type="module"
      src="https://cdn.skypack.dev/@itwin/itwinui-icons-elements/sort-down"
    ></script>
    <script
      type="module"
      src="https://cdn.skypack.dev/@itwin/itwinui-icons-elements/column-manager"
    ></script>
    <script
      type="module"
      src="https://cdn.skypack.dev/@itwin/itwinui-icons-elements/more"
    ></script>
    <script
      type="module"
      src="https://cdn.skypack.dev/@itwin/itwinui-icons-elements/upload"
    ></script>

    <script>
      customElements.define('svg-folder', class extends HTMLElement {
        connectedCallback() {
          this.innerHTML = `<svg viewBox="0 0 16 16"><path d="M8,3,6.5856,1.5857A2,2,0,0,0,5.1715,1H1A1,1,0,0,0,0,2V5H16V4a1,1,0,0,0-1-1Z" fill="#e7b93a" /><path d="M0,14a1,1,0,0,0,1,1H15a1,1,0,0,0,1-1V5H0Z" fill="#f6d97a" /></svg>`;
        }
      });
    </script>
    <script>
      customElements.define('svg-filetype-imodel', class extends HTMLElement {
        connectedCallback() {
          this.innerHTML = `<svg viewBox="0 0 16 16"><path d="m11 3v-3h-9v16h12v-13z" fill="#5ebb47" /><path d="m11.44286 5.71608-2.85715-1.6996a1.15613 1.15613 0 0 0 -1.17142 0l-2.85715 1.6996a1.13938 1.13938 0 0 0 -.55714.97731v3.47012a1.15714 1.15714 0 0 0 .55714.97714l2.85715 1.69966a1.15618 1.15618 0 0 0 1.17142 0l2.85715-1.69966a1.1393 1.1393 0 0 0 .55714-.97714v-3.48429a1.11623 1.11623 0 0 0 -.55714-.96314zm-3.44286-.00195a.60711.60711 0 1 1 -.00006 0zm1.71429 5.25109a.14287.14287 0 0 1 -.06978.12274l-1.55714.92737a.14282.14282 0 0 1 -.14571 0l-1.58572-.936a.14289.14289 0 0 1 -.07023-.123v-.82337a.14287.14287 0 0 1 .21589-.12275l.927.51355v-1.96l-.5016-.3196a.14289.14289 0 0 1 -.06983-.123v-.82623a.14285.14285 0 0 1 .21617-.12262l1.42858.79034a.14287.14287 0 0 1 .06954.12257v2.43846l.927-.51349a.14286.14286 0 0 1 .21589.12269z" fill="#fff" /><path d="m11 0 3 3h-3z" fill="#448136" /></svg>`;
        }
      });
    </script>
    <script>
      customElements.define('svg-filetype-pdf', class extends HTMLElement {
        connectedCallback() {
          this.innerHTML = `<svg viewBox="0 0 16 16"><path d="m11 3v-3h-9v16h12v-13z" fill="#dd3e39" /><path d="m9.31938 9.44651a34.08328 34.08328 0 0 1 -2.75-2.9358v-.18739a3.04872 3.04872 0 0 0 -.25-1.87392c-.3-.31232-.65-.24985-.9.12493-.05.06246-.05.18739-.1.31232a1.68147 1.68147 0 0 0 .4 1.3742l.4.49972c-.2.93695-.6 2.9358-.8 3.87276-.45.31232-1.85 1.18681-1.15 2.12377.85 1.12435 1.7-1.68653 1.7-1.68653a6.71037 6.71037 0 0 1 3.4-.93695c2.85 3.6229 4.1-.62464.6-.62464zm-4.8 3.06073c-.4-.18739.05-1.06188.8-1.24928-.25.8745-.55 1.37421-.8 1.24928m1.5-6.68363a1.40832 1.40832 0 0 1 -.35-.8745c0-.12492.05-.24985.2-.24985a.35612.35612 0 0 1 .2.12493 4.96 4.96 0 0 1 .15 1.24927zm-.2 4.55986c.2-.99942.5-2.31116.6-3.24812.55.6871 1.3 1.49913 2.15 2.37363a8.93134 8.93134 0 0 0 -2.75.87449m4.05-.24986a4.85855 4.85855 0 0 1 .95.06247c1 .12493.65 1.18681.05.812a3.70943 3.70943 0 0 1 -1-.8745z" fill="#fff" /><path d="m11 0 3 3h-3z" fill="#992d2b" /></svg>`;
        }
      });
    </script>
    <script src="../assets/theme.js"></script>
    <script src="../assets/avatar.js"></script>
  </head>
  <body class="iui-body">
    <theme-button></theme-button>
    <h1>File upload</h1>
    <hr />

    <h2>Text area</h2>
    <section>

      <div class="iui-file-upload">
        <textarea
          placeholder="Type a new message…"
          class="iui-textarea"
          rows="1"
        ></textarea>

        <div class="iui-content">
          <span>Drop file to upload.</span>
        </div>
      </div>

    </section>

    <section id="demo-text-area">

      <div class="iui-file-upload iui-drag">
        <textarea
          placeholder="Type a new message…"
          class="iui-textarea"
          rows="1"
        ></textarea>

        <div class="iui-content">
          <span>Drop file to upload.</span>
        </div>
      </div>

    </section>

    <hr />

    <h2>Table</h2>
    <section>

      <div class="iui-file-upload">
        <div class="iui-table">
          <div class="iui-table-header-wrapper">
            <div class="iui-table-header">
              <div class="iui-table-row">

                <div class="iui-table-cell">
                  Name
                  <div class="iui-table-header-actions-container">
                    <button
<<<<<<< HEAD
                      class="iui-button iui-borderless iui-small iui-table-filter-button"
=======
                      class="iui-button iui-filter-button"
                      data-iui-variant="borderless"
                      data-iui-size="small"
>>>>>>> 8674545d
                      aria-label="Apply filter"
                      type="button"
                    >
                      <svg-filter-hollow
                        class="iui-button-icon"
                        aria-hidden="true"
                      ></svg-filter-hollow>
                    </button>
                    <div class="iui-table-cell-end-icon">
                      <svg-sort-down
                        class="iui-icon iui-table-sort"
                        aria-hidden="true"
                      ></svg-sort-down>
                    </div>
                  </div>
                </div>
                <div class="iui-table-cell iui-sorted">
                  Modified
                  <div class="iui-table-header-actions-container">
                    <button
<<<<<<< HEAD
                      class="iui-button iui-borderless iui-small iui-table-filter-button"
=======
                      class="iui-button iui-filter-button"
                      data-iui-variant="borderless"
                      data-iui-size="small"
>>>>>>> 8674545d
                      aria-label="Apply filter"
                      type="button"
                    >
                      <svg-filter-hollow
                        class="iui-button-icon"
                        aria-hidden="true"
                      ></svg-filter-hollow>
                    </button>
                    <div class="iui-table-cell-end-icon">
                      <svg-sort-down
                        class="iui-icon iui-table-sort"
                        aria-hidden="true"
                      ></svg-sort-down>
                    </div>
                  </div>
                </div>
                <div class="iui-table-cell">
                  Modified by
                  <div class="iui-table-header-actions-container">
                    <button
<<<<<<< HEAD
                      class="iui-button iui-borderless iui-small iui-table-filter-button iui-active"
=======
                      class="iui-button iui-filter-button iui-active"
                      data-iui-variant="borderless"
                      data-iui-size="small"
>>>>>>> 8674545d
                      aria-label="Modify filter"
                      type="button"
                    >
                      <svg-filter
                        class="iui-button-icon"
                        aria-hidden="true"
                      ></svg-filter>
                    </button>
                    <div class="iui-table-cell-end-icon">
                      <svg-sort-down
                        class="iui-icon iui-table-sort"
                        aria-hidden="true"
                      ></svg-sort-down>
                    </div>
                  </div>
                </div>
                <div class="iui-table-cell">
                  Size
                  <div class="iui-table-header-actions-container">
                    <button
<<<<<<< HEAD
                      class="iui-button iui-borderless iui-small iui-table-filter-button"
=======
                      class="iui-button iui-filter-button"
                      data-iui-variant="borderless"
                      data-iui-size="small"
>>>>>>> 8674545d
                      aria-label="Apply filter"
                      type="button"
                    >
                      <svg-filter-hollow
                        class="iui-button-icon"
                        aria-hidden="true"
                      ></svg-filter-hollow>
                    </button>
                    <div class="iui-table-cell-end-icon">
                      <svg-sort-down
                        class="iui-icon iui-table-sort"
                        aria-hidden="true"
                      ></svg-sort-down>
                    </div>
                  </div>
                </div>
                <div class="iui-table-cell iui-slot">
                  <button
                    class="iui-button"
                    data-iui-variant="borderless"
                    aria-label="Modify columns"
                    type="button"
                  >
                    <svg-column-manager
                      class="iui-button-icon"
                      aria-hidden="true"
                    ></svg-column-manager>
                  </button>
                </div>

              </div>
            </div>
          </div>

          <div class="iui-table-body">

            <div class="iui-table-row">
              <div class="iui-table-cell iui-main-column">
                <div class="iui-table-cell-start-icon">
                  <svg-folder aria-hidden="true"></svg-folder>
                </div>
                lorem.mp3
              </div>
              <div
                class="iui-table-cell"
                title="Jul 22, 2020 2:12pm"
              >
                Yesterday
              </div>
              <div class="iui-table-cell">
                <div class="iui-table-cell-start-icon">
                  <x-avatar
                    size="small"
                    type="2"
                  >
                  </x-avatar>
                </div>
                Terry Rivers
              </div>
              <div class="iui-table-cell demo-right-align">7 MB</div>
              <div class="iui-table-cell iui-slot">
                <button
<<<<<<< HEAD
                  class="iui-button iui-borderless iui-table-more-options"
=======
                  class="iui-button iui-more-options"
                  data-iui-variant="borderless"
>>>>>>> 8674545d
                  aria-label="More options"
                  type="button"
                >
                  <svg-more
                    class="iui-button-icon"
                    aria-hidden="true"
                  ></svg-more>
                </button>
              </div>
            </div>

            <div class="iui-table-row">
              <div class="iui-table-cell iui-main-column">
                <div class="iui-table-cell-start-icon">
                  <svg-filetype-pdf aria-hidden="true"></svg-filetype-pdf>
                </div>
                ipsum.pdf
              </div>
              <div
                class="iui-table-cell"
                title="Jul 21, 2020 2:10pm"
              >
                Tuesday
              </div>
              <div class="iui-table-cell">
                <div class="iui-table-cell-start-icon">
                  <x-avatar
                    size="small"
                    type="2"
                  >
                  </x-avatar>
                </div>
                Terry Rivers
              </div>
              <div class="iui-table-cell demo-right-align">18 MB</div>
              <div class="iui-table-cell iui-slot">
                <button
<<<<<<< HEAD
                  class="iui-button iui-borderless iui-table-more-options"
=======
                  class="iui-button iui-more-options"
                  data-iui-variant="borderless"
>>>>>>> 8674545d
                  aria-label="More options"
                  type="button"
                >
                  <svg-more
                    class="iui-button-icon"
                    aria-hidden="true"
                  ></svg-more>
                </button>
              </div>
            </div>

            <div class="iui-table-row">
              <div class="iui-table-cell iui-main-column">
                <div class="iui-table-cell-start-icon">
                  <svg-filetype-imodel aria-hidden="true"></svg-filetype-imodel>
                </div>
                dolor.dgn
              </div>
              <div
                class="iui-table-cell"
                title="Jul 20, 2020 2:10pm"
              >
                Monday
              </div>
              <div class="iui-table-cell">
                <div class="iui-table-cell-start-icon">
                  <x-avatar
                    size="small"
                    type="1"
                  >
                  </x-avatar>
                </div>
                Robin Mercer
              </div>
              <div class="iui-table-cell demo-right-align">1 GB</div>
              <div class="iui-table-cell iui-slot">
                <button
<<<<<<< HEAD
                  class="iui-button iui-borderless iui-table-more-options"
=======
                  class="iui-button iui-more-options"
                  data-iui-variant="borderless"
>>>>>>> 8674545d
                  aria-label="More options"
                  type="button"
                >
                  <svg-more
                    class="iui-button-icon"
                    aria-hidden="true"
                  ></svg-more>
                </button>
              </div>
            </div>
          </div>
        </div>

        <div class="iui-content">
          <svg-upload
            class="iui-template-icon"
            aria-hidden="true"
          ></svg-upload>
          <span>Drop file to upload.</span>
        </div>
      </div>

    </section>

    <section id="demo-table">

      <div class="iui-file-upload iui-drag">
        <div class="iui-table">
          <div class="iui-table-header-wrapper">
            <div class="iui-table-header">
              <div class="iui-table-row">

                <div class="iui-table-cell">
                  Name
                  <div class="iui-table-header-actions-container">
                    <button
<<<<<<< HEAD
                      class="iui-button iui-borderless iui-small iui-table-filter-button"
=======
                      class="iui-button iui-filter-button"
                      data-iui-variant="borderless"
                      data-iui-size="small"
>>>>>>> 8674545d
                      aria-label="Apply filter"
                      type="button"
                    >
                      <svg-filter-hollow
                        class="iui-button-icon"
                        aria-hidden="true"
                      ></svg-filter-hollow>
                    </button>
                    <div class="iui-table-cell-end-icon">
                      <svg-sort-down
                        class="iui-icon iui-table-sort"
                        aria-hidden="true"
                      ></svg-sort-down>
                    </div>
                  </div>
                </div>
                <div class="iui-table-cell iui-sorted">
                  Modified
                  <div class="iui-table-header-actions-container">
                    <button
<<<<<<< HEAD
                      class="iui-button iui-borderless iui-small iui-table-filter-button"
=======
                      class="iui-button iui-filter-button"
                      data-iui-variant="borderless"
                      data-iui-size="small"
>>>>>>> 8674545d
                      aria-label="Apply filter"
                      type="button"
                    >
                      <svg-filter-hollow
                        class="iui-button-icon"
                        aria-hidden="true"
                      ></svg-filter-hollow>
                    </button>
                    <div class="iui-table-cell-end-icon">
                      <svg-sort-down
                        class="iui-icon iui-table-sort"
                        aria-hidden="true"
                      ></svg-sort-down>
                    </div>
                  </div>
                </div>
                <div class="iui-table-cell">
                  Modified by
                  <div class="iui-table-header-actions-container">
                    <button
<<<<<<< HEAD
                      class="iui-button iui-borderless iui-small iui-table-filter-button iui-active"
=======
                      class="iui-button iui-filter-button iui-active"
                      data-iui-variant="borderless"
                      data-iui-size="small"
>>>>>>> 8674545d
                      aria-label="Modify filter"
                      type="button"
                    >
                      <svg-filter
                        class="iui-button-icon"
                        aria-hidden="true"
                      ></svg-filter>
                    </button>
                    <div class="iui-table-cell-end-icon">
                      <svg-sort-down
                        class="iui-icon iui-table-sort"
                        aria-hidden="true"
                      ></svg-sort-down>
                    </div>
                  </div>
                </div>
                <div class="iui-table-cell">
                  Size
                  <div class="iui-table-header-actions-container">
                    <button
<<<<<<< HEAD
                      class="iui-button iui-borderless iui-small iui-table-filter-button"
=======
                      class="iui-button iui-filter-button"
                      data-iui-variant="borderless"
                      data-iui-size="small"
>>>>>>> 8674545d
                      aria-label="Apply filter"
                      type="button"
                    >
                      <svg-filter-hollow
                        class="iui-button-icon"
                        aria-hidden="true"
                      ></svg-filter-hollow>
                    </button>
                    <div class="iui-table-cell-end-icon">
                      <svg-sort-down
                        class="iui-icon iui-table-sort"
                        aria-hidden="true"
                      ></svg-sort-down>
                    </div>
                  </div>
                </div>
                <div class="iui-table-cell iui-slot">
                  <button
                    class="iui-button"
                    data-iui-variant="borderless"
                    aria-label="Modify columns"
                    type="button"
                  >
                    <svg-column-manager
                      class="iui-button-icon"
                      aria-hidden="true"
                    ></svg-column-manager>
                  </button>
                </div>

              </div>
            </div>
          </div>

          <div class="iui-table-body">

            <div class="iui-table-row">
              <div class="iui-table-cell iui-main-column">
                <div class="iui-table-cell-start-icon">
                  <svg-folder aria-hidden="true"></svg-folder>
                </div>
                lorem.mp3
              </div>
              <div
                class="iui-table-cell"
                title="Jul 22, 2020 2:12pm"
              >
                Yesterday
              </div>
              <div class="iui-table-cell">
                <div class="iui-table-cell-start-icon">
                  <x-avatar
                    size="small"
                    type="2"
                  >
                  </x-avatar>
                </div>
                Terry Rivers
              </div>
              <div class="iui-table-cell demo-right-align">7 MB</div>
              <div class="iui-table-cell iui-slot">
                <button
<<<<<<< HEAD
                  class="iui-button iui-borderless iui-table-more-options"
=======
                  class="iui-button iui-more-options"
                  data-iui-variant="borderless"
>>>>>>> 8674545d
                  aria-label="More options"
                  type="button"
                >
                  <svg-more
                    class="iui-button-icon"
                    aria-hidden="true"
                  ></svg-more>
                </button>
              </div>
            </div>

            <div class="iui-table-row">
              <div class="iui-table-cell iui-main-column">
                <div class="iui-table-cell-start-icon">
                  <svg-filetype-pdf aria-hidden="true"></svg-filetype-pdf>
                </div>
                ipsum.pdf
              </div>
              <div
                class="iui-table-cell"
                title="Jul 21, 2020 2:10pm"
              >
                Tuesday
              </div>
              <div class="iui-table-cell">
                <div class="iui-table-cell-start-icon">
                  <x-avatar
                    size="small"
                    type="2"
                  >
                  </x-avatar>
                </div>
                Terry Rivers
              </div>
              <div class="iui-table-cell demo-right-align">18 MB</div>
              <div class="iui-table-cell iui-slot">
                <button
<<<<<<< HEAD
                  class="iui-button iui-borderless iui-table-more-options"
=======
                  class="iui-button iui-more-options"
                  data-iui-variant="borderless"
>>>>>>> 8674545d
                  aria-label="More options"
                  type="button"
                >
                  <svg-more
                    class="iui-button-icon"
                    aria-hidden="true"
                  ></svg-more>
                </button>
              </div>
            </div>

            <div class="iui-table-row">
              <div class="iui-table-cell iui-main-column">
                <div class="iui-table-cell-start-icon">
                  <svg-filetype-imodel aria-hidden="true"></svg-filetype-imodel>
                </div>
                dolor.dgn
              </div>
              <div
                class="iui-table-cell"
                title="Jul 20, 2020 2:10pm"
              >
                Monday
              </div>
              <div class="iui-table-cell">
                <div class="iui-table-cell-start-icon">
                  <x-avatar
                    size="small"
                    type="1"
                  >
                  </x-avatar>
                </div>
                Robin Mercer
              </div>
              <div class="iui-table-cell demo-right-align">1 GB</div>
              <div class="iui-table-cell iui-slot">
                <button
<<<<<<< HEAD
                  class="iui-button iui-borderless iui-table-more-options"
=======
                  class="iui-button iui-more-options"
                  data-iui-variant="borderless"
>>>>>>> 8674545d
                  aria-label="More options"
                  type="button"
                >
                  <svg-more
                    class="iui-button-icon"
                    aria-hidden="true"
                  ></svg-more>
                </button>
              </div>
            </div>
          </div>
        </div>

        <div class="iui-content">
          <svg-upload
            class="iui-template-icon"
            aria-hidden="true"
          ></svg-upload>
          <span>Drop file to upload.</span>
        </div>
      </div>

    </section>

    <hr />

    <h2>Not wrapping anything</h2>
    <section id="demo-no-wrap">

      <div class="iui-file-upload">
        <div class="iui-content">
          <svg-upload
            class="iui-template-icon"
            aria-hidden="true"
          ></svg-upload>
          <div class="iui-template-text">
            <label class="iui-anchor">
              <input
                class="iui-browse-input"
                type="file"
                name="files[]"
                data-multiple-caption="{count} files selected"
                multiple
              />
              Choose a file
            </label>
            <div>or drag & drop it here.</div>
          </div>
        </div>
      </div>

      <br />

      <div class="iui-file-upload iui-drag">
        <div class="iui-content">
          <svg-upload
            class="iui-template-icon"
            aria-hidden="true"
          ></svg-upload>
          <div class="iui-template-text">
            <label class="iui-anchor">
              <input
                class="iui-browse-input"
                type="file"
                name="files[]"
                data-multiple-caption="{count} files selected"
                multiple
              />
              Choose a file
            </label>
            <div>or drag & drop it here.</div>
          </div>
        </div>
      </div>

    </section>

  </body>
</html><|MERGE_RESOLUTION|>--- conflicted
+++ resolved
@@ -136,13 +136,9 @@
                   Name
                   <div class="iui-table-header-actions-container">
                     <button
-<<<<<<< HEAD
-                      class="iui-button iui-borderless iui-small iui-table-filter-button"
-=======
-                      class="iui-button iui-filter-button"
-                      data-iui-variant="borderless"
-                      data-iui-size="small"
->>>>>>> 8674545d
+                      class="iui-button iui-table-filter-button"
+                      data-iui-variant="borderless"
+                      data-iui-size="small"
                       aria-label="Apply filter"
                       type="button"
                     >
@@ -163,13 +159,9 @@
                   Modified
                   <div class="iui-table-header-actions-container">
                     <button
-<<<<<<< HEAD
-                      class="iui-button iui-borderless iui-small iui-table-filter-button"
-=======
-                      class="iui-button iui-filter-button"
-                      data-iui-variant="borderless"
-                      data-iui-size="small"
->>>>>>> 8674545d
+                      class="iui-button iui-table-filter-button"
+                      data-iui-variant="borderless"
+                      data-iui-size="small"
                       aria-label="Apply filter"
                       type="button"
                     >
@@ -190,13 +182,9 @@
                   Modified by
                   <div class="iui-table-header-actions-container">
                     <button
-<<<<<<< HEAD
-                      class="iui-button iui-borderless iui-small iui-table-filter-button iui-active"
-=======
-                      class="iui-button iui-filter-button iui-active"
-                      data-iui-variant="borderless"
-                      data-iui-size="small"
->>>>>>> 8674545d
+                      class="iui-button iui-table-filter-button iui-active"
+                      data-iui-variant="borderless"
+                      data-iui-size="small"
                       aria-label="Modify filter"
                       type="button"
                     >
@@ -217,13 +205,9 @@
                   Size
                   <div class="iui-table-header-actions-container">
                     <button
-<<<<<<< HEAD
-                      class="iui-button iui-borderless iui-small iui-table-filter-button"
-=======
-                      class="iui-button iui-filter-button"
-                      data-iui-variant="borderless"
-                      data-iui-size="small"
->>>>>>> 8674545d
+                      class="iui-button iui-table-filter-button"
+                      data-iui-variant="borderless"
+                      data-iui-size="small"
                       aria-label="Apply filter"
                       type="button"
                     >
@@ -286,12 +270,8 @@
               <div class="iui-table-cell demo-right-align">7 MB</div>
               <div class="iui-table-cell iui-slot">
                 <button
-<<<<<<< HEAD
-                  class="iui-button iui-borderless iui-table-more-options"
-=======
-                  class="iui-button iui-more-options"
+                  class="iui-button iui-table-more-options"
                   data-iui-variant="borderless"
->>>>>>> 8674545d
                   aria-label="More options"
                   type="button"
                 >
@@ -329,12 +309,8 @@
               <div class="iui-table-cell demo-right-align">18 MB</div>
               <div class="iui-table-cell iui-slot">
                 <button
-<<<<<<< HEAD
-                  class="iui-button iui-borderless iui-table-more-options"
-=======
-                  class="iui-button iui-more-options"
+                  class="iui-button iui-table-more-options"
                   data-iui-variant="borderless"
->>>>>>> 8674545d
                   aria-label="More options"
                   type="button"
                 >
@@ -372,12 +348,8 @@
               <div class="iui-table-cell demo-right-align">1 GB</div>
               <div class="iui-table-cell iui-slot">
                 <button
-<<<<<<< HEAD
-                  class="iui-button iui-borderless iui-table-more-options"
-=======
-                  class="iui-button iui-more-options"
+                  class="iui-button iui-table-more-options"
                   data-iui-variant="borderless"
->>>>>>> 8674545d
                   aria-label="More options"
                   type="button"
                 >
@@ -414,13 +386,9 @@
                   Name
                   <div class="iui-table-header-actions-container">
                     <button
-<<<<<<< HEAD
-                      class="iui-button iui-borderless iui-small iui-table-filter-button"
-=======
-                      class="iui-button iui-filter-button"
-                      data-iui-variant="borderless"
-                      data-iui-size="small"
->>>>>>> 8674545d
+                      class="iui-button iui-table-filter-button"
+                      data-iui-variant="borderless"
+                      data-iui-size="small"
                       aria-label="Apply filter"
                       type="button"
                     >
@@ -441,13 +409,9 @@
                   Modified
                   <div class="iui-table-header-actions-container">
                     <button
-<<<<<<< HEAD
-                      class="iui-button iui-borderless iui-small iui-table-filter-button"
-=======
-                      class="iui-button iui-filter-button"
-                      data-iui-variant="borderless"
-                      data-iui-size="small"
->>>>>>> 8674545d
+                      class="iui-button iui-table-filter-button"
+                      data-iui-variant="borderless"
+                      data-iui-size="small"
                       aria-label="Apply filter"
                       type="button"
                     >
@@ -468,13 +432,9 @@
                   Modified by
                   <div class="iui-table-header-actions-container">
                     <button
-<<<<<<< HEAD
-                      class="iui-button iui-borderless iui-small iui-table-filter-button iui-active"
-=======
-                      class="iui-button iui-filter-button iui-active"
-                      data-iui-variant="borderless"
-                      data-iui-size="small"
->>>>>>> 8674545d
+                      class="iui-button iui-table-filter-button iui-active"
+                      data-iui-variant="borderless"
+                      data-iui-size="small"
                       aria-label="Modify filter"
                       type="button"
                     >
@@ -495,13 +455,9 @@
                   Size
                   <div class="iui-table-header-actions-container">
                     <button
-<<<<<<< HEAD
-                      class="iui-button iui-borderless iui-small iui-table-filter-button"
-=======
-                      class="iui-button iui-filter-button"
-                      data-iui-variant="borderless"
-                      data-iui-size="small"
->>>>>>> 8674545d
+                      class="iui-button iui-table-filter-button"
+                      data-iui-variant="borderless"
+                      data-iui-size="small"
                       aria-label="Apply filter"
                       type="button"
                     >
@@ -564,12 +520,8 @@
               <div class="iui-table-cell demo-right-align">7 MB</div>
               <div class="iui-table-cell iui-slot">
                 <button
-<<<<<<< HEAD
-                  class="iui-button iui-borderless iui-table-more-options"
-=======
-                  class="iui-button iui-more-options"
+                  class="iui-button iui-table-more-options"
                   data-iui-variant="borderless"
->>>>>>> 8674545d
                   aria-label="More options"
                   type="button"
                 >
@@ -607,12 +559,8 @@
               <div class="iui-table-cell demo-right-align">18 MB</div>
               <div class="iui-table-cell iui-slot">
                 <button
-<<<<<<< HEAD
-                  class="iui-button iui-borderless iui-table-more-options"
-=======
-                  class="iui-button iui-more-options"
+                  class="iui-button iui-table-more-options"
                   data-iui-variant="borderless"
->>>>>>> 8674545d
                   aria-label="More options"
                   type="button"
                 >
@@ -650,12 +598,8 @@
               <div class="iui-table-cell demo-right-align">1 GB</div>
               <div class="iui-table-cell iui-slot">
                 <button
-<<<<<<< HEAD
-                  class="iui-button iui-borderless iui-table-more-options"
-=======
-                  class="iui-button iui-more-options"
+                  class="iui-button iui-table-more-options"
                   data-iui-variant="borderless"
->>>>>>> 8674545d
                   aria-label="More options"
                   type="button"
                 >
