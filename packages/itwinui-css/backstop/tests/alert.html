<!--
  Copyright (c) Bentley Systems, Incorporated. All rights reserved.
  See LICENSE.md in the project root for license terms and full copyright notice.
-->
<!DOCTYPE html>
<html
  lang="en-US"
  id="theme"
>
  <head>
    <meta charset="UTF-8" />
    <meta
      name="viewport"
      content="width=device-width, initial-scale=1"
    />
    <title>Alert | iTwinUI</title>
    <script type="module">
      import "./assets/theme.js";
      import "@itwin/itwinui-icons-elements/info-circular";
      import "@itwin/itwinui-icons-elements/status-success";
      import "@itwin/itwinui-icons-elements/status-warning";
      import "@itwin/itwinui-icons-elements/status-error";
      import "@itwin/itwinui-icons-elements/close-small";
    </script>
    <style>
<<<<<<< HEAD
      #stickyContainer {
        height: 150px;
        overflow-y: overlay;
        text-align: justify;
        border: solid 0.5px;
      }

      p {
        padding: 8px;
=======
      @import url("./assets/demo.css") layer(demo);
      @import url("@itwin/itwinui-css/css/all.css") layer(itwinui);
      body,
      theme-button {
        margin-top: 44px; /* Height of sticky alert*/
>>>>>>> 5cb7ae25
      }
    </style>
  </head>
  <body class="iui-body">
    <theme-button></theme-button>
    <h1>Alert</h1>
    <hr />

    <div
      class="iui-alert-informational"
      id="demo-informational"
    >
      <svg-info-circular
        class="iui-alert-icon"
        aria-hidden="true"
      ></svg-info-circular>
      <span class="iui-alert-message">Informational message.
        <a
          class="iui-alert-link"
          href="#"
        >Learn more</a>
      </span>
      <button
        aria-label="Close"
        type="button"
        class="iui-alert-button"
      >
        <svg-close-small
          class="iui-alert-button-icon"
          aria-hidden="true"
        ></svg-close-small>
      </button>
    </div>

    <br />

    <div
      class="iui-alert-positive"
      id="demo-positive"
    >
      <svg-status-success
        class="iui-alert-icon"
        aria-hidden="true"
      ></svg-status-success>
      <span class="iui-alert-message">Positive message.
        <a
          class="iui-alert-link"
          href="#"
        >Learn more</a>
      </span>
      <button
        aria-label="Close"
        type="button"
        class="iui-alert-button"
      >
        <svg-close-small
          class="iui-alert-button-icon"
          aria-hidden="true"
        ></svg-close-small>
      </button>
    </div>

    <br />

    <div
      class="iui-alert-warning"
      id="demo-warning"
    >
      <svg-status-warning
        class="iui-alert-icon"
        aria-hidden="true"
      ></svg-status-warning>
      <span class="iui-alert-message">Warning message.
        <a
          class="iui-alert-link"
          href="#"
        >Learn more</a>
      </span>
      <button
        aria-label="Close"
        type="button"
        class="iui-alert-button"
      >
        <svg-close-small
          class="iui-alert-button-icon"
          aria-hidden="true"
        ></svg-close-small>
      </button>
    </div>

    <br />

    <div
      class="iui-alert-negative"
      id="demo-negative"
    >
      <svg-status-error
        class="iui-alert-icon"
        aria-hidden="true"
      ></svg-status-error>
      <span class="iui-alert-message">Negative message.
        <a
          class="iui-alert-link"
          href="#"
        >Learn more</a>
      </span>
      <button
        aria-label="Close"
        type="button"
        class="iui-alert-button"
      >
        <svg-close-small
          class="iui-alert-button-icon"
          aria-hidden="true"
        ></svg-close-small>
      </button>
    </div>

    <br />

    <div
      class="iui-alert-informational"
      id="demo-long-text"
    >
      <svg-info-circular
        class="iui-alert-icon"
        aria-hidden="true"
      ></svg-info-circular>
      <span class="iui-alert-message">Lorem ipsum dolor sit amet, consectetur adipiscing elit, sed do eiusmod tempor
        incididunt ut labore et dolore
        magna aliqua. Ut enim ad minim veniam, quis nostrud exercitation ullamco laboris nisi ut aliquip ex ea commodo
        consequat. Duis aute irure dolor in reprehenderit in voluptate velit esse cillum dolore eu fugiat nulla
        pariatur. Excepteur sint occaecat cupidatat non proident, sunt in culpa qui officia deserunt mollit anim id est
        laborum.
        <a
          class="iui-alert-link"
          href="#"
        >Learn more</a>
      </span>
      <button
        aria-label="Close"
        type="button"
        class="iui-alert-button"
      >
        <svg-close-small
          class="iui-alert-button-icon"
          aria-hidden="true"
        ></svg-close-small>
      </button>
    </div>

    <br />

    <div id="stickyContainer">
      <div
        class="iui-alert-informational iui-sticky"
        id="demo-sticky"
      >
        <svg-info-circular
          class="iui-alert-icon"
          aria-hidden="true"
        ></svg-info-circular>
        <span class="iui-alert-message">This is a sticky alert.
          <a
            class="iui-alert-link"
            href="#"
          >Learn more</a>
        </span>
        <button
          aria-label="Close"
          type="button"
          class="iui-alert-button"
        >
          <svg-close-small
            class="iui-alert-button-icon"
            aria-hidden="true"
          ></svg-close-small>
        </button>
      </div>
      <p>
        Lorem ipsum dolor sit amet, consectetur adipiscing elit, sed do eiusmod tempor
        incididunt ut labore et dolore magna aliqua. Ut enim ad minim veniam, quis nostrud exercitation ullamco
        laboris nisi ut aliquip ex ea commodo consequat. Duis aute irure dolor in reprehenderit in voluptate velit
        esse cillum dolore eu fugiat nulla pariatur. Excepteur sint occaecat cupidatat non proident, sunt in culpa
        qui officia deserunt mollit anim id est laborum. Lorem ipsum dolor sit amet, consectetur adipiscing elit, sed do
        eiusmod tempor
        incididunt ut labore et dolore magna aliqua. Ut enim ad minim veniam, quis nostrud exercitation ullamco
        laboris nisi ut aliquip ex ea commodo consequat. Duis aute irure dolor in reprehenderit in voluptate velit
        esse cillum dolore eu fugiat nulla pariatur. Excepteur sint occaecat cupidatat non proident, sunt in culpa
        qui officia deserunt mollit anim id est laborum.
        Lorem ipsum dolor sit amet, consectetur adipiscing elit, sed do eiusmod tempor
        incididunt ut labore et dolore magna aliqua. Ut enim ad minim veniam, quis nostrud exercitation ullamco
        laboris nisi ut aliquip ex ea commodo consequat. Duis aute irure dolor in reprehenderit in voluptate velit
        esse cillum dolore eu fugiat nulla pariatur. Excepteur sint occaecat cupidatat non proident, sunt in culpa
        qui officia deserunt mollit anim id est laborum. Lorem ipsum dolor sit amet, consectetur adipiscing elit, sed do
        eiusmod tempor
        incididunt ut labore et dolore magna aliqua. Ut enim ad minim veniam, quis nostrud exercitation ullamco
        laboris nisi ut aliquip ex ea commodo consequat. Duis aute irure dolor in reprehenderit in voluptate velit
        esse cillum dolore eu fugiat nulla pariatur. Excepteur sint occaecat cupidatat non proident, sunt in culpa
        qui officia deserunt mollit anim id est laborum.
        Lorem ipsum dolor sit amet, consectetur adipiscing elit, sed do eiusmod tempor
        incididunt ut labore et dolore magna aliqua. Ut enim ad minim veniam, quis nostrud exercitation ullamco
        laboris nisi ut aliquip ex ea commodo consequat. Duis aute irure dolor in reprehenderit in voluptate velit
        esse cillum dolore eu fugiat nulla pariatur. Excepteur sint occaecat cupidatat non proident, sunt in culpa
        qui officia deserunt mollit anim id est laborum. Lorem ipsum dolor sit amet, consectetur adipiscing elit, sed do
        eiusmod tempor
        incididunt ut labore et dolore magna aliqua. Ut enim ad minim veniam, quis nostrud exercitation ullamco
        laboris nisi ut aliquip ex ea commodo consequat. Duis aute irure dolor in reprehenderit in voluptate velit
        esse cillum dolore eu fugiat nulla pariatur. Excepteur sint occaecat cupidatat non proident, sunt in culpa
        qui officia deserunt mollit anim id est laborum.
      </p>
    </div>
  </body>
</html><|MERGE_RESOLUTION|>--- conflicted
+++ resolved
@@ -23,7 +23,9 @@
       import "@itwin/itwinui-icons-elements/close-small";
     </script>
     <style>
-<<<<<<< HEAD
+      @import url("./assets/demo.css") layer(demo);
+      @import url("@itwin/itwinui-css/css/all.css") layer(itwinui);
+
       #stickyContainer {
         height: 150px;
         overflow-y: overlay;
@@ -33,13 +35,6 @@
 
       p {
         padding: 8px;
-=======
-      @import url("./assets/demo.css") layer(demo);
-      @import url("@itwin/itwinui-css/css/all.css") layer(itwinui);
-      body,
-      theme-button {
-        margin-top: 44px; /* Height of sticky alert*/
->>>>>>> 5cb7ae25
       }
     </style>
   </head>
