<!--
  Copyright (c) Bentley Systems, Incorporated. All rights reserved.
  See LICENSE.md in the project root for license terms and full copyright notice.
-->
<!DOCTYPE html>
<html
  lang="en-US"
  id="theme"
>
  <head>
    <meta charset="UTF-8">
    <meta
      name="viewport"
      content="width=device-width, initial-scale=1"
    >
    <title>Tile | iTwinUI</title>

    <script type="module">
      import "./assets/theme.js";
      import "./assets/avatar.js";
      import "@itwin/itwinui-icons-elements/placeholder";
      import "@itwin/itwinui-icons-elements/star";
      import "@itwin/itwinui-icons-elements/star-hollow";
      import "@itwin/itwinui-icons-elements/new";
      import "@itwin/itwinui-icons-elements/more";
      import "@itwin/itwinui-icons-elements/info";
      import "@itwin/itwinui-icons-elements/imodel-hollow";
      import "@itwin/itwinui-icons-elements/tag";
      import "@itwin/itwinui-icons-elements/checkmark";
      import "@itwin/itwinui-icons-elements/play-circular";
      import "@itwin/itwinui-icons-elements/clock";
      import "@itwin/itwinui-icons-elements/folder";
      import "@itwin/itwinui-icons-elements/status-success";
      import "@itwin/itwinui-icons-elements/status-warning";
      import "@itwin/itwinui-icons-elements/status-error";
    </script>
    <style>
      @import url("./assets/demo.css") layer(demo);
      @import url('@itwin/itwinui-variables') layer(variables);
      @import url("@itwin/itwinui-css/css/all.css") layer(itwinui);
    </style>
    <style>
      /* Set the thumbnail image */
      div.demo-photo {
        background-image: url('./assets/image-test.jpg');
      }

      div.demo-map {
        background-image: url('https://dev.virtualearth.net/REST/v1/Imagery/Map/Road/40.063042,-75.686659/18?mapSize=388,255&pp=40.063041,-75.686659;66&mapLayer=Basemap,Buildings&key=Ai5vgiR-OozsHavYr0VwSAyfvHOsgbRk4lV8CgdqmUbUj5XLj6VSUzql7jTtFwXj');
      }

      section[id^='demo'] {
        height: fit-content;
        display: flex;
        flex-wrap: wrap;
        padding: 16px;
        gap: 12px 16px;
      }
    </style>
    <script>
      customElements.define(
        'svg-filetype-imodel',
        class extends HTMLElement {
          connectedCallback() {
            this.innerHTML = `<svg viewBox="0 0 16 16"><path d="m11 3v-3h-9v16h12v-13z" fill="#5ebb47" /><path d="m11.44286 5.71608-2.85715-1.6996a1.15613 1.15613 0 0 0 -1.17142 0l-2.85715 1.6996a1.13938 1.13938 0 0 0 -.55714.97731v3.47012a1.15714 1.15714 0 0 0 .55714.97714l2.85715 1.69966a1.15618 1.15618 0 0 0 1.17142 0l2.85715-1.69966a1.1393 1.1393 0 0 0 .55714-.97714v-3.48429a1.11623 1.11623 0 0 0 -.55714-.96314zm-3.44286-.00195a.60711.60711 0 1 1 -.00006 0zm1.71429 5.25109a.14287.14287 0 0 1 -.06978.12274l-1.55714.92737a.14282.14282 0 0 1 -.14571 0l-1.58572-.936a.14289.14289 0 0 1 -.07023-.123v-.82337a.14287.14287 0 0 1 .21589-.12275l.927.51355v-1.96l-.5016-.3196a.14289.14289 0 0 1 -.06983-.123v-.82623a.14285.14285 0 0 1 .21617-.12262l1.42858.79034a.14287.14287 0 0 1 .06954.12257v2.43846l.927-.51349a.14286.14286 0 0 1 .21589.12269z" fill="#fff" /><path d="m11 0 3 3h-3z" fill="#448136" /></svg>`;
          }
        }
      );
    </script>
    <script>
      customElements.define(
        'svg-filetype-pdf',
        class extends HTMLElement {
          connectedCallback() {
            this.innerHTML = `<svg viewBox="0 0 16 16"><path d="m11 3v-3h-9v16h12v-13z" fill="#dd3e39" /><path d="m9.31938 9.44651a34.08328 34.08328 0 0 1 -2.75-2.9358v-.18739a3.04872 3.04872 0 0 0 -.25-1.87392c-.3-.31232-.65-.24985-.9.12493-.05.06246-.05.18739-.1.31232a1.68147 1.68147 0 0 0 .4 1.3742l.4.49972c-.2.93695-.6 2.9358-.8 3.87276-.45.31232-1.85 1.18681-1.15 2.12377.85 1.12435 1.7-1.68653 1.7-1.68653a6.71037 6.71037 0 0 1 3.4-.93695c2.85 3.6229 4.1-.62464.6-.62464zm-4.8 3.06073c-.4-.18739.05-1.06188.8-1.24928-.25.8745-.55 1.37421-.8 1.24928m1.5-6.68363a1.40832 1.40832 0 0 1 -.35-.8745c0-.12492.05-.24985.2-.24985a.35612.35612 0 0 1 .2.12493 4.96 4.96 0 0 1 .15 1.24927zm-.2 4.55986c.2-.99942.5-2.31116.6-3.24812.55.6871 1.3 1.49913 2.15 2.37363a8.93134 8.93134 0 0 0 -2.75.87449m4.05-.24986a4.85855 4.85855 0 0 1 .95.06247c1 .12493.65 1.18681.05.812a3.70943 3.70943 0 0 1 -1-.8745z" fill="#fff" /><path d="m11 0 3 3h-3z" fill="#992d2b" /></svg>`;
          }
        }
      );
    </script>
    <script>
      customElements.define(
        'svg-filetype-image',
        class extends HTMLElement {
          connectedCallback() {
            this.innerHTML = `<svg viewBox="0 0 16 16"><path d="m11 3v-3h-9v16h12v-13z" fill="#7956a3" /><path d="m3 5v8h10v-8zm9 7h-8v-6h8zm-1-1h-6l2-2 .8.8 1.2-1.8zm-4-3a1 1 0 1 1 -1-1 1 1 0 0 1 1 1z" fill="#fff" /><path d="m11 0 3 3h-3z" fill="#543d70" /></svg>`;
          }
        }
      );
    </script>
    <script>
      customElements.define(
        'svg-filetype-vector',
        class extends HTMLElement {
          connectedCallback() {
            this.innerHTML = `<svg viewBox="0 0 16 16"><path d="m11 3v-3h-9v16h12v-13z" fill="#d16c00" /><path d="m11.9665 9.6309a3.95941 3.95941 0 0 0 -1.3446-2.6309h1.3781v-1h-2.5921a1.4911 1.4911 0 0 0 -2.8158 0h-2.5921v1h1.3781a3.95941 3.95941 0 0 0 -1.3446 2.6309.99.99 0 0 0 -.5335.8691 1 1 0 0 0 2 0 .98412.98412 0 0 0 -.4709-.8268 2.98911 2.98911 0 0 1 1.7037-2.3788 1.49069 1.49069 0 0 0 2.5344 0 2.98911 2.98911 0 0 1 1.7037 2.3788.98412.98412 0 0 0 -.4709.8268 1 1 0 0 0 2 0 .99.99 0 0 0 -.5335-.8691zm-3.9665-2.6309a.5.5 0 1 1 .5-.5.5.5 0 0 1 -.5.5z" fill="#fff" /><path d="m14 3h-3v-3z" fill="#924b00" /></svg>`;
          }
        }
      );
    </script>
    <script>
      customElements.define(
        'svg-filetype-video',
        class extends HTMLElement {
          connectedCallback() {
            this.innerHTML = `<svg viewBox="0 0 16 16" xmlns="http://www.w3.org/2000/svg"><path d="m11 3v-3h-9v16h12v-13z" fill="#e64821"/><path d="m7 7.2919 3 1.7081-3 1.756zm5 1.7081a4 4 0 1 1 -4-4 4 4 0 0 1 4 4zm-1 0a3 3 0 1 0 -3 3 3 3 0 0 0 3-3z" fill="#fff"/><path d="m11 0 3 3h-3z" fill="#a13217"/></svg>`;
          }
        }
      );
    </script>
  </head>

  <body
    class="iui-root"
    data-iui-theme
  >
    <theme-button></theme-button>
    <h1>Tile</h1>
    <hr />

    <h2>Everything turned on</h2>
    <p class="iui-text-small iui-text-muted">
      This is not a real world example, please use pieces as necessary.
    </p>

    <section id="demo-everything-turned-on">
      <!-- Newly uploaded file, text overflow, no thumbnail -->
      <div
        class="iui-tile iui-new"
        id="test-tile-1"
      >
        <div class="iui-tile-name">
          <svg-new
            class="iui-tile-status-icon"
            aria-hidden="true"
          ></svg-new>
          <span class="iui-tile-name-label">Super long tile name that will truncate</span>
        </div>

        <div class="iui-tile-thumbnail">
          <button
            aria-label="Type indicator"
            type="button"
            class="iui-button iui-tile-thumbnail-type-indicator"
            data-iui-variant="borderless"
            data-iui-size="small"
          >
            <svg-placeholder
              class="iui-button-icon"
              aria-hidden="true"
            ></svg-placeholder>
          </button>
          <button
            aria-label="Favorited"
            type="button"
            class="iui-button iui-tile-thumbnail-quick-action"
            data-iui-variant="borderless"
            data-iui-size="small"
            data-iui-active="true"
          >
            <svg-star
              class="iui-button-icon"
              aria-hidden="true"
            ></svg-star>
          </button>
          <svg-placeholder
            class="iui-thumbnail-icon"
            aria-hidden="true"
          ></svg-placeholder>
        </div>

        <div class="iui-tile-content">
          <div class="iui-tile-description">
            Lorem ipsum dolor sit amet, consectetur adipiscing elit, sed do
            eiusmod tempor incididunt ut labore et dolore magna aliqua. Ut enim
            ad minim veniam, quis nostrud exercitation ullamco laboris nisi ut
            aliquip ex ea commodo consequat. Duis aute irure dolor in
            reprehenderit in voluptate velit esse cillum dolore eu fugiat nulla
            pariatur. Excepteur sint occaecat cupidatat non proident, sunt in
            culpa qui officia deserunt mollit anim id est laborum.
          </div>
          <div class="iui-tile-metadata">
            <svg-placeholder
              class="iui-tile-metadata-icon"
              aria-hidden="true"
            ></svg-placeholder>
            <div class="iui-tag-container">
              <span class="iui-tag-basic">tags</span>
              <span class="iui-tag-basic">go</span>
              <span class="iui-tag-basic">here</span>
              <span class="iui-tag-basic">tags</span>
              <span class="iui-tag-basic">go</span>
              <span class="iui-tag-basic">here</span>
              <span class="iui-tag-basic">tags</span>
              <span class="iui-tag-basic">go</span>
              <span class="iui-tag-basic">here</span>
              <span class="iui-tag-basic">tags</span>
              <span class="iui-tag-basic">go</span>
              <span class="iui-tag-basic">here</span>
              <span class="iui-tag-basic">tags</span>
              <span class="iui-tag-basic">go</span>
              <span class="iui-tag-basic">here</span>
              <span class="iui-tag-basic">tags</span>
              <span class="iui-tag-basic">go</span>
              <span class="iui-tag-basic">here</span>
            </div>
          </div>

          <div class="iui-tile-more-options">
            <button
              aria-label="More options"
              type="button"
              class="iui-button"
              data-iui-variant="borderless"
              data-iui-size="small"
              id="test-button"
            >
              <svg-more
                class="iui-button-icon"
                aria-hidden="true"
              ></svg-more>
            </button>
          </div>
        </div>

        <div class="iui-tile-buttons">
          <button class="iui-button">
            Button 1
          </button>
          <button class="iui-button">
            Button 2
          </button>
        </div>
      </div>

      <!-- With thumbnail -->
      <div
        class="iui-tile"
        id="test-tile-2"
      >
        <div class="iui-tile-name">
          <span class="iui-tile-name-label">Title</span>
        </div>

        <div class="iui-tile-thumbnail">
          <div class="iui-tile-thumbnail-picture demo-photo"></div>
          <button
            aria-label="Type indicator"
            type="button"
            class="iui-button iui-tile-thumbnail-type-indicator"
            data-iui-variant="borderless"
            data-iui-size="small"
          >
            <svg-placeholder
              class="iui-button-icon"
              aria-hidden="true"
            ></svg-placeholder>
          </button>
          <button
            aria-label="Favorited"
            type="button"
            class="iui-button iui-tile-thumbnail-quick-action"
            data-iui-variant="borderless"
            data-iui-size="small"
            data-iui-active="true"
          >
            <svg-star
              class="iui-button-icon"
              aria-hidden="true"
            ></svg-star>
          </button>
        </div>

        <div class="iui-tile-content ">
          <div class="iui-tile-description">
            This tile uses a DIV with a background image & only has 1 button.
          </div>
          <div class="iui-tile-metadata">
            <svg-placeholder
              class="iui-tile-metadata-icon"
              aria-hidden="true"
            ></svg-placeholder>
            <span>Metadata</span>
          </div>

          <div class="iui-tile-more-options">
            <button
              aria-label="More options"
              type="button"
              class="iui-button"
              data-iui-variant="borderless"
              data-iui-size="small"
            >
              <svg-more
                class="iui-button-icon"
                aria-hidden="true"
              ></svg-more>
            </button>
          </div>
        </div>

        <div class="iui-tile-buttons">
          <button class="iui-button">
            Only button
          </button>
        </div>
      </div>

      <!-- Lots of badges -->
      <div class="iui-tile iui-actionable">
        <div class="iui-tile-name">
          <span class="iui-tile-name-label">
            <button class="iui-link-action">Lots of badges</button>
          </span>
        </div>

        <div class="iui-tile-thumbnail">
          <button
            aria-label="Type indicator"
            type="button"
            class="iui-button iui-tile-thumbnail-type-indicator"
            data-iui-variant="borderless"
            data-iui-size="small"
          >
            <svg-placeholder
              class="iui-button-icon"
              aria-hidden="true"
            ></svg-placeholder>
          </button>
          <button
            aria-label="Add to favorites"
            type="button"
            class="iui-button iui-tile-thumbnail-quick-action"
            data-iui-variant="borderless"
            data-iui-size="small"
          >
            <svg-star-hollow
              class="iui-button-icon"
              aria-hidden="true"
            ></svg-star-hollow>
          </button>
          <div class="iui-tile-thumbnail-badge-container">
            <div
              class="iui-badge"
              style="--iui-badge-background-color: hsl(197, 71%, 83%);"
            >
              Badge
            </div>
            <div
              class="iui-badge"
              style="--iui-badge-background-color: hsl(72, 51%, 66%);"
            >
              Badge
            </div>
            <div
              class="iui-badge"
              style="--iui-badge-background-color: hsl(2, 90%, 83%);"
            >
              Badge
            </div>
          </div>
          <svg-placeholder
            class="iui-thumbnail-icon"
            aria-hidden="true"
          ></svg-placeholder>
        </div>

        <div class="iui-tile-content">
          <div class="iui-tile-description">
            This tile uses many badges.
          </div>

          <div class="iui-tile-more-options">
            <button
              aria-label="More options"
              type="button"
              class="iui-button"
              data-iui-variant="borderless"
              data-iui-size="small"
              id="test-button"
            >
              <svg-more
                class="iui-button-icon"
                aria-hidden="true"
              ></svg-more>
            </button>
          </div>
        </div>
      </div>
    </section>

    <hr />

    <h2>Default</h2>
    <section id="demo-default">
      <!-- No thumbnail -->
      <div
        class="iui-tile iui-actionable"
        id="test-tile-4"
      >
        <div class="iui-tile-name">
          <span class="iui-tile-name-label"><button
              class="iui-link-action"
              id="test-tile-4-name"
            >Tile name</button></span>
        </div>

        <div class="iui-tile-thumbnail">
          <button
            aria-label="Info"
            type="button"
            class="iui-button iui-tile-thumbnail-quick-action"
            data-iui-variant="borderless"
            data-iui-size="small"
          >
            <svg-info
              class="iui-button-icon"
              aria-hidden="true"
            ></svg-info>
          </button>
          <svg-imodel-hollow
            class="iui-thumbnail-icon"
            aria-hidden="true"
          ></svg-imodel-hollow>
        </div>

        <div class="iui-tile-content ">

          <div class="iui-tile-description">
            Bentley Systems, Incorporated, is an American-based software
            development company that develops, manufactures, licenses, sells and
            supports computer software and services for the design,
            construction, and operation of infrastructure.
          </div>
          <div class="iui-tile-metadata">
            <svg-tag
              class="iui-tile-metadata-icon"
              aria-hidden="true"
            ></svg-tag>
            <div class="iui-tag-container">
              <span class="iui-tag-basic">tags</span>
              <span class="iui-tag-basic">go</span>
              <span class="iui-tag-basic">here</span>
            </div>
          </div>

          <div class="iui-tile-more-options">
            <button
              aria-label="More options"
              type="button"
              class="iui-button"
              data-iui-variant="borderless"
              data-iui-size="small"
            >
              <svg-more
                class="iui-button-icon"
                aria-hidden="true"
              ></svg-more>
            </button>
          </div>
        </div>
      </div>

      <!-- With thumbnail -->
      <div
        class="iui-tile iui-actionable"
        id="test-tile-5"
      >
        <div class="iui-tile-name">
          <span class="iui-tile-name-label"><button
              class="iui-link-action"
              id="test-tile-5-name"
            >Tile name</button></span>
        </div>

        <div class="iui-tile-thumbnail">
          <div class="iui-tile-thumbnail-picture demo-photo"></div>
          <button
            aria-label="Info"
            type="button"
            class="iui-button iui-tile-thumbnail-quick-action"
            data-iui-variant="borderless"
            data-iui-size="small"
          >
            <svg-info
              class="iui-button-icon"
              aria-hidden="true"
            ></svg-info>
          </button>
        </div>

        <div class="iui-tile-content ">

          <div class="iui-tile-description">
            Bentley Systems, Incorporated, is an American-based software
            development company that develops, manufactures, licenses, sells and
            supports computer software and services for the design,
            construction, and operation of infrastructure.
          </div>
          <div class="iui-tile-metadata">
            <svg-tag
              class="iui-tile-metadata-icon"
              aria-hidden="true"
            ></svg-tag>
            <div class="iui-tag-container">
              <span class="iui-tag-basic">tags</span>
              <span class="iui-tag-basic">go</span>
              <span class="iui-tag-basic">here</span>
            </div>
          </div>

          <div class="iui-tile-more-options">
            <button
              aria-label="More options"
              type="button"
              class="iui-button"
              data-iui-variant="borderless"
              data-iui-size="small"
            >
              <svg-more
                class="iui-button-icon"
                aria-hidden="true"
              ></svg-more>
            </button>
          </div>
        </div>
      </div>

      <!-- With thumbnail & anchor link -->
      <div class="iui-tile">
        <div class="iui-tile-name">
          <span class="iui-tile-name-label"><a
              class="iui-link-action"
              href="https://inclusive-components.design/cards/"
            >Tile name</a></span>
        </div>

        <div class="iui-tile-thumbnail">
          <div class="iui-tile-thumbnail-picture demo-photo"></div>
          <button
            aria-label="Info"
            type="button"
            class="iui-button iui-tile-thumbnail-quick-action"
            data-iui-variant="borderless"
            data-iui-size="small"
          >
            <svg-info
              class="iui-button-icon"
              aria-hidden="true"
            ></svg-info>
          </button>
          <div class="iui-tile-thumbnail-badge-container">
            <div
              class="iui-badge"
              style="--iui-badge-background-color: hsl(2, 90%, 83%);"
            >
              Link
            </div>
          </div>
        </div>

        <div class="iui-tile-content">

          <div class="iui-tile-description">
            Bentley Systems, Incorporated, is an American-based software
            development company that develops, manufactures, licenses, sells and
            supports computer software and services for the design,
            construction, and operation of infrastructure.
          </div>
          <div class="iui-tile-metadata">
            <svg-tag
              class="iui-tile-metadata-icon"
              aria-hidden="true"
            ></svg-tag>
            <div class="iui-tag-container">
              <span class="iui-tag-basic">tags</span>
              <span class="iui-tag-basic">go</span>
              <span class="iui-tag-basic">here</span>
            </div>
          </div>

          <div class="iui-tile-more-options">
            <button
              aria-label="More options"
              type="button"
              class="iui-button"
              data-iui-variant="borderless"
              data-iui-size="small"
            >
              <svg-more
                class="iui-button-icon"
                aria-hidden="true"
              ></svg-more>
            </button>
          </div>
        </div>
      </div>

      <!-- With thumbnail & selected -->
      <div class="iui-tile iui-actionable iui-selected">
        <div class="iui-tile-name">
          <svg-checkmark
            class="iui-tile-status-icon"
            aria-hidden="true"
          ></svg-checkmark>
          <span class="iui-tile-name-label"><button class="iui-link-action">Tile name</button></span>
        </div>

        <div class="iui-tile-thumbnail">
          <div class="iui-tile-thumbnail-picture demo-photo"></div>
          <button
            aria-label="Info"
            type="button"
            class="iui-button iui-tile-thumbnail-quick-action"
            data-iui-variant="borderless"
            data-iui-size="small"
          >
            <svg-info
              class="iui-button-icon"
              aria-hidden="true"
            ></svg-info>
          </button>
        </div>

        <div class="iui-tile-content">

          <div class="iui-tile-description">
            Bentley Systems, Incorporated, is an American-based software
            development company that develops, manufactures, licenses, sells and
            supports computer software and services for the design,
            construction, and operation of infrastructure.
          </div>
          <div class="iui-tile-metadata">
            <svg-tag
              class="iui-tile-metadata-icon"
              aria-hidden="true"
            ></svg-tag>
            <div class="iui-tag-container">
              <span class="iui-tag-basic">tags</span>
              <span class="iui-tag-basic">go</span>
              <span class="iui-tag-basic">here</span>
            </div>
          </div>

          <div class="iui-tile-more-options">
            <button
              aria-label="More options"
              type="button"
              class="iui-button"
              data-iui-variant="borderless"
              data-iui-size="small"
            >
              <svg-more
                class="iui-button-icon"
                aria-hidden="true"
              ></svg-more>
            </button>
          </div>
        </div>
      </div>
    </section>

    <hr />

    <h2>User</h2>
    <section id="demo-user">
      <div class="iui-tile iui-actionable">
        <div class="iui-tile-name">
          <span class="iui-tile-name-label"><button class="iui-link-action">Terry Rivers</button></span>
        </div>

        <div class="iui-tile-thumbnail">
          <x-avatar
            type="2"
            status="online"
            showPlaceholder="true"
          >
          </x-avatar>
        </div>

        <div class="iui-tile-content ">

          <div class="iui-tile-description">CEO</div>

          <div class="iui-tile-more-options">
            <button
              aria-label="More options"
              type="button"
              class="iui-button"
              data-iui-variant="borderless"
              data-iui-size="small"
            >
              <svg-more
                class="iui-button-icon"
                aria-hidden="true"
              ></svg-more>
            </button>
          </div>
        </div>
      </div>

      <div class="iui-tile iui-actionable iui-selected">
        <div class="iui-tile-name">
          <svg-checkmark
            class="iui-tile-status-icon"
            aria-hidden="true"
          ></svg-checkmark>
          <span class="iui-tile-name-label"><button class="iui-link-action">Terry Rivers</button></span>
        </div>

        <div class="iui-tile-thumbnail">
          <x-avatar
            type="2"
            status="online"
            showPlaceholder="true"
          >
          </x-avatar>
        </div>

        <div class="iui-tile-content ">

          <div class="iui-tile-description">CEO</div>

          <div class="iui-tile-more-options">
            <button
              aria-label="More options"
              type="button"
              class="iui-button"
              data-iui-variant="borderless"
              data-iui-size="small"
            >
              <svg-more
                class="iui-button-icon"
                aria-hidden="true"
              ></svg-more>
            </button>
          </div>
        </div>
      </div>
    </section>

    <hr />

    <h2>Location</h2>
    <section id="demo-location">
      <!-- No thumbnail -->
      <div class="iui-tile">
        <div class="iui-tile-thumbnail">
          <div class="iui-tile-thumbnail-picture demo-map"></div>
          <button
            aria-label="Assetwise"
            type="button"
            class="iui-button iui-tile-thumbnail-type-indicator"
            data-iui-variant="borderless"
            data-iui-size="small"
          >
            <span
              class="iui-button-icon"
              aria-hidden="true"
            >
              <svg viewBox="0 0 16 16">
                <path
                  d="M2.4709,5.1959A9.26518,9.26518,0,0,1,3.5693,4.11,9.90549,9.90549,0,0,1,4.83,3.2133a10.194,10.194,0,0,1,1.4319-.712q.2616-.10571.5229-.1946t.5239-.1626q.2632-.0738.5257-.1316.26471-.0585.5283-.1009l.1439-.32a.15067.15067,0,0,1,.0151-.0264.14755.14755,0,0,1,.0195-.0222.15616.15616,0,0,1,.0228-.0177.16383.16383,0,0,1,.026-.0134.17083.17083,0,0,1,.034-.0095A.16831.16831,0,0,1,8.66,1.5a.17533.17533,0,0,1,.0368.0054.18319.18319,0,0,1,.0367.0135l.591.29.79.3875a.14375.14375,0,0,1,.0489.0339.03719.03719,0,0,1,.0082.0367.09063.09063,0,0,1-.033.04.41517.41517,0,0,1-.0745.0439l-1.0582.5228L7.9062,3.416l-.0125.006-.0127.0056-.0119.0052-.0117.0047a.32722.32722,0,0,1-.0812.0217.09722.09722,0,0,1-.0543-.0065.04089.04089,0,0,1-.023-.033.11.11,0,0,1,.0125-.0579L7.8962,2.95q-.1775.02869-.3564.0677t-.3566.0881q-.17809.0492-.3569.1088t-.3572.13A7.20864,7.20864,0,0,0,5.38,3.8841a6.93585,6.93585,0,0,0-.9456.6869,6.31775,6.31775,0,0,0-.7965.8241,5.33115,5.33115,0,0,0-.6156.9558L1.5652,6.488A8.11438,8.11438,0,0,1,2.4709,5.1959Zm7.78,8.5387q-.1839.07759-.3715.1478t-.3779.1331q-.19.0626-.3833.1179a8.64512,8.64512,0,0,1-3.8986.2467,6.16,6.16,0,0,1-2.3975-.9529l-.0006.0016-.0431-.0307c-.0136-.0095-.0282-.0182-.0417-.0278v-.0015c-.0938-.0665-.1857-.1345-.2732-.2058A4.66591,4.66591,0,0,1,1.041,11.2258,4.83108,4.83108,0,0,1,.744,9.08L.135,9.3a.21.21,0,0,1-.0943.0165.0418.0418,0,0,1-.0394-.0334.12876.12876,0,0,1,.0169-.0756.57835.57835,0,0,1,.0731-.111l.8253-1.02.9006-1.1133c.0115-.0144.0226-.0272.0335-.0387a.43038.43038,0,0,1,.0316-.03.25958.25958,0,0,1,.03-.0226.1602.1602,0,0,1,.0289-.0146A.11069.11069,0,0,1,1.97,6.85a.09617.09617,0,0,1,.0271.0009.111.111,0,0,1,.0264.0086.14809.14809,0,0,1,.026.0163l.62.469.7316.553a.14673.14673,0,0,1,.0527.068.1013.1013,0,0,1-.0028.0731.17821.17821,0,0,1-.0562.0694.37627.37627,0,0,1-.1055.0559L2.6,8.4121a2.87649,2.87649,0,0,0,.4561,1.3147A3.142,3.142,0,0,0,4.142,10.7289c.0187.0107.0365.0221.0555.0326a4.41716,4.41716,0,0,0,1.8212.5079A6.26611,6.26611,0,0,0,8.3411,10.97q.1033-.0329.2053-.0686t.2024-.0747q.1007-.0389.2-.08t.1964-.0862l1.4694,2.9131q-.18019.0838-.3646.161Zm5.7064-2.6052a.33587.33587,0,0,1-.1435.0765l-.0244.0066-.0258.006-.0271.0052-.0286.0045-2.2016.3066-2.4552.3411a.52173.52173,0,0,1-.1638.0018.22327.22327,0,0,1-.1124-.0511.217.217,0,0,1-.0626-.1047.49754.49754,0,0,1-.0156-.159L10.74,9.6607l.04-1.6754a.37716.37716,0,0,1,.0105-.08.23815.23815,0,0,1,.0256-.0634.17194.17194,0,0,1,.0386-.0459.15588.15588,0,0,1,.05-.028.174.174,0,0,1,.0488-.0088.2219.2219,0,0,1,.0546.0045.31638.31638,0,0,1,.0595.0187.44656.44656,0,0,1,.0637.0337l.8092.513A4.80789,4.80789,0,0,0,12.486,7.216a3.74682,3.74682,0,0,0,.196-1.076c.0019-.0668.0012-.1332-.0011-.1991a3.02129,3.02129,0,0,0-.1257-.7764,2.877,2.877,0,0,0-.4112-.8357,3.01447,3.01447,0,0,0-.4321-.4851,3.28328,3.28328,0,0,0-.5028-.3734,3.73329,3.73329,0,0,0-.5522-.2743,4.27117,4.27117,0,0,0-.5859-.1857l.9438-1.1168a7.03821,7.03821,0,0,1,.8728.1954,6.23067,6.23067,0,0,1,.8585.3207,5.54366,5.54366,0,0,1,.8264.4689,5.0583,5.0583,0,0,1,.7666.6475A4.5678,4.5678,0,0,1,15.617,6.2612h0l.0045.0372a5.4056,5.4056,0,0,1-.1388,1.8073,6.87741,6.87741,0,0,1-.822,1.9467l1.1194.7089a.68989.68989,0,0,1,.16.1337.22922.22922,0,0,1,.0592.1266.1356.1356,0,0,1-.0424.1079Z"
                />
              </svg>
            </span>
          </button>
        </div>

        <div class="iui-tile-content ">
          <div class="iui-tile-name">
            <span class="iui-tile-name-label">Bentley Systems Headquarters</span>
          </div>

          <div class="iui-tile-description">
            <div class="iui-tile-description">
              685 Stockton Drive, Exton, PA 19341
            </div>
          </div>
          <div class="iui-tile-metadata">
            ID: <span class="iui-tag-basic">10001</span>
          </div>

          <div class="iui-tile-more-options">
            <button
              aria-label="More options"
              type="button"
              class="iui-button"
              data-iui-variant="borderless"
              data-iui-size="small"
            >
              <svg-more
                class="iui-button-icon"
                aria-hidden="true"
              ></svg-more>
            </button>
          </div>
        </div>

        <div class="iui-tile-buttons">
          <button class="iui-button">
            Manage
          </button>
          <button class="iui-button">
            Projects
          </button>
        </div>
      </div>

      <!-- With thumbnail -->
      <div class="iui-tile">
        <div class="iui-tile-name">
          <span class="iui-tile-name-label">Bentley Systems Headquarters</span>
        </div>

        <div class="iui-tile-thumbnail">
          <div class="iui-tile-thumbnail-picture demo-photo"></div>
          <button
            aria-label="Assetwise"
            type="button"
            class="iui-button iui-tile-thumbnail-type-indicator"
            data-iui-variant="borderless"
            data-iui-size="small"
          >
            <span
              class="iui-button-icon"
              aria-hidden="true"
            >
              <svg viewBox="0 0 16 16">
                <path
                  d="M2.4709,5.1959A9.26518,9.26518,0,0,1,3.5693,4.11,9.90549,9.90549,0,0,1,4.83,3.2133a10.194,10.194,0,0,1,1.4319-.712q.2616-.10571.5229-.1946t.5239-.1626q.2632-.0738.5257-.1316.26471-.0585.5283-.1009l.1439-.32a.15067.15067,0,0,1,.0151-.0264.14755.14755,0,0,1,.0195-.0222.15616.15616,0,0,1,.0228-.0177.16383.16383,0,0,1,.026-.0134.17083.17083,0,0,1,.034-.0095A.16831.16831,0,0,1,8.66,1.5a.17533.17533,0,0,1,.0368.0054.18319.18319,0,0,1,.0367.0135l.591.29.79.3875a.14375.14375,0,0,1,.0489.0339.03719.03719,0,0,1,.0082.0367.09063.09063,0,0,1-.033.04.41517.41517,0,0,1-.0745.0439l-1.0582.5228L7.9062,3.416l-.0125.006-.0127.0056-.0119.0052-.0117.0047a.32722.32722,0,0,1-.0812.0217.09722.09722,0,0,1-.0543-.0065.04089.04089,0,0,1-.023-.033.11.11,0,0,1,.0125-.0579L7.8962,2.95q-.1775.02869-.3564.0677t-.3566.0881q-.17809.0492-.3569.1088t-.3572.13A7.20864,7.20864,0,0,0,5.38,3.8841a6.93585,6.93585,0,0,0-.9456.6869,6.31775,6.31775,0,0,0-.7965.8241,5.33115,5.33115,0,0,0-.6156.9558L1.5652,6.488A8.11438,8.11438,0,0,1,2.4709,5.1959Zm7.78,8.5387q-.1839.07759-.3715.1478t-.3779.1331q-.19.0626-.3833.1179a8.64512,8.64512,0,0,1-3.8986.2467,6.16,6.16,0,0,1-2.3975-.9529l-.0006.0016-.0431-.0307c-.0136-.0095-.0282-.0182-.0417-.0278v-.0015c-.0938-.0665-.1857-.1345-.2732-.2058A4.66591,4.66591,0,0,1,1.041,11.2258,4.83108,4.83108,0,0,1,.744,9.08L.135,9.3a.21.21,0,0,1-.0943.0165.0418.0418,0,0,1-.0394-.0334.12876.12876,0,0,1,.0169-.0756.57835.57835,0,0,1,.0731-.111l.8253-1.02.9006-1.1133c.0115-.0144.0226-.0272.0335-.0387a.43038.43038,0,0,1,.0316-.03.25958.25958,0,0,1,.03-.0226.1602.1602,0,0,1,.0289-.0146A.11069.11069,0,0,1,1.97,6.85a.09617.09617,0,0,1,.0271.0009.111.111,0,0,1,.0264.0086.14809.14809,0,0,1,.026.0163l.62.469.7316.553a.14673.14673,0,0,1,.0527.068.1013.1013,0,0,1-.0028.0731.17821.17821,0,0,1-.0562.0694.37627.37627,0,0,1-.1055.0559L2.6,8.4121a2.87649,2.87649,0,0,0,.4561,1.3147A3.142,3.142,0,0,0,4.142,10.7289c.0187.0107.0365.0221.0555.0326a4.41716,4.41716,0,0,0,1.8212.5079A6.26611,6.26611,0,0,0,8.3411,10.97q.1033-.0329.2053-.0686t.2024-.0747q.1007-.0389.2-.08t.1964-.0862l1.4694,2.9131q-.18019.0838-.3646.161Zm5.7064-2.6052a.33587.33587,0,0,1-.1435.0765l-.0244.0066-.0258.006-.0271.0052-.0286.0045-2.2016.3066-2.4552.3411a.52173.52173,0,0,1-.1638.0018.22327.22327,0,0,1-.1124-.0511.217.217,0,0,1-.0626-.1047.49754.49754,0,0,1-.0156-.159L10.74,9.6607l.04-1.6754a.37716.37716,0,0,1,.0105-.08.23815.23815,0,0,1,.0256-.0634.17194.17194,0,0,1,.0386-.0459.15588.15588,0,0,1,.05-.028.174.174,0,0,1,.0488-.0088.2219.2219,0,0,1,.0546.0045.31638.31638,0,0,1,.0595.0187.44656.44656,0,0,1,.0637.0337l.8092.513A4.80789,4.80789,0,0,0,12.486,7.216a3.74682,3.74682,0,0,0,.196-1.076c.0019-.0668.0012-.1332-.0011-.1991a3.02129,3.02129,0,0,0-.1257-.7764,2.877,2.877,0,0,0-.4112-.8357,3.01447,3.01447,0,0,0-.4321-.4851,3.28328,3.28328,0,0,0-.5028-.3734,3.73329,3.73329,0,0,0-.5522-.2743,4.27117,4.27117,0,0,0-.5859-.1857l.9438-1.1168a7.03821,7.03821,0,0,1,.8728.1954,6.23067,6.23067,0,0,1,.8585.3207,5.54366,5.54366,0,0,1,.8264.4689,5.0583,5.0583,0,0,1,.7666.6475A4.5678,4.5678,0,0,1,15.617,6.2612h0l.0045.0372a5.4056,5.4056,0,0,1-.1388,1.8073,6.87741,6.87741,0,0,1-.822,1.9467l1.1194.7089a.68989.68989,0,0,1,.16.1337.22922.22922,0,0,1,.0592.1266.1356.1356,0,0,1-.0424.1079Z"
                />
              </svg>
            </span>
          </button>
        </div>

        <div class="iui-tile-content ">

          <div class="iui-tile-description">
            <div class="iui-tile-description">
              685 Stockton Drive, Exton, PA 19341
            </div>
          </div>
          <div class="iui-tile-metadata">
            ID: <span class="iui-tag-basic">10001</span>
          </div>

          <div class="iui-tile-more-options">
            <button
              aria-label="More options"
              type="button"
              class="iui-button"
              data-iui-variant="borderless"
              data-iui-size="small"
            >
              <svg-more
                class="iui-button-icon"
                aria-hidden="true"
              ></svg-more>
            </button>
          </div>
        </div>
        <div class="iui-tile-buttons">
          <button class="iui-button">
            Manage
          </button>
          <button class="iui-button">
            Projects
          </button>
        </div>
      </div>
    </section>

    <hr />

    <h2>Video</h2>
    <section id="demo-video">
      <!-- No thumbnail -->
      <div class="iui-tile iui-actionable">
        <div class="iui-tile-name">
          <span class="iui-tile-name-label"><button class="iui-link-action">Video name</button></span>
        </div>

        <div class="iui-tile-thumbnail">
          <button
            aria-label="Favorite"
            type="button"
            class="iui-button iui-tile-thumbnail-quick-action"
            data-iui-variant="borderless"
            data-iui-size="small"
          >
            <svg-star-hollow
              class="iui-button-icon"
              aria-hidden="true"
            ></svg-star-hollow>
          </button>
          <svg-play-circular
            class="iui-thumbnail-icon"
            aria-hidden="true"
          ></svg-play-circular>
        </div>

        <div class="iui-tile-content ">

          <div class="iui-tile-description">
            Are you ready to be inspired by some of the world’s most impressive
            infrastructure projects? We have highlighted a few of the most
            impressive projects that were made possible with Bentley.
          </div>
          <div class="iui-tile-metadata">
            <svg-clock
              class="iui-tile-metadata-icon"
              aria-hidden="true"
            ></svg-clock>
            <time datetime="2020-12-31 14:00">Dec 31, 2020 @ 2:00pm</time>
          </div>

          <div class="iui-tile-more-options">
            <button
              aria-label="More options"
              type="button"
              class="iui-button"
              data-iui-variant="borderless"
              data-iui-size="small"
            >
              <svg-more
                class="iui-button-icon"
                aria-hidden="true"
              ></svg-more>
            </button>
          </div>
        </div>
      </div>

      <!-- With thumbnail -->
      <div class="iui-tile iui-actionable">
        <div class="iui-tile-name">
          <span class="iui-tile-name-label"><button class="iui-link-action">Video name</button></span>
        </div>

        <div class="iui-tile-thumbnail">
          <div class="iui-tile-thumbnail-picture demo-photo"></div>
          <button
            aria-label="Favorite"
            type="button"
            class="iui-button iui-tile-thumbnail-quick-action"
            data-iui-variant="borderless"
            data-iui-size="small"
          >
            <svg-star-hollow
              class="iui-button-icon"
              aria-hidden="true"
            ></svg-star-hollow>
          </button>
          <svg-play-circular
            class="iui-thumbnail-icon"
            aria-hidden="true"
          ></svg-play-circular>
        </div>

        <div class="iui-tile-content ">

          <div class="iui-tile-description">
            Are you ready to be inspired by some of the world’s most impressive
            infrastructure projects? We have highlighted a few of the most
            impressive projects that were made possible with Bentley.
          </div>
          <div class="iui-tile-metadata">
            <svg-clock
              class="iui-tile-metadata-icon"
              aria-hidden="true"
            ></svg-clock>
            <time datetime="2020-12-31 14:00">Dec 31, 2020 @ 2:00pm</time>
          </div>

          <div class="iui-tile-more-options">
            <button
              aria-label="More options"
              type="button"
              class="iui-button"
              data-iui-variant="borderless"
              data-iui-size="small"
            >
              <svg-more
                class="iui-button-icon"
                aria-hidden="true"
              ></svg-more>
            </button>
          </div>
        </div>
      </div>

      <!-- With thumbnail -->
      <div
        class="iui-tile iui-actionable iui-selected"
        id="test-tile-3"
      >
        <div class="iui-tile-name">
          <svg-checkmark
            class="iui-tile-status-icon"
            aria-hidden="true"
          ></svg-checkmark>
          <span class="iui-tile-name-label"><button class="iui-link-action">Video name</button></span>
        </div>

        <div class="iui-tile-thumbnail">
          <div class="iui-tile-thumbnail-picture demo-photo"></div>
          <button
            aria-label="Favorite"
            type="button"
            class="iui-button iui-tile-thumbnail-quick-action"
            data-iui-variant="borderless"
            data-iui-size="small"
          >
            <svg-star-hollow
              class="iui-button-icon"
              aria-hidden="true"
            ></svg-star-hollow>
          </button>
          <svg-play-circular
            class="iui-thumbnail-icon"
            aria-hidden="true"
          ></svg-play-circular>
        </div>

        <div class="iui-tile-content ">

          <div class="iui-tile-description">
            Are you ready to be inspired by some of the world’s most impressive
            infrastructure projects? We have highlighted a few of the most
            impressive projects that were made possible with Bentley.
          </div>
          <div class="iui-tile-metadata">
            <svg-clock
              class="iui-tile-metadata-icon"
              aria-hidden="true"
            ></svg-clock>
            <time datetime="2020-12-31 14:00">Dec 31, 2020 @ 2:00pm</time>
          </div>

          <div class="iui-tile-more-options">
            <button
              aria-label="More options"
              type="button"
              class="iui-button"
              data-iui-variant="borderless"
              data-iui-size="small"
            >
              <svg-more
                class="iui-button-icon"
                aria-hidden="true"
              ></svg-more>
            </button>
          </div>
        </div>
      </div>
    </section>

    <hr />

    <h2>Folder</h2>
    <section id="demo-folder">
      <!-- No thumbnail & new -->
      <div class="iui-tile iui-folder iui-actionable iui-new">
        <div class="iui-tile-thumbnail">
          <svg-folder
            class="iui-thumbnail-icon"
            aria-hidden="true"
          ></svg-folder>
        </div>

        <div class="iui-tile-name">
          <svg-new
            class="iui-tile-status-icon"
            aria-hidden="true"
          ></svg-new>

          <span class="iui-tile-name-label"><button class="iui-link-action">Folder name</button></span>
        </div>

        <div class="iui-tile-content ">

          <div class="iui-tile-description">
            A collection of all Bentley Systems 2D and 3D marketing assets.
          </div>
          <div class="iui-tile-more-options">
            <button
              aria-label="More options"
              type="button"
              class="iui-button"
              data-iui-variant="borderless"
              data-iui-size="small"
            >
              <svg-more
                class="iui-button-icon"
                aria-hidden="true"
              ></svg-more>
            </button>
          </div>
        </div>
      </div>

      <!-- No thumbnail -->
      <div class="iui-tile iui-folder iui-actionable">
        <div class="iui-tile-thumbnail">
          <svg-folder
            class="iui-thumbnail-icon"
            aria-hidden="true"
          ></svg-folder>
        </div>

        <div class="iui-tile-name">
          <span class="iui-tile-name-label"><button class="iui-link-action">Folder name</button></span>
        </div>

        <div class="iui-tile-content ">
          <div class="iui-tile-description">
            A collection of all Bentley Systems 2D and 3D marketing assets.
          </div>
          <div class="iui-tile-more-options">
            <button
              aria-label="More options"
              type="button"
              class="iui-button"
              data-iui-variant="borderless"
              data-iui-size="small"
            >
              <svg-more
                class="iui-button-icon"
                aria-hidden="true"
              ></svg-more>
            </button>
          </div>
        </div>
      </div>

      <!-- With thumbnail -->
      <div class="iui-tile iui-folder iui-actionable">
        <div class="iui-tile-thumbnail">
          <div class="iui-tile-thumbnail-picture demo-photo"></div>
        </div>

        <div class="iui-tile-name">
          <span class="iui-tile-name-label"><button class="iui-link-action">Folder name</button></span>
        </div>

        <div class="iui-tile-content ">
          <div class="iui-tile-description">
            A collection of all Bentley Systems 2D and 3D marketing assets.
          </div>
          <div class="iui-tile-more-options">
            <button
              aria-label="More options"
              type="button"
              class="iui-button"
              data-iui-variant="borderless"
              data-iui-size="small"
            >
              <svg-more
                class="iui-button-icon"
                aria-hidden="true"
              ></svg-more>
            </button>
          </div>
        </div>
      </div>

      <!-- With thumbnail -->
      <div class="iui-tile iui-folder iui-actionable iui-selected">
        <div class="iui-tile-thumbnail">
          <div class="iui-tile-thumbnail-picture demo-photo"></div>
        </div>

        <div class="iui-tile-name">
          <svg-checkmark
            class="iui-tile-status-icon"
            aria-hidden="true"
          ></svg-checkmark>
          <span class="iui-tile-name-label"><button class="iui-link-action">Folder name</button></span>
        </div>

        <div class="iui-tile-content ">
          <div class="iui-tile-description">
            A collection of all Bentley Systems 2D and 3D marketing assets.
          </div>
          <div class="iui-tile-more-options">
            <button
              aria-label="More options"
              type="button"
              class="iui-button"
              data-iui-variant="borderless"
              data-iui-size="small"
            >
              <svg-more
                class="iui-button-icon"
                aria-hidden="true"
              ></svg-more>
            </button>
          </div>
        </div>
      </div>
    </section>

    <hr />

    <h2>Action States</h2>

    <section id="demo-action-states">

      <div class="iui-tile iui-actionable iui-positive">
        <div class="iui-tile-name">
          <svg-status-success
            class="iui-tile-status-icon"
            aria-hidden="true"
          ></svg-status-success>
          <span class="iui-tile-name-label"><button class="iui-link-action">charlie.pdf</button></span>
        </div>

        <div class="iui-tile-thumbnail">
          <svg-filetype-pdf
            class="iui-thumbnail-icon"
            aria-hidden="true"
          ></svg-filetype-pdf>
        </div>

        <div class="iui-tile-content">

          <div class="iui-tile-description">
            Bentley Systems, Incorporated, is an American-based software
            development company that develops, manufactures, licenses, sells and
            supports computer software and services for the design,
            construction, and operation of infrastructure.
          </div>

          <div class="iui-tile-metadata">
            <svg-tag
              class="iui-tile-metadata-icon"
              aria-hidden="true"
            ></svg-tag>
            <div class="iui-tag-container">
              <span class="iui-tag-basic">tags</span>
              <span class="iui-tag-basic">go</span>
              <span class="iui-tag-basic">here</span>
            </div>
          </div>

          <div class="iui-tile-more-options">
            <button
              aria-label="More options"
              type="button"
              class="iui-button"
              data-iui-variant="borderless"
              data-iui-size="small"
            >
              <svg-more
                class="iui-button-icon"
                aria-hidden="true"
              ></svg-more>
            </button>
          </div>
        </div>
      </div>

      <div class="iui-tile iui-actionable iui-warning">
        <div class="iui-tile-name">
          <svg-filetype-image aria-hidden="true"></svg-filetype-image>
          <svg-status-warning
            class="iui-tile-status-icon"
            aria-hidden="true"
          ></svg-status-warning>
          <span class="iui-tile-name-label"><button class="iui-link-action">delta.jpg</button></span>
        </div>

        <div class="iui-tile-thumbnail">
          <svg-filetype-image
            class="iui-thumbnail-icon"
            aria-hidden="true"
          ></svg-filetype-image>
        </div>

        <div class="iui-tile-content">

          <div class="iui-tile-description">
            Bentley Systems, Incorporated, is an American-based software
            development company that develops, manufactures, licenses, sells and
            supports computer software and services for the design,
            construction, and operation of infrastructure.
          </div>

          <div class="iui-tile-metadata">
            <svg-tag
              class="iui-tile-metadata-icon"
              aria-hidden="true"
            ></svg-tag>
            <div class="iui-tag-container">
              <span class="iui-tag-basic">tags</span>
              <span class="iui-tag-basic">go</span>
              <span class="iui-tag-basic">here</span>
            </div>
          </div>

          <div class="iui-tile-more-options">
            <button
              aria-label="More options"
              type="button"
              class="iui-button"
              data-iui-variant="borderless"
              data-iui-size="small"
            >
              <svg-more
                class="iui-button-icon"
                aria-hidden="true"
              ></svg-more>
            </button>
          </div>
        </div>
      </div>

      <div class="iui-tile iui-actionable iui-negative">
        <div class="iui-tile-name">
          <svg-status-error
            class="iui-tile-status-icon"
            aria-hidden="true"
          ></svg-status-error>
          <span class="iui-tile-name-label"><button
              class="iui-link-action">MyFileWithAReallyLongNameThatWillBeSplitIntoMultipleLinesAfterSoLong_FinalVersion_V2.svg</button></span>
        </div>

        <div class="iui-tile-thumbnail">
          <svg-filetype-vector
            class="iui-thumbnail-icon"
            aria-hidden="true"
          ></svg-filetype-vector>
        </div>

        <div class="iui-tile-content">

          <div class="iui-tile-description">
            Bentley Systems, Incorporated, is an American-based software
            development company that develops, manufactures, licenses, sells and
            supports computer software and services for the design,
            construction, and operation of infrastructure.
          </div>
          <div class="iui-tile-metadata">
            <svg-tag
              class="iui-tile-metadata-icon"
              aria-hidden="true"
            ></svg-tag>
            <div class="iui-tag-container">
              <span class="iui-tag-basic">tags</span>
              <span class="iui-tag-basic">go</span>
              <span class="iui-tag-basic">here</span>
            </div>
          </div>
          <div class="iui-tile-more-options">
            <button
              aria-label="More options"
              type="button"
              class="iui-button"
              data-iui-variant="borderless"
              data-iui-size="small"
            >
              <svg-more
                class="iui-button-icon"
                aria-hidden="true"
              ></svg-more>
            </button>
          </div>
        </div>
      </div>

      <div class="iui-tile iui-loading">
        <div class="iui-tile-name">
          <div
            class="iui-progress-indicator-radial iui-indeterminate iui-tile-status-icon"
            data-iui-size="x-small"
          >
          </div>
          <span class="iui-tile-name-label">alpha.dgn</span>
        </div>

        <div class="iui-tile-thumbnail">
          <svg-filetype-imodel
            class="iui-thumbnail-icon"
            aria-hidden="true"
          ></svg-filetype-imodel>
        </div>

        <div class="iui-tile-content ">

          <div class="iui-tile-more-options">
            <button
              aria-label="More options"
              type="button"
              class="iui-button"
              data-iui-variant="borderless"
              data-iui-size="small"
            >
              <svg-more
                class="iui-button-icon"
                aria-hidden="true"
              ></svg-more>
            </button>
          </div>
        </div>
      </div>

      <div
        class="iui-tile"
        aria-disabled="true"
      >
        <div class="iui-tile-name">
          <span class="iui-tile-name-label">Disabled</span>
        </div>

        <div class="iui-tile-thumbnail">
          <div class="iui-thumbnail-icon">
            <svg-filetype-video
              class="iui-thumbnail-icon"
              aria-hidden="true"
            ></svg-filetype-video>
          </div>
        </div>

        <div class="iui-tile-content">

          <div class="iui-tile-description">
            Bentley Systems, Incorporated, is an American-based software
            development company that develops, manufactures, licenses, sells and
            supports computer software and services for the design,
            construction, and operation of infrastructure.
          </div>
          <div class="iui-tile-metadata">
            <svg-tag
              class="iui-tile-metadata-icon"
              aria-hidden="true"
            ></svg-tag>
            <div class="iui-tag-container">
              <span class="iui-tag-basic">tags</span>
              <span class="iui-tag-basic">go</span>
              <span class="iui-tag-basic">here</span>
            </div>
          </div>
          <div class="iui-tile-more-options">
            <button
              aria-label="More options"
              type="button"
              class="iui-button"
              data-iui-variant="borderless"
              data-iui-size="small"
            >
              <svg-more
                class="iui-button-icon"
                aria-hidden="true"
              ></svg-more>
            </button>
          </div>
        </div>
      </div>

      <div
        class="iui-tile"
        aria-disabled="true"
      >
        <div class="iui-tile-name">
          <span class="iui-tile-name-label">Disabled</span>
        </div>

        <div class="iui-tile-thumbnail">
          <div class="iui-tile-thumbnail-picture demo-photo"></div>
        </div>

        <div class="iui-tile-content">
          <div class="iui-tile-description">
            Bentley Systems, Incorporated, is an American-based software
            development company that develops, manufactures, licenses, sells and
            supports computer software and services for the design,
            construction, and operation of infrastructure.
          </div>
          <div class="iui-tile-metadata">
            <svg-tag
              class="iui-tile-metadata-icon"
              aria-hidden="true"
            ></svg-tag>
            <div class="iui-tag-container">
              <span class="iui-tag-basic">tags</span>
              <span class="iui-tag-basic">go</span>
              <span class="iui-tag-basic">here</span>
            </div>
          </div>
          <div class="iui-tile-more-options">
            <button
              aria-label="More options"
              type="button"
              class="iui-button"
              data-iui-variant="borderless"
              data-iui-size="small"
            >
              <svg-more
                class="iui-button-icon"
                aria-hidden="true"
              ></svg-more>
            </button>
          </div>
        </div>
      </div>
    </section>

    <section id="demo-action-states-folders">

      <div class="iui-tile iui-folder iui-actionable iui-positive">
        <div class="iui-tile-thumbnail">
          <svg-folder
            class="iui-thumbnail-icon"
            aria-hidden="true"
          ></svg-folder>
        </div>

        <div class="iui-tile-name">
          <svg-status-success
            class="iui-tile-status-icon"
            aria-hidden="true"
          ></svg-status-success>
          <span class="iui-tile-name-label"><button class="iui-link-action">Folder name</button></span>
        </div>

        <div class="iui-tile-content">
          <div class="iui-tile-description">
            A collection of all Bentley Systems 2D and 3D marketing assets.
          </div>

          <div class="iui-tile-more-options">
            <button
              aria-label="More options"
              type="button"
              class="iui-button"
              data-iui-variant="borderless"
              data-iui-size="small"
            >
              <svg-more
                class="iui-button-icon"
                aria-hidden="true"
              ></svg-more>
            </button>
          </div>
        </div>
      </div>

      <div class="iui-tile iui-folder iui-actionable iui-warning">
        <div class="iui-tile-thumbnail">
          <svg-folder
            class="iui-thumbnail-icon"
            aria-hidden="true"
          ></svg-folder>
        </div>

        <div class="iui-tile-name">
          <svg-filetype-image aria-hidden="true"></svg-filetype-image>
          <svg-status-warning
            class="iui-tile-status-icon"
            aria-hidden="true"
          ></svg-status-warning>
          <span class="iui-tile-name-label"><button class="iui-link-action">Folder name</button></span>
        </div>

        <div class="iui-tile-content">
          <div class="iui-tile-description">
            A collection of all Bentley Systems 2D and 3D marketing assets.
          </div>


          <div class="iui-tile-more-options">
            <button
              aria-label="More options"
              type="button"
              class="iui-button"
              data-iui-variant="borderless"
              data-iui-size="small"
            >
              <svg-more
                class="iui-button-icon"
                aria-hidden="true"
              ></svg-more>
            </button>
          </div>
        </div>
      </div>

      <div class="iui-tile iui-folder iui-actionable iui-negative">
        <div class="iui-tile-thumbnail">
          <svg-folder
            class="iui-thumbnail-icon"
            aria-hidden="true"
          ></svg-folder>
        </div>

        <div class="iui-tile-name">
          <svg-status-error
            class="iui-tile-status-icon"
            aria-hidden="true"
          ></svg-status-error>
          <span class="iui-tile-name-label"><button class="iui-link-action">Folder name</button></span>
        </div>

        <div class="iui-tile-content">
          <div class="iui-tile-description">
            A collection of all Bentley Systems 2D and 3D marketing assets.
          </div>
          <div class="iui-tile-more-options">
            <button
              aria-label="More options"
              type="button"
              class="iui-button"
              data-iui-variant="borderless"
              data-iui-size="small"
            >
              <svg-more
                class="iui-button-icon"
                aria-hidden="true"
              ></svg-more>
            </button>
          </div>
        </div>
      </div>

      <div class="iui-tile iui-folder iui-loading">
        <div class="iui-tile-thumbnail">
          <svg-folder
            class="iui-thumbnail-icon"
            aria-hidden="true"
          ></svg-folder>
        </div>

<<<<<<< HEAD
        <div class="iui-tile-name">
          <div class="iui-progress-indicator-radial iui-determinate iui-tile-status-icon">
            <svg
              class="iui-radial"
              viewBox="0 0 40 40"
              aria-hidden="true"
            >
              <circle
                class="iui-track"
                cx="20"
                cy="20"
                r="15.91549"
              ></circle>
              <circle
                class="iui-fill"
                cx="20"
                cy="20"
                r="15.91549"
                style="stroke-dashoffset: 20"
              ></circle>
            </svg>
=======
        <div class="iui-tile-content ">
          <div class="iui-tile-name">
            <div
              class="iui-progress-indicator-radial iui-indeterminate iui-tile-status-icon"
              data-iui-size="x-small"
            >
            </div>
            <span class="iui-tile-name-label">Folder name</span>
>>>>>>> 4c40085e
          </div>
          <span class="iui-tile-name-label">Folder name</span>
        </div>

        <div class="iui-tile-content ">
          <div class="iui-tile-description"></div>
          <div class="iui-tile-more-options">
            <button
              aria-label="More options"
              type="button"
              class="iui-button"
              data-iui-variant="borderless"
              data-iui-size="small"
            >
              <svg-more
                class="iui-button-icon"
                aria-hidden="true"
              ></svg-more>
            </button>
          </div>
        </div>
      </div>

      <div
        class="iui-tile iui-folder"
        aria-disabled="true"
      >
        <div class="iui-tile-thumbnail">
          <div class="iui-thumbnail-icon">
            <svg-folder
              class="iui-thumbnail-icon"
              aria-hidden="true"
            ></svg-folder>
          </div>
        </div>

        <div class="iui-tile-name">
          <span class="iui-tile-name-label">Folder name</span>
        </div>

        <div class="iui-tile-content">
          <div class="iui-tile-description">
            A collection of all Bentley Systems 2D and 3D marketing assets.
          </div>
          <div class="iui-tile-more-options">
            <button
              aria-label="More options"
              type="button"
              class="iui-button"
              data-iui-variant="borderless"
              data-iui-size="small"
            >
              <svg-more
                class="iui-button-icon"
                aria-hidden="true"
              ></svg-more>
            </button>
          </div>
        </div>
      </div>

      <div
        class="iui-tile iui-folder"
        aria-disabled="true"
      >
        <div class="iui-tile-thumbnail">
          <div class="iui-tile-thumbnail-picture demo-photo"></div>
        </div>

        <div class="iui-tile-name">
          <span class="iui-tile-name-label">Folder name</span>
        </div>

        <div class="iui-tile-content">
          <div class="iui-tile-description">
            A collection of all Bentley Systems 2D and 3D marketing assets.
          </div>
          <div class="iui-tile-more-options">
            <button
              aria-label="More options"
              type="button"
              class="iui-button"
              data-iui-variant="borderless"
              data-iui-size="small"
            >
              <svg-more
                class="iui-button-icon"
                aria-hidden="true"
              ></svg-more>
            </button>
          </div>
        </div>
      </div>
    </section>
  </body>
</html><|MERGE_RESOLUTION|>--- conflicted
+++ resolved
@@ -1631,38 +1631,11 @@
           ></svg-folder>
         </div>
 
-<<<<<<< HEAD
-        <div class="iui-tile-name">
-          <div class="iui-progress-indicator-radial iui-determinate iui-tile-status-icon">
-            <svg
-              class="iui-radial"
-              viewBox="0 0 40 40"
-              aria-hidden="true"
-            >
-              <circle
-                class="iui-track"
-                cx="20"
-                cy="20"
-                r="15.91549"
-              ></circle>
-              <circle
-                class="iui-fill"
-                cx="20"
-                cy="20"
-                r="15.91549"
-                style="stroke-dashoffset: 20"
-              ></circle>
-            </svg>
-=======
-        <div class="iui-tile-content ">
-          <div class="iui-tile-name">
-            <div
-              class="iui-progress-indicator-radial iui-indeterminate iui-tile-status-icon"
-              data-iui-size="x-small"
-            >
-            </div>
-            <span class="iui-tile-name-label">Folder name</span>
->>>>>>> 4c40085e
+        <div class="iui-tile-name">
+          <div
+            class="iui-progress-indicator-radial iui-indeterminate iui-tile-status-icon"
+            data-iui-size="x-small"
+          >
           </div>
           <span class="iui-tile-name-label">Folder name</span>
         </div>
