<!--
  Copyright (c) Bentley Systems, Incorporated. All rights reserved.
  See LICENSE.md in the project root for license terms and full copyright notice.
-->
<!DOCTYPE html>
<html
  lang="en-US"
  id="theme"
>
  <head>
    <meta charset="UTF-8">
    <meta
      name="viewport"
      content="width=device-width, initial-scale=1"
    >
    <title>Tile | iTwinUI</title>

    <script type="module">
      import "./assets/theme.js";
      import "./assets/avatar.js";
      import "@itwin/itwinui-icons-elements/placeholder";
      import "@itwin/itwinui-icons-elements/star";
      import "@itwin/itwinui-icons-elements/star-hollow";
      import "@itwin/itwinui-icons-elements/new";
      import "@itwin/itwinui-icons-elements/more";
      import "@itwin/itwinui-icons-elements/info";
      import "@itwin/itwinui-icons-elements/imodel-hollow";
      import "@itwin/itwinui-icons-elements/tag";
      import "@itwin/itwinui-icons-elements/checkmark";
      import "@itwin/itwinui-icons-elements/play-circular";
      import "@itwin/itwinui-icons-elements/clock";
      import "@itwin/itwinui-icons-elements/folder";
      import "@itwin/itwinui-icons-elements/status-success";
      import "@itwin/itwinui-icons-elements/status-warning";
      import "@itwin/itwinui-icons-elements/status-error";
    </script>
    <style>
      @import url("./assets/demo.css") layer(demo);
      @import url('@itwin/itwinui-variables') layer(variables);
      @import url("@itwin/itwinui-css/css/all.css") layer(itwinui);
    </style>
    <style>
      /* Set the thumbnail image */
      div.demo-photo {
        background-image: url('./assets/image-test.jpg');
      }

      div.demo-map {
        background-image: url('https://dev.virtualearth.net/REST/v1/Imagery/Map/Road/40.063042,-75.686659/18?mapSize=388,255&pp=40.063041,-75.686659;66&mapLayer=Basemap,Buildings&key=Ai5vgiR-OozsHavYr0VwSAyfvHOsgbRk4lV8CgdqmUbUj5XLj6VSUzql7jTtFwXj');
      }

      section[id^='demo'] {
        height: fit-content;
        display: flex;
        flex-wrap: wrap;
        padding: 16px;
        gap: 12px 16px;
      }
    </style>
    <script>
      customElements.define(
        'svg-filetype-imodel',
        class extends HTMLElement {
          connectedCallback() {
            this.innerHTML = `<svg viewBox="0 0 16 16"><path d="m11 3v-3h-9v16h12v-13z" fill="#5ebb47" /><path d="m11.44286 5.71608-2.85715-1.6996a1.15613 1.15613 0 0 0 -1.17142 0l-2.85715 1.6996a1.13938 1.13938 0 0 0 -.55714.97731v3.47012a1.15714 1.15714 0 0 0 .55714.97714l2.85715 1.69966a1.15618 1.15618 0 0 0 1.17142 0l2.85715-1.69966a1.1393 1.1393 0 0 0 .55714-.97714v-3.48429a1.11623 1.11623 0 0 0 -.55714-.96314zm-3.44286-.00195a.60711.60711 0 1 1 -.00006 0zm1.71429 5.25109a.14287.14287 0 0 1 -.06978.12274l-1.55714.92737a.14282.14282 0 0 1 -.14571 0l-1.58572-.936a.14289.14289 0 0 1 -.07023-.123v-.82337a.14287.14287 0 0 1 .21589-.12275l.927.51355v-1.96l-.5016-.3196a.14289.14289 0 0 1 -.06983-.123v-.82623a.14285.14285 0 0 1 .21617-.12262l1.42858.79034a.14287.14287 0 0 1 .06954.12257v2.43846l.927-.51349a.14286.14286 0 0 1 .21589.12269z" fill="#fff" /><path d="m11 0 3 3h-3z" fill="#448136" /></svg>`;
          }
        }
      );
    </script>
    <script>
      customElements.define(
        'svg-filetype-pdf',
        class extends HTMLElement {
          connectedCallback() {
            this.innerHTML = `<svg viewBox="0 0 16 16"><path d="m11 3v-3h-9v16h12v-13z" fill="#dd3e39" /><path d="m9.31938 9.44651a34.08328 34.08328 0 0 1 -2.75-2.9358v-.18739a3.04872 3.04872 0 0 0 -.25-1.87392c-.3-.31232-.65-.24985-.9.12493-.05.06246-.05.18739-.1.31232a1.68147 1.68147 0 0 0 .4 1.3742l.4.49972c-.2.93695-.6 2.9358-.8 3.87276-.45.31232-1.85 1.18681-1.15 2.12377.85 1.12435 1.7-1.68653 1.7-1.68653a6.71037 6.71037 0 0 1 3.4-.93695c2.85 3.6229 4.1-.62464.6-.62464zm-4.8 3.06073c-.4-.18739.05-1.06188.8-1.24928-.25.8745-.55 1.37421-.8 1.24928m1.5-6.68363a1.40832 1.40832 0 0 1 -.35-.8745c0-.12492.05-.24985.2-.24985a.35612.35612 0 0 1 .2.12493 4.96 4.96 0 0 1 .15 1.24927zm-.2 4.55986c.2-.99942.5-2.31116.6-3.24812.55.6871 1.3 1.49913 2.15 2.37363a8.93134 8.93134 0 0 0 -2.75.87449m4.05-.24986a4.85855 4.85855 0 0 1 .95.06247c1 .12493.65 1.18681.05.812a3.70943 3.70943 0 0 1 -1-.8745z" fill="#fff" /><path d="m11 0 3 3h-3z" fill="#992d2b" /></svg>`;
          }
        }
      );
    </script>
    <script>
      customElements.define(
        'svg-filetype-image',
        class extends HTMLElement {
          connectedCallback() {
            this.innerHTML = `<svg viewBox="0 0 16 16"><path d="m11 3v-3h-9v16h12v-13z" fill="#7956a3" /><path d="m3 5v8h10v-8zm9 7h-8v-6h8zm-1-1h-6l2-2 .8.8 1.2-1.8zm-4-3a1 1 0 1 1 -1-1 1 1 0 0 1 1 1z" fill="#fff" /><path d="m11 0 3 3h-3z" fill="#543d70" /></svg>`;
          }
        }
      );
    </script>
    <script>
      customElements.define(
        'svg-filetype-vector',
        class extends HTMLElement {
          connectedCallback() {
            this.innerHTML = `<svg viewBox="0 0 16 16"><path d="m11 3v-3h-9v16h12v-13z" fill="#d16c00" /><path d="m11.9665 9.6309a3.95941 3.95941 0 0 0 -1.3446-2.6309h1.3781v-1h-2.5921a1.4911 1.4911 0 0 0 -2.8158 0h-2.5921v1h1.3781a3.95941 3.95941 0 0 0 -1.3446 2.6309.99.99 0 0 0 -.5335.8691 1 1 0 0 0 2 0 .98412.98412 0 0 0 -.4709-.8268 2.98911 2.98911 0 0 1 1.7037-2.3788 1.49069 1.49069 0 0 0 2.5344 0 2.98911 2.98911 0 0 1 1.7037 2.3788.98412.98412 0 0 0 -.4709.8268 1 1 0 0 0 2 0 .99.99 0 0 0 -.5335-.8691zm-3.9665-2.6309a.5.5 0 1 1 .5-.5.5.5 0 0 1 -.5.5z" fill="#fff" /><path d="m14 3h-3v-3z" fill="#924b00" /></svg>`;
          }
        }
      );
    </script>
    <script>
      customElements.define(
        'svg-filetype-video',
        class extends HTMLElement {
          connectedCallback() {
            this.innerHTML = `<svg viewBox="0 0 16 16" xmlns="http://www.w3.org/2000/svg"><path d="m11 3v-3h-9v16h12v-13z" fill="#e64821"/><path d="m7 7.2919 3 1.7081-3 1.756zm5 1.7081a4 4 0 1 1 -4-4 4 4 0 0 1 4 4zm-1 0a3 3 0 1 0 -3 3 3 3 0 0 0 3-3z" fill="#fff"/><path d="m11 0 3 3h-3z" fill="#a13217"/></svg>`;
          }
        }
      );
    </script>
  </head>

  <body class="iui-root">
    <theme-button></theme-button>
    <h1>Tile</h1>
    <hr />

    <h2>Everything turned on</h2>
    <p class="iui-text-small iui-text-muted">
      This is not a real world example, please use pieces as necessary.
    </p>

    <section id="demo-everything-turned-on">
      <!-- Newly uploaded file, text overflow, no thumbnail, lots of labels -->
      <div
        class="iui-tile iui-new"
        id="test-tile-1"
      >
        <div class="iui-tile-name">
          <svg-new
            class="iui-tile-status-icon"
            aria-hidden="true"
          ></svg-new>
          <span class="iui-tile-name-label">Super long tile name that will truncate</span>
        </div>

        <div class="iui-tile-thumbnail">
          <button
            aria-label="Type indicator"
            type="button"
            class="iui-button iui-tile-thumbnail-type-indicator"
            data-iui-variant="borderless"
            data-iui-size="small"
          >
            <svg-placeholder
              class="iui-button-icon"
              aria-hidden="true"
            ></svg-placeholder>
          </button>
          <button
            aria-label="Favorited"
            type="button"
            class="iui-button iui-tile-thumbnail-quick-action"
            data-iui-variant="borderless"
            data-iui-size="small"
            data-iui-active="true"
          >
            <svg-star
              class="iui-button-icon"
              aria-hidden="true"
            ></svg-star>
          </button>
          <div class="iui-tile-thumbnail-badge-container">
            <div
              class="iui-badge"
              style="background-color: hsl(197, 71%, 83%);"
            >
              Label
            </div>
            <div
              class="iui-badge"
              style="background-color: hsl(72, 51%, 66%);"
            >
              Label
            </div>
            <div
              class="iui-badge"
              style="background-color: hsl(2, 90%, 83%);"
            >
              Label
            </div>
          </div>
          <svg-placeholder
            class="iui-thumbnail-icon"
            aria-hidden="true"
          ></svg-placeholder>
        </div>

        <div class="iui-tile-content">
          <div class="iui-tile-description">
            Lorem ipsum dolor sit amet, consectetur adipiscing elit, sed do
            eiusmod tempor incididunt ut labore et dolore magna aliqua. Ut enim
            ad minim veniam, quis nostrud exercitation ullamco laboris nisi ut
            aliquip ex ea commodo consequat. Duis aute irure dolor in
            reprehenderit in voluptate velit esse cillum dolore eu fugiat nulla
            pariatur. Excepteur sint occaecat cupidatat non proident, sunt in
            culpa qui officia deserunt mollit anim id est laborum.
          </div>
          <div class="iui-tile-metadata">
            <svg-placeholder
              class="iui-tile-metadata-icon"
              aria-hidden="true"
            ></svg-placeholder>
            <div class="iui-tag-container">
              <span class="iui-tag-basic">tags</span>
              <span class="iui-tag-basic">go</span>
              <span class="iui-tag-basic">here</span>
              <span class="iui-tag-basic">tags</span>
              <span class="iui-tag-basic">go</span>
              <span class="iui-tag-basic">here</span>
              <span class="iui-tag-basic">tags</span>
              <span class="iui-tag-basic">go</span>
              <span class="iui-tag-basic">here</span>
              <span class="iui-tag-basic">tags</span>
              <span class="iui-tag-basic">go</span>
              <span class="iui-tag-basic">here</span>
              <span class="iui-tag-basic">tags</span>
              <span class="iui-tag-basic">go</span>
              <span class="iui-tag-basic">here</span>
              <span class="iui-tag-basic">tags</span>
              <span class="iui-tag-basic">go</span>
              <span class="iui-tag-basic">here</span>
            </div>
          </div>

          <div class="iui-tile-more-options">
            <button
              aria-label="More options"
              type="button"
              class="iui-button"
              data-iui-variant="borderless"
              data-iui-size="small"
              id="test-button"
            >
              <svg-more
                class="iui-button-icon"
                aria-hidden="true"
              ></svg-more>
            </button>
          </div>
        </div>

        <div class="iui-tile-buttons">
          <button class="iui-button">
            Button 1
          </button>
          <button class="iui-button">
            Button 2
          </button>
        </div>
      </div>

      <!-- With thumbnail -->
      <div
        class="iui-tile"
        id="test-tile-2"
      >
        <div class="iui-tile-name">
          <span class="iui-tile-name-label">Title</span>
        </div>

        <div class="iui-tile-thumbnail">
          <div class="iui-tile-thumbnail-picture demo-photo"></div>
          <button
            aria-label="Type indicator"
            type="button"
            class="iui-button iui-tile-thumbnail-type-indicator"
            data-iui-variant="borderless"
            data-iui-size="small"
          >
            <svg-placeholder
              class="iui-button-icon"
              aria-hidden="true"
            ></svg-placeholder>
          </button>
          <button
            aria-label="Favorited"
            type="button"
            class="iui-button iui-tile-thumbnail-quick-action"
            data-iui-variant="borderless"
            data-iui-size="small"
            data-iui-active="true"
          >
            <svg-star
              class="iui-button-icon"
              aria-hidden="true"
            ></svg-star>
          </button>
          <div class="iui-tile-thumbnail-badge-container">
            <div
              class="iui-badge"
              style="background-color: hsl(197, 71%, 83%);"
            >
              Label
            </div>
          </div>
        </div>

        <div class="iui-tile-content ">
          <div class="iui-tile-description">
            This tile uses a DIV with a background image & only has 1 button.
          </div>
          <div class="iui-tile-metadata">
            <svg-placeholder
              class="iui-tile-metadata-icon"
              aria-hidden="true"
            ></svg-placeholder>
            <span>Metadata</span>
          </div>

          <div class="iui-tile-more-options">
            <button
              aria-label="More options"
              type="button"
              class="iui-button"
              data-iui-variant="borderless"
              data-iui-size="small"
            >
              <svg-more
                class="iui-button-icon"
                aria-hidden="true"
              ></svg-more>
            </button>
          </div>
        </div>

        <div class="iui-tile-buttons">
          <button class="iui-button">
            Only button
          </button>
        </div>
      </div>
    </section>

    <hr />

    <h2>Default</h2>
    <section id="demo-default">
      <!-- No thumbnail -->
      <div
        class="iui-tile iui-actionable"
        id="test-tile-4"
      >
        <div class="iui-tile-name">
          <span class="iui-tile-name-label">Tile name</span>
        </div>

        <div class="iui-tile-thumbnail">
          <button
            aria-label="Info"
            type="button"
            class="iui-button iui-tile-thumbnail-quick-action"
            data-iui-variant="borderless"
            data-iui-size="small"
          >
            <svg-info
              class="iui-button-icon"
              aria-hidden="true"
            ></svg-info>
          </button>
          <div class="iui-tile-thumbnail-badge-container">
            <div
              class="iui-badge"
              style="background-color: hsl(2, 90%, 83%);"
            >
              Draft
            </div>
          </div>
          <svg-imodel-hollow
            class="iui-thumbnail-icon"
            aria-hidden="true"
          ></svg-imodel-hollow>
        </div>

        <div class="iui-tile-content ">

          <div class="iui-tile-description">
            Bentley Systems, Incorporated, is an American-based software
            development company that develops, manufactures, licenses, sells and
            supports computer software and services for the design,
            construction, and operation of infrastructure.
          </div>
          <div class="iui-tile-metadata">
            <svg-tag
              class="iui-tile-metadata-icon"
              aria-hidden="true"
            ></svg-tag>
            <div class="iui-tag-container">
              <span class="iui-tag-basic">tags</span>
              <span class="iui-tag-basic">go</span>
              <span class="iui-tag-basic">here</span>
            </div>
          </div>

          <div class="iui-tile-more-options">
            <button
              aria-label="More options"
              type="button"
              class="iui-button"
              data-iui-variant="borderless"
              data-iui-size="small"
            >
              <svg-more
                class="iui-button-icon"
                aria-hidden="true"
              ></svg-more>
            </button>
          </div>
        </div>
      </div>

      <!-- With thumbnail -->
      <div
        class="iui-tile iui-actionable"
        id="test-tile-5"
      >
        <div class="iui-tile-name">
          <span class="iui-tile-name-label">Tile name</span>
        </div>

        <div class="iui-tile-thumbnail">
          <div class="iui-tile-thumbnail-picture demo-photo"></div>
          <button
            aria-label="Info"
            type="button"
            class="iui-button iui-tile-thumbnail-quick-action"
            data-iui-variant="borderless"
            data-iui-size="small"
          >
            <svg-info
              class="iui-button-icon"
              aria-hidden="true"
            ></svg-info>
          </button>
          <div class="iui-tile-thumbnail-badge-container">
            <div
              class="iui-badge"
              style="background-color: hsl(2, 90%, 83%);"
            >
              Draft
            </div>
          </div>
        </div>

        <div class="iui-tile-content ">

          <div class="iui-tile-description">
            Bentley Systems, Incorporated, is an American-based software
            development company that develops, manufactures, licenses, sells and
            supports computer software and services for the design,
            construction, and operation of infrastructure.
          </div>
          <div class="iui-tile-metadata">
            <svg-tag
              class="iui-tile-metadata-icon"
              aria-hidden="true"
            ></svg-tag>
            <div class="iui-tag-container">
              <span class="iui-tag-basic">tags</span>
              <span class="iui-tag-basic">go</span>
              <span class="iui-tag-basic">here</span>
            </div>
          </div>

          <div class="iui-tile-more-options">
            <button
              aria-label="More options"
              type="button"
              class="iui-button"
              data-iui-variant="borderless"
              data-iui-size="small"
            >
              <svg-more
                class="iui-button-icon"
                aria-hidden="true"
              ></svg-more>
            </button>
          </div>
        </div>
      </div>

<<<<<<< HEAD
      <!-- With anchor link -->
      <div class="iui-link-box">
        <div class="iui-tile iui-actionable">
          <div class="iui-tile-thumbnail">
            <div class="iui-tile-thumbnail-picture demo-photo"></div>
            <div class="iui-tile-thumbnail-badge-container">
              <div
                class="iui-badge"
                style="background-color: hsl(2, 90%, 83%);"
              >
                Draft
              </div>
=======
      <!-- With thumbnail & selected -->
      <div
        class="iui-tile iui-actionable iui-selected"
        tabindex="0"
      >
        <div class="iui-tile-name">
          <svg-checkmark
            class="iui-tile-status-icon"
            aria-hidden="true"
          ></svg-checkmark>
          <span class="iui-tile-name-label">Tile name</span>
        </div>

        <div class="iui-tile-thumbnail">
          <div class="iui-tile-thumbnail-picture demo-photo"></div>
          <button
            aria-label="Info"
            type="button"
            class="iui-button iui-tile-thumbnail-quick-action"
            data-iui-variant="borderless"
            data-iui-size="small"
          >
            <svg-info
              class="iui-button-icon"
              aria-hidden="true"
            ></svg-info>
          </button>
          <div class="iui-tile-thumbnail-badge-container">
            <div
              class="iui-badge"
              style="background-color: hsl(2, 90%, 83%);"
            >
              Draft
>>>>>>> 775933e3
            </div>
          </div>

<<<<<<< HEAD
          <div class="iui-tile-content ">
            <div class="iui-tile-name">
              <span class="iui-tile-name-label"><a
                  href="/tile.html"
                  class="iui-link-overlay"
                >Tile name</a></span>
            </div>
            <div class="iui-tile-description">
              Bentley Systems, Incorporated, is an American-based software
              development company that develops, manufactures, licenses, sells and
              supports computer software and services for the design,
              construction, and operation of infrastructure.
            </div>
            <div class="iui-tile-metadata">
              <svg-tag
                class="iui-tile-metadata-icon"
                aria-hidden="true"
              ></svg-tag>
              <div class="iui-tag-container">
                <span class="iui-tag-basic">tags</span>
                <span class="iui-tag-basic">go</span>
                <span class="iui-tag-basic">here</span>
              </div>
=======
        <div class="iui-tile-content">

          <div class="iui-tile-description">
            Bentley Systems, Incorporated, is an American-based software
            development company that develops, manufactures, licenses, sells and
            supports computer software and services for the design,
            construction, and operation of infrastructure.
          </div>
          <div class="iui-tile-metadata">
            <svg-tag
              class="iui-tile-metadata-icon"
              aria-hidden="true"
            ></svg-tag>
            <div class="iui-tag-container">
              <span class="iui-tag-basic">tags</span>
              <span class="iui-tag-basic">go</span>
              <span class="iui-tag-basic">here</span>
>>>>>>> 775933e3
            </div>
          </div>
        </div>
      </div>

      <!-- With thumbnail & selected -->
      <div class="iui-link-box">
        <div class="iui-tile iui-actionable iui-selected">
          <div class="iui-tile-thumbnail">
            <div class="iui-tile-thumbnail-picture demo-photo"></div>
            <button
              aria-label="Info"
              type="button"
              class="iui-button iui-tile-thumbnail-quick-action"
              data-iui-variant="borderless"
              data-iui-size="small"
            >
              <svg-info
                class="iui-button-icon"
                aria-hidden="true"
              ></svg-info>
            </button>
            <div class="iui-tile-thumbnail-badge-container">
              <div
                class="iui-badge"
                style="background-color: hsl(2, 90%, 83%);"
              >
                Draft
              </div>
            </div>
          </div>


          <div class="iui-tile-content">
            <div class="iui-tile-name">
              <svg-checkmark
                class="iui-tile-status-icon"
                aria-hidden="true"
              ></svg-checkmark>
              <span class="iui-tile-name-label"><button class="iui-link-overlay">Tile name</button></span>
            </div>
            <div class="iui-tile-description">
              Bentley Systems, Incorporated, is an American-based software
              development company that develops, manufactures, licenses, sells and
              supports computer software and services for the design,
              construction, and operation of infrastructure.
            </div>
            <div class="iui-tile-metadata">
              <svg-tag
                class="iui-tile-metadata-icon"
                aria-hidden="true"
              ></svg-tag>
              <div class="iui-tag-container">
                <span class="iui-tag-basic">tags</span>
                <span class="iui-tag-basic">go</span>
                <span class="iui-tag-basic">here</span>
              </div>
            </div>

            <div class="iui-tile-more-options">
              <button
                aria-label="More options"
                type="button"
                class="iui-button"
                data-iui-variant="borderless"
                data-iui-size="small"
              >
                <svg-more
                  class="iui-button-icon"
                  aria-hidden="true"
                ></svg-more>
              </button>
            </div>
          </div>
        </div>
      </div>
    </section>

    <hr />

    <h2>User</h2>
    <section id="demo-user">
<<<<<<< HEAD
      <div class="iui-tile iui-actionable">
=======
      <div
        class="iui-tile iui-actionable"
        tabindex="0"
      >
        <div class="iui-tile-name">
          <span class="iui-tile-name-label">Terry Rivers</span>
        </div>

>>>>>>> 775933e3
        <div class="iui-tile-thumbnail">
          <x-avatar
            type="2"
            status="online"
            showPlaceholder="true"
          >
          </x-avatar>
        </div>

        <div class="iui-tile-content ">

          <div class="iui-tile-description">CEO</div>

          <div class="iui-tile-more-options">
            <button
              aria-label="More options"
              type="button"
              class="iui-button"
              data-iui-variant="borderless"
              data-iui-size="small"
            >
              <svg-more
                class="iui-button-icon"
                aria-hidden="true"
              ></svg-more>
            </button>
          </div>
        </div>
      </div>

<<<<<<< HEAD
      <div class="iui-tile iui-actionable iui-selected">
=======
      <div
        class="iui-tile iui-actionable iui-selected"
        tabindex="0"
      >
        <div class="iui-tile-name">
          <svg-checkmark
            class="iui-tile-status-icon"
            aria-hidden="true"
          ></svg-checkmark>
          <span class="iui-tile-name-label">Terry Rivers</span>
        </div>

>>>>>>> 775933e3
        <div class="iui-tile-thumbnail">
          <x-avatar
            type="2"
            status="online"
            showPlaceholder="true"
          >
          </x-avatar>
        </div>

        <div class="iui-tile-content ">

          <div class="iui-tile-description">CEO</div>

          <div class="iui-tile-more-options">
            <button
              aria-label="More options"
              type="button"
              class="iui-button"
              data-iui-variant="borderless"
              data-iui-size="small"
            >
              <svg-more
                class="iui-button-icon"
                aria-hidden="true"
              ></svg-more>
            </button>
          </div>
        </div>
      </div>
    </section>

    <hr />

    <h2>Location</h2>
    <section id="demo-location">
      <!-- No thumbnail -->
      <div class="iui-tile">
        <div class="iui-tile-thumbnail">
          <div class="iui-tile-thumbnail-picture demo-map"></div>
          <button
            aria-label="Assetwise"
            type="button"
            class="iui-button iui-tile-thumbnail-type-indicator"
            data-iui-variant="borderless"
            data-iui-size="small"
          >
            <span
              class="iui-button-icon"
              aria-hidden="true"
            >
              <svg viewBox="0 0 16 16">
                <path
                  d="M2.4709,5.1959A9.26518,9.26518,0,0,1,3.5693,4.11,9.90549,9.90549,0,0,1,4.83,3.2133a10.194,10.194,0,0,1,1.4319-.712q.2616-.10571.5229-.1946t.5239-.1626q.2632-.0738.5257-.1316.26471-.0585.5283-.1009l.1439-.32a.15067.15067,0,0,1,.0151-.0264.14755.14755,0,0,1,.0195-.0222.15616.15616,0,0,1,.0228-.0177.16383.16383,0,0,1,.026-.0134.17083.17083,0,0,1,.034-.0095A.16831.16831,0,0,1,8.66,1.5a.17533.17533,0,0,1,.0368.0054.18319.18319,0,0,1,.0367.0135l.591.29.79.3875a.14375.14375,0,0,1,.0489.0339.03719.03719,0,0,1,.0082.0367.09063.09063,0,0,1-.033.04.41517.41517,0,0,1-.0745.0439l-1.0582.5228L7.9062,3.416l-.0125.006-.0127.0056-.0119.0052-.0117.0047a.32722.32722,0,0,1-.0812.0217.09722.09722,0,0,1-.0543-.0065.04089.04089,0,0,1-.023-.033.11.11,0,0,1,.0125-.0579L7.8962,2.95q-.1775.02869-.3564.0677t-.3566.0881q-.17809.0492-.3569.1088t-.3572.13A7.20864,7.20864,0,0,0,5.38,3.8841a6.93585,6.93585,0,0,0-.9456.6869,6.31775,6.31775,0,0,0-.7965.8241,5.33115,5.33115,0,0,0-.6156.9558L1.5652,6.488A8.11438,8.11438,0,0,1,2.4709,5.1959Zm7.78,8.5387q-.1839.07759-.3715.1478t-.3779.1331q-.19.0626-.3833.1179a8.64512,8.64512,0,0,1-3.8986.2467,6.16,6.16,0,0,1-2.3975-.9529l-.0006.0016-.0431-.0307c-.0136-.0095-.0282-.0182-.0417-.0278v-.0015c-.0938-.0665-.1857-.1345-.2732-.2058A4.66591,4.66591,0,0,1,1.041,11.2258,4.83108,4.83108,0,0,1,.744,9.08L.135,9.3a.21.21,0,0,1-.0943.0165.0418.0418,0,0,1-.0394-.0334.12876.12876,0,0,1,.0169-.0756.57835.57835,0,0,1,.0731-.111l.8253-1.02.9006-1.1133c.0115-.0144.0226-.0272.0335-.0387a.43038.43038,0,0,1,.0316-.03.25958.25958,0,0,1,.03-.0226.1602.1602,0,0,1,.0289-.0146A.11069.11069,0,0,1,1.97,6.85a.09617.09617,0,0,1,.0271.0009.111.111,0,0,1,.0264.0086.14809.14809,0,0,1,.026.0163l.62.469.7316.553a.14673.14673,0,0,1,.0527.068.1013.1013,0,0,1-.0028.0731.17821.17821,0,0,1-.0562.0694.37627.37627,0,0,1-.1055.0559L2.6,8.4121a2.87649,2.87649,0,0,0,.4561,1.3147A3.142,3.142,0,0,0,4.142,10.7289c.0187.0107.0365.0221.0555.0326a4.41716,4.41716,0,0,0,1.8212.5079A6.26611,6.26611,0,0,0,8.3411,10.97q.1033-.0329.2053-.0686t.2024-.0747q.1007-.0389.2-.08t.1964-.0862l1.4694,2.9131q-.18019.0838-.3646.161Zm5.7064-2.6052a.33587.33587,0,0,1-.1435.0765l-.0244.0066-.0258.006-.0271.0052-.0286.0045-2.2016.3066-2.4552.3411a.52173.52173,0,0,1-.1638.0018.22327.22327,0,0,1-.1124-.0511.217.217,0,0,1-.0626-.1047.49754.49754,0,0,1-.0156-.159L10.74,9.6607l.04-1.6754a.37716.37716,0,0,1,.0105-.08.23815.23815,0,0,1,.0256-.0634.17194.17194,0,0,1,.0386-.0459.15588.15588,0,0,1,.05-.028.174.174,0,0,1,.0488-.0088.2219.2219,0,0,1,.0546.0045.31638.31638,0,0,1,.0595.0187.44656.44656,0,0,1,.0637.0337l.8092.513A4.80789,4.80789,0,0,0,12.486,7.216a3.74682,3.74682,0,0,0,.196-1.076c.0019-.0668.0012-.1332-.0011-.1991a3.02129,3.02129,0,0,0-.1257-.7764,2.877,2.877,0,0,0-.4112-.8357,3.01447,3.01447,0,0,0-.4321-.4851,3.28328,3.28328,0,0,0-.5028-.3734,3.73329,3.73329,0,0,0-.5522-.2743,4.27117,4.27117,0,0,0-.5859-.1857l.9438-1.1168a7.03821,7.03821,0,0,1,.8728.1954,6.23067,6.23067,0,0,1,.8585.3207,5.54366,5.54366,0,0,1,.8264.4689,5.0583,5.0583,0,0,1,.7666.6475A4.5678,4.5678,0,0,1,15.617,6.2612h0l.0045.0372a5.4056,5.4056,0,0,1-.1388,1.8073,6.87741,6.87741,0,0,1-.822,1.9467l1.1194.7089a.68989.68989,0,0,1,.16.1337.22922.22922,0,0,1,.0592.1266.1356.1356,0,0,1-.0424.1079Z"
                />
              </svg>
            </span>
          </button>
          <div class="iui-tile-thumbnail-badge-container">
            <div
              class="iui-badge"
              style="background-color: hsl(305, 19%, 75%);"
            >
              External
            </div>
          </div>
        </div>

        <div class="iui-tile-content ">
          <div class="iui-tile-name">
            <span class="iui-tile-name-label">Bentley Systems Headquarters</span>
          </div>

          <div class="iui-tile-description">
            <div class="iui-tile-description">
              685 Stockton Drive, Exton, PA 19341
            </div>
          </div>
          <div class="iui-tile-metadata">
            ID: <span class="iui-tag-basic">10001</span>
          </div>

          <div class="iui-tile-more-options">
            <button
              aria-label="More options"
              type="button"
              class="iui-button"
              data-iui-variant="borderless"
              data-iui-size="small"
            >
              <svg-more
                class="iui-button-icon"
                aria-hidden="true"
              ></svg-more>
            </button>
          </div>
        </div>

        <div class="iui-tile-buttons">
          <button class="iui-button">
            Manage
          </button>
          <button class="iui-button">
            Projects
          </button>
        </div>
      </div>

      <!-- With thumbnail -->
      <div class="iui-tile">
        <div class="iui-tile-name">
          <span class="iui-tile-name-label">Bentley Systems Headquarters</span>
        </div>

        <div class="iui-tile-thumbnail">
          <div class="iui-tile-thumbnail-picture demo-photo"></div>
          <button
            aria-label="Assetwise"
            type="button"
            class="iui-button iui-tile-thumbnail-type-indicator"
            data-iui-variant="borderless"
            data-iui-size="small"
          >
            <span
              class="iui-button-icon"
              aria-hidden="true"
            >
              <svg viewBox="0 0 16 16">
                <path
                  d="M2.4709,5.1959A9.26518,9.26518,0,0,1,3.5693,4.11,9.90549,9.90549,0,0,1,4.83,3.2133a10.194,10.194,0,0,1,1.4319-.712q.2616-.10571.5229-.1946t.5239-.1626q.2632-.0738.5257-.1316.26471-.0585.5283-.1009l.1439-.32a.15067.15067,0,0,1,.0151-.0264.14755.14755,0,0,1,.0195-.0222.15616.15616,0,0,1,.0228-.0177.16383.16383,0,0,1,.026-.0134.17083.17083,0,0,1,.034-.0095A.16831.16831,0,0,1,8.66,1.5a.17533.17533,0,0,1,.0368.0054.18319.18319,0,0,1,.0367.0135l.591.29.79.3875a.14375.14375,0,0,1,.0489.0339.03719.03719,0,0,1,.0082.0367.09063.09063,0,0,1-.033.04.41517.41517,0,0,1-.0745.0439l-1.0582.5228L7.9062,3.416l-.0125.006-.0127.0056-.0119.0052-.0117.0047a.32722.32722,0,0,1-.0812.0217.09722.09722,0,0,1-.0543-.0065.04089.04089,0,0,1-.023-.033.11.11,0,0,1,.0125-.0579L7.8962,2.95q-.1775.02869-.3564.0677t-.3566.0881q-.17809.0492-.3569.1088t-.3572.13A7.20864,7.20864,0,0,0,5.38,3.8841a6.93585,6.93585,0,0,0-.9456.6869,6.31775,6.31775,0,0,0-.7965.8241,5.33115,5.33115,0,0,0-.6156.9558L1.5652,6.488A8.11438,8.11438,0,0,1,2.4709,5.1959Zm7.78,8.5387q-.1839.07759-.3715.1478t-.3779.1331q-.19.0626-.3833.1179a8.64512,8.64512,0,0,1-3.8986.2467,6.16,6.16,0,0,1-2.3975-.9529l-.0006.0016-.0431-.0307c-.0136-.0095-.0282-.0182-.0417-.0278v-.0015c-.0938-.0665-.1857-.1345-.2732-.2058A4.66591,4.66591,0,0,1,1.041,11.2258,4.83108,4.83108,0,0,1,.744,9.08L.135,9.3a.21.21,0,0,1-.0943.0165.0418.0418,0,0,1-.0394-.0334.12876.12876,0,0,1,.0169-.0756.57835.57835,0,0,1,.0731-.111l.8253-1.02.9006-1.1133c.0115-.0144.0226-.0272.0335-.0387a.43038.43038,0,0,1,.0316-.03.25958.25958,0,0,1,.03-.0226.1602.1602,0,0,1,.0289-.0146A.11069.11069,0,0,1,1.97,6.85a.09617.09617,0,0,1,.0271.0009.111.111,0,0,1,.0264.0086.14809.14809,0,0,1,.026.0163l.62.469.7316.553a.14673.14673,0,0,1,.0527.068.1013.1013,0,0,1-.0028.0731.17821.17821,0,0,1-.0562.0694.37627.37627,0,0,1-.1055.0559L2.6,8.4121a2.87649,2.87649,0,0,0,.4561,1.3147A3.142,3.142,0,0,0,4.142,10.7289c.0187.0107.0365.0221.0555.0326a4.41716,4.41716,0,0,0,1.8212.5079A6.26611,6.26611,0,0,0,8.3411,10.97q.1033-.0329.2053-.0686t.2024-.0747q.1007-.0389.2-.08t.1964-.0862l1.4694,2.9131q-.18019.0838-.3646.161Zm5.7064-2.6052a.33587.33587,0,0,1-.1435.0765l-.0244.0066-.0258.006-.0271.0052-.0286.0045-2.2016.3066-2.4552.3411a.52173.52173,0,0,1-.1638.0018.22327.22327,0,0,1-.1124-.0511.217.217,0,0,1-.0626-.1047.49754.49754,0,0,1-.0156-.159L10.74,9.6607l.04-1.6754a.37716.37716,0,0,1,.0105-.08.23815.23815,0,0,1,.0256-.0634.17194.17194,0,0,1,.0386-.0459.15588.15588,0,0,1,.05-.028.174.174,0,0,1,.0488-.0088.2219.2219,0,0,1,.0546.0045.31638.31638,0,0,1,.0595.0187.44656.44656,0,0,1,.0637.0337l.8092.513A4.80789,4.80789,0,0,0,12.486,7.216a3.74682,3.74682,0,0,0,.196-1.076c.0019-.0668.0012-.1332-.0011-.1991a3.02129,3.02129,0,0,0-.1257-.7764,2.877,2.877,0,0,0-.4112-.8357,3.01447,3.01447,0,0,0-.4321-.4851,3.28328,3.28328,0,0,0-.5028-.3734,3.73329,3.73329,0,0,0-.5522-.2743,4.27117,4.27117,0,0,0-.5859-.1857l.9438-1.1168a7.03821,7.03821,0,0,1,.8728.1954,6.23067,6.23067,0,0,1,.8585.3207,5.54366,5.54366,0,0,1,.8264.4689,5.0583,5.0583,0,0,1,.7666.6475A4.5678,4.5678,0,0,1,15.617,6.2612h0l.0045.0372a5.4056,5.4056,0,0,1-.1388,1.8073,6.87741,6.87741,0,0,1-.822,1.9467l1.1194.7089a.68989.68989,0,0,1,.16.1337.22922.22922,0,0,1,.0592.1266.1356.1356,0,0,1-.0424.1079Z"
                />
              </svg>
            </span>
          </button>
          <div class="iui-tile-thumbnail-badge-container">
            <div
              class="iui-badge"
              style="background-color: hsl(305, 19%, 75%);"
            >
              External
            </div>
          </div>
        </div>

        <div class="iui-tile-content ">

          <div class="iui-tile-description">
            <div class="iui-tile-description">
              685 Stockton Drive, Exton, PA 19341
            </div>
          </div>
          <div class="iui-tile-metadata">
            ID: <span class="iui-tag-basic">10001</span>
          </div>

          <div class="iui-tile-more-options">
            <button
              aria-label="More options"
              type="button"
              class="iui-button"
              data-iui-variant="borderless"
              data-iui-size="small"
            >
              <svg-more
                class="iui-button-icon"
                aria-hidden="true"
              ></svg-more>
            </button>
          </div>
        </div>
        <div class="iui-tile-buttons">
          <button class="iui-button">
            Manage
          </button>
          <button class="iui-button">
            Projects
          </button>
        </div>
      </div>
    </section>

    <hr />

    <h2>Video</h2>
    <section id="demo-video">
      <!-- No thumbnail -->
<<<<<<< HEAD
      <div class="iui-tile iui-actionable">
=======
      <div
        class="iui-tile iui-actionable"
        tabindex="0"
      >
        <div class="iui-tile-name">
          <span class="iui-tile-name-label">Video name</span>
        </div>

>>>>>>> 775933e3
        <div class="iui-tile-thumbnail">
          <button
            aria-label="Favorite"
            type="button"
            class="iui-button iui-tile-thumbnail-quick-action"
            data-iui-variant="borderless"
            data-iui-size="small"
          >
            <svg-star-hollow
              class="iui-button-icon"
              aria-hidden="true"
            ></svg-star-hollow>
          </button>
          <div class="iui-tile-thumbnail-badge-container">
            <div
              class="iui-badge"
              style="background-color: hsl(197, 71%, 83%);"
            >
              10:23
            </div>
          </div>
          <svg-play-circular
            class="iui-thumbnail-icon"
            aria-hidden="true"
          ></svg-play-circular>
        </div>

        <div class="iui-tile-content ">

          <div class="iui-tile-description">
            Are you ready to be inspired by some of the world’s most impressive
            infrastructure projects? We have highlighted a few of the most
            impressive projects that were made possible with Bentley.
          </div>
          <div class="iui-tile-metadata">
            <svg-clock
              class="iui-tile-metadata-icon"
              aria-hidden="true"
            ></svg-clock>
            <time datetime="2020-12-31 14:00">Dec 31, 2020 @ 2:00pm</time>
          </div>

          <div class="iui-tile-more-options">
            <button
              aria-label="More options"
              type="button"
              class="iui-button"
              data-iui-variant="borderless"
              data-iui-size="small"
            >
              <svg-more
                class="iui-button-icon"
                aria-hidden="true"
              ></svg-more>
            </button>
          </div>
        </div>
      </div>

      <!-- With thumbnail -->
<<<<<<< HEAD
      <div class="iui-tile iui-actionable">
=======
      <div
        class="iui-tile iui-actionable"
        tabindex="0"
      >
        <div class="iui-tile-name">
          <span class="iui-tile-name-label">Video name</span>
        </div>

>>>>>>> 775933e3
        <div class="iui-tile-thumbnail">
          <div class="iui-tile-thumbnail-picture demo-photo"></div>
          <button
            aria-label="Favorite"
            type="button"
            class="iui-button iui-tile-thumbnail-quick-action"
            data-iui-variant="borderless"
            data-iui-size="small"
          >
            <svg-star-hollow
              class="iui-button-icon"
              aria-hidden="true"
            ></svg-star-hollow>
          </button>
          <svg-play-circular
            class="iui-thumbnail-icon"
            aria-hidden="true"
          ></svg-play-circular>
          <div class="iui-tile-thumbnail-badge-container">
            <div
              class="iui-badge"
              style="background-color: hsl(197, 71%, 83%);"
            >
              10:23
            </div>
          </div>
        </div>

        <div class="iui-tile-content ">

          <div class="iui-tile-description">
            Are you ready to be inspired by some of the world’s most impressive
            infrastructure projects? We have highlighted a few of the most
            impressive projects that were made possible with Bentley.
          </div>
          <div class="iui-tile-metadata">
            <svg-clock
              class="iui-tile-metadata-icon"
              aria-hidden="true"
            ></svg-clock>
            <time datetime="2020-12-31 14:00">Dec 31, 2020 @ 2:00pm</time>
          </div>

          <div class="iui-tile-more-options">
            <button
              aria-label="More options"
              type="button"
              class="iui-button"
              data-iui-variant="borderless"
              data-iui-size="small"
            >
              <svg-more
                class="iui-button-icon"
                aria-hidden="true"
              ></svg-more>
            </button>
          </div>
        </div>
      </div>

      <!-- With thumbnail -->
      <div
        class="iui-tile iui-actionable iui-selected"
        id="test-tile-3"
      >
        <div class="iui-tile-name">
          <svg-checkmark
            class="iui-tile-status-icon"
            aria-hidden="true"
          ></svg-checkmark>
          <span class="iui-tile-name-label">Video name</span>
        </div>

        <div class="iui-tile-thumbnail">
          <div class="iui-tile-thumbnail-picture demo-photo"></div>
          <button
            aria-label="Favorite"
            type="button"
            class="iui-button iui-tile-thumbnail-quick-action"
            data-iui-variant="borderless"
            data-iui-size="small"
          >
            <svg-star-hollow
              class="iui-button-icon"
              aria-hidden="true"
            ></svg-star-hollow>
          </button>
          <svg-play-circular
            class="iui-thumbnail-icon"
            aria-hidden="true"
          ></svg-play-circular>
          <div class="iui-tile-thumbnail-badge-container">
            <div
              class="iui-badge"
              style="background-color: hsl(197, 71%, 83%);"
            >
              10:23
            </div>
          </div>
        </div>

        <div class="iui-tile-content ">

          <div class="iui-tile-description">
            Are you ready to be inspired by some of the world’s most impressive
            infrastructure projects? We have highlighted a few of the most
            impressive projects that were made possible with Bentley.
          </div>
          <div class="iui-tile-metadata">
            <svg-clock
              class="iui-tile-metadata-icon"
              aria-hidden="true"
            ></svg-clock>
            <time datetime="2020-12-31 14:00">Dec 31, 2020 @ 2:00pm</time>
          </div>

          <div class="iui-tile-more-options">
            <button
              aria-label="More options"
              type="button"
              class="iui-button"
              data-iui-variant="borderless"
              data-iui-size="small"
            >
              <svg-more
                class="iui-button-icon"
                aria-hidden="true"
              ></svg-more>
            </button>
          </div>
        </div>
      </div>
    </section>

    <hr />

    <h2>Folder</h2>
    <section id="demo-folder">
      <!-- No thumbnail & new -->
      <div class="iui-tile iui-folder iui-actionable iui-new">
        <div class="iui-tile-thumbnail">
          <svg-folder
            class="iui-thumbnail-icon"
            aria-hidden="true"
          ></svg-folder>
        </div>

        <div class="iui-tile-content ">
          <div class="iui-tile-name">
            <svg-new
              class="iui-tile-status-icon"
              aria-hidden="true"
            ></svg-new>

            <span class="iui-tile-name-label">Folder name</span>
          </div>
          <div class="iui-tile-description">
            A collection of all Bentley Systems 2D and 3D marketing assets.
          </div>
          <div class="iui-tile-more-options">
            <button
              aria-label="More options"
              type="button"
              class="iui-button"
              data-iui-variant="borderless"
              data-iui-size="small"
            >
              <svg-more
                class="iui-button-icon"
                aria-hidden="true"
              ></svg-more>
            </button>
          </div>
        </div>
      </div>

      <!-- No thumbnail -->
      <div class="iui-tile iui-folder iui-actionable">
        <div class="iui-tile-thumbnail">
          <svg-folder
            class="iui-thumbnail-icon"
            aria-hidden="true"
          ></svg-folder>
        </div>

        <div class="iui-tile-content ">
          <div class="iui-tile-name">
            <span class="iui-tile-name-label">Folder name</span>
          </div>
          <div class="iui-tile-description">
            A collection of all Bentley Systems 2D and 3D marketing assets.
          </div>
          <div class="iui-tile-more-options">
            <button
              aria-label="More options"
              type="button"
              class="iui-button"
              data-iui-variant="borderless"
              data-iui-size="small"
            >
              <svg-more
                class="iui-button-icon"
                aria-hidden="true"
              ></svg-more>
            </button>
          </div>
        </div>
      </div>

      <!-- With thumbnail -->
      <div class="iui-tile iui-folder iui-actionable">
        <div class="iui-tile-thumbnail">
          <div class="iui-tile-thumbnail-picture demo-photo"></div>
        </div>

        <div class="iui-tile-content ">
          <div class="iui-tile-name">
            <span class="iui-tile-name-label">Folder name</span>
          </div>
          <div class="iui-tile-description">
            A collection of all Bentley Systems 2D and 3D marketing assets.
          </div>
          <div class="iui-tile-more-options">
            <button
              aria-label="More options"
              type="button"
              class="iui-button"
              data-iui-variant="borderless"
              data-iui-size="small"
            >
              <svg-more
                class="iui-button-icon"
                aria-hidden="true"
              ></svg-more>
            </button>
          </div>
        </div>
      </div>

      <!-- With thumbnail -->
      <div class="iui-tile iui-folder iui-actionable iui-selected">
        <div class="iui-tile-thumbnail">
          <div class="iui-tile-thumbnail-picture demo-photo"></div>
        </div>

        <div class="iui-tile-content ">
          <div class="iui-tile-name">
            <svg-checkmark
              class="iui-tile-status-icon"
              aria-hidden="true"
            ></svg-checkmark>
            <span class="iui-tile-name-label">Folder name</span>
          </div>
          <div class="iui-tile-description">
            A collection of all Bentley Systems 2D and 3D marketing assets.
          </div>
          <div class="iui-tile-more-options">
            <button
              aria-label="More options"
              type="button"
              class="iui-button"
              data-iui-variant="borderless"
              data-iui-size="small"
            >
              <svg-more
                class="iui-button-icon"
                aria-hidden="true"
              ></svg-more>
            </button>
          </div>
        </div>
      </div>
    </section>

    <hr />

    <h2>Action States</h2>

    <section id="demo-action-states">

<<<<<<< HEAD
      <div class="iui-tile iui-actionable iui-positive">
=======
      <div
        class="iui-tile iui-actionable iui-positive"
        tabindex="0"
      >
        <div class="iui-tile-name">
          <svg-status-success
            class="iui-tile-status-icon"
            aria-hidden="true"
          ></svg-status-success>
          <span class="iui-tile-name-label">charlie.pdf</span>
        </div>

>>>>>>> 775933e3
        <div class="iui-tile-thumbnail">
          <svg-filetype-pdf
            class="iui-thumbnail-icon"
            aria-hidden="true"
          ></svg-filetype-pdf>
        </div>

        <div class="iui-tile-content">

          <div class="iui-tile-description">
            Bentley Systems, Incorporated, is an American-based software
            development company that develops, manufactures, licenses, sells and
            supports computer software and services for the design,
            construction, and operation of infrastructure.
          </div>

          <div class="iui-tile-metadata">
            <svg-tag
              class="iui-tile-metadata-icon"
              aria-hidden="true"
            ></svg-tag>
            <div class="iui-tag-container">
              <span class="iui-tag-basic">tags</span>
              <span class="iui-tag-basic">go</span>
              <span class="iui-tag-basic">here</span>
            </div>
          </div>

          <div class="iui-tile-more-options">
            <button
              aria-label="More options"
              type="button"
              class="iui-button"
              data-iui-variant="borderless"
              data-iui-size="small"
            >
              <svg-more
                class="iui-button-icon"
                aria-hidden="true"
              ></svg-more>
            </button>
          </div>
        </div>
      </div>

<<<<<<< HEAD
      <div class="iui-tile iui-actionable iui-warning">
=======
      <div
        class="iui-tile iui-actionable iui-warning"
        tabindex="0"
      >
        <div class="iui-tile-name">
          <svg-filetype-image aria-hidden="true"></svg-filetype-image>
          <svg-status-warning
            class="iui-tile-status-icon"
            aria-hidden="true"
          ></svg-status-warning>
          <span class="iui-tile-name-label">delta.jpg</span>
        </div>

>>>>>>> 775933e3
        <div class="iui-tile-thumbnail">
          <svg-filetype-image
            class="iui-thumbnail-icon"
            aria-hidden="true"
          ></svg-filetype-image>
        </div>

        <div class="iui-tile-content">

          <div class="iui-tile-description">
            Bentley Systems, Incorporated, is an American-based software
            development company that develops, manufactures, licenses, sells and
            supports computer software and services for the design,
            construction, and operation of infrastructure.
          </div>

          <div class="iui-tile-metadata">
            <svg-tag
              class="iui-tile-metadata-icon"
              aria-hidden="true"
            ></svg-tag>
            <div class="iui-tag-container">
              <span class="iui-tag-basic">tags</span>
              <span class="iui-tag-basic">go</span>
              <span class="iui-tag-basic">here</span>
            </div>
          </div>

          <div class="iui-tile-more-options">
            <button
              aria-label="More options"
              type="button"
              class="iui-button"
              data-iui-variant="borderless"
              data-iui-size="small"
            >
              <svg-more
                class="iui-button-icon"
                aria-hidden="true"
              ></svg-more>
            </button>
          </div>
        </div>
      </div>

<<<<<<< HEAD
      <div class="iui-tile iui-actionable iui-negative">
=======
      <div
        class="iui-tile iui-actionable iui-negative"
        tabindex="0"
      >
        <div class="iui-tile-name">
          <svg-status-error
            class="iui-tile-status-icon"
            aria-hidden="true"
          ></svg-status-error>
          <span
            class="iui-tile-name-label">MyFileWithAReallyLongNameThatWillBeSplitIntoMultipleLinesAfterSoLong_FinalVersion_V2.svg</span>
        </div>

>>>>>>> 775933e3
        <div class="iui-tile-thumbnail">
          <svg-filetype-vector
            class="iui-thumbnail-icon"
            aria-hidden="true"
          ></svg-filetype-vector>
        </div>

        <div class="iui-tile-content">

          <div class="iui-tile-description">
            Bentley Systems, Incorporated, is an American-based software
            development company that develops, manufactures, licenses, sells and
            supports computer software and services for the design,
            construction, and operation of infrastructure.
          </div>
          <div class="iui-tile-metadata">
            <svg-tag
              class="iui-tile-metadata-icon"
              aria-hidden="true"
            ></svg-tag>
            <div class="iui-tag-container">
              <span class="iui-tag-basic">tags</span>
              <span class="iui-tag-basic">go</span>
              <span class="iui-tag-basic">here</span>
            </div>
          </div>
          <div class="iui-tile-more-options">
            <button
              aria-label="More options"
              type="button"
              class="iui-button"
              data-iui-variant="borderless"
              data-iui-size="small"
            >
              <svg-more
                class="iui-button-icon"
                aria-hidden="true"
              ></svg-more>
            </button>
          </div>
        </div>
      </div>

      <div class="iui-tile iui-loading">
        <div class="iui-tile-name">
          <div class="iui-progress-indicator-radial iui-determinate iui-tile-status-icon">
            <svg
              class="iui-radial"
              viewBox="0 0 40 40"
              aria-hidden="true"
            >
              <circle
                class="iui-track"
                cx="20"
                cy="20"
                r="15.91549"
              ></circle>
              <circle
                class="iui-fill"
                cx="20"
                cy="20"
                r="15.91549"
                style="stroke-dashoffset: 20"
              ></circle>
            </svg>
          </div>
          <span class="iui-tile-name-label">alpha.dgn</span>
        </div>

        <div class="iui-tile-thumbnail">
          <svg-filetype-imodel
            class="iui-thumbnail-icon"
            aria-hidden="true"
          ></svg-filetype-imodel>
        </div>

        <div class="iui-tile-content ">

          <div class="iui-tile-more-options">
            <button
              aria-label="More options"
              type="button"
              class="iui-button"
              data-iui-variant="borderless"
              data-iui-size="small"
            >
              <svg-more
                class="iui-button-icon"
                aria-hidden="true"
              ></svg-more>
            </button>
          </div>
        </div>
      </div>

      <div
        class="iui-tile"
        aria-disabled="true"
      >
        <div class="iui-tile-name">
          <span class="iui-tile-name-label">Disabled</span>
        </div>

        <div class="iui-tile-thumbnail">
          <div class="iui-thumbnail-icon">
            <svg-filetype-video
              class="iui-thumbnail-icon"
              aria-hidden="true"
            ></svg-filetype-video>
          </div>
        </div>

        <div class="iui-tile-content">

          <div class="iui-tile-description">
            Bentley Systems, Incorporated, is an American-based software
            development company that develops, manufactures, licenses, sells and
            supports computer software and services for the design,
            construction, and operation of infrastructure.
          </div>
          <div class="iui-tile-metadata">
            <svg-tag
              class="iui-tile-metadata-icon"
              aria-hidden="true"
            ></svg-tag>
            <div class="iui-tag-container">
              <span class="iui-tag-basic">tags</span>
              <span class="iui-tag-basic">go</span>
              <span class="iui-tag-basic">here</span>
            </div>
          </div>
          <div class="iui-tile-more-options">
            <button
              aria-label="More options"
              type="button"
              class="iui-button"
              data-iui-variant="borderless"
              data-iui-size="small"
            >
              <svg-more
                class="iui-button-icon"
                aria-hidden="true"
              ></svg-more>
            </button>
          </div>
        </div>
      </div>

      <div
        class="iui-tile"
        aria-disabled="true"
      >
        <div class="iui-tile-name">
          <span class="iui-tile-name-label">Disabled</span>
        </div>

        <div class="iui-tile-thumbnail">
          <div class="iui-tile-thumbnail-picture demo-photo"></div>
        </div>

        <div class="iui-tile-content">
          <div class="iui-tile-description">
            Bentley Systems, Incorporated, is an American-based software
            development company that develops, manufactures, licenses, sells and
            supports computer software and services for the design,
            construction, and operation of infrastructure.
          </div>
          <div class="iui-tile-metadata">
            <svg-tag
              class="iui-tile-metadata-icon"
              aria-hidden="true"
            ></svg-tag>
            <div class="iui-tag-container">
              <span class="iui-tag-basic">tags</span>
              <span class="iui-tag-basic">go</span>
              <span class="iui-tag-basic">here</span>
            </div>
          </div>
          <div class="iui-tile-more-options">
            <button
              aria-label="More options"
              type="button"
              class="iui-button"
              data-iui-variant="borderless"
              data-iui-size="small"
            >
              <svg-more
                class="iui-button-icon"
                aria-hidden="true"
              ></svg-more>
            </button>
          </div>
        </div>
      </div>
    </section>

    <section id="demo-action-states-folders">

      <div class="iui-tile iui-folder iui-actionable iui-positive">
        <div class="iui-tile-thumbnail">
          <svg-folder
            class="iui-thumbnail-icon"
            aria-hidden="true"
          ></svg-folder>
        </div>

        <div class="iui-tile-content">
          <div class="iui-tile-name">
            <svg-status-success
              class="iui-tile-status-icon"
              aria-hidden="true"
            ></svg-status-success>
            <span class="iui-tile-name-label">Folder name</span>
          </div>

          <div class="iui-tile-description">
            A collection of all Bentley Systems 2D and 3D marketing assets.
          </div>

          <div class="iui-tile-more-options">
            <button
              aria-label="More options"
              type="button"
              class="iui-button"
              data-iui-variant="borderless"
              data-iui-size="small"
            >
              <svg-more
                class="iui-button-icon"
                aria-hidden="true"
              ></svg-more>
            </button>
          </div>
        </div>
      </div>

      <div class="iui-tile iui-folder iui-actionable iui-warning">
        <div class="iui-tile-thumbnail">
          <svg-folder
            class="iui-thumbnail-icon"
            aria-hidden="true"
          ></svg-folder>
        </div>

        <div class="iui-tile-content">
          <div class="iui-tile-name">
            <svg-filetype-image aria-hidden="true"></svg-filetype-image>
            <svg-status-warning
              class="iui-tile-status-icon"
              aria-hidden="true"
            ></svg-status-warning>
            <span class="iui-tile-name-label">Folder name</span>
          </div>

          <div class="iui-tile-description">
            A collection of all Bentley Systems 2D and 3D marketing assets.
          </div>


          <div class="iui-tile-more-options">
            <button
              aria-label="More options"
              type="button"
              class="iui-button"
              data-iui-variant="borderless"
              data-iui-size="small"
            >
              <svg-more
                class="iui-button-icon"
                aria-hidden="true"
              ></svg-more>
            </button>
          </div>
        </div>
      </div>

      <div class="iui-tile iui-folder iui-actionable iui-negative">
        <div class="iui-tile-thumbnail">
          <svg-folder
            class="iui-thumbnail-icon"
            aria-hidden="true"
          ></svg-folder>
        </div>

        <div class="iui-tile-content">
          <div class="iui-tile-name">
            <svg-status-error
              class="iui-tile-status-icon"
              aria-hidden="true"
            ></svg-status-error>
            <span class="iui-tile-name-label">Folder name</span>
          </div>
          <div class="iui-tile-description">
            A collection of all Bentley Systems 2D and 3D marketing assets.
          </div>
          <div class="iui-tile-more-options">
            <button
              aria-label="More options"
              type="button"
              class="iui-button"
              data-iui-variant="borderless"
              data-iui-size="small"
            >
              <svg-more
                class="iui-button-icon"
                aria-hidden="true"
              ></svg-more>
            </button>
          </div>
        </div>
      </div>

      <div class="iui-tile iui-folder iui-loading">
        <div class="iui-tile-thumbnail">
          <svg-folder
            class="iui-thumbnail-icon"
            aria-hidden="true"
          ></svg-folder>
        </div>

        <div class="iui-tile-content ">
          <div class="iui-tile-name">
            <div class="iui-progress-indicator-radial iui-determinate iui-tile-status-icon">
              <svg
                class="iui-radial"
                viewBox="0 0 40 40"
                aria-hidden="true"
              >
                <circle
                  class="iui-track"
                  cx="20"
                  cy="20"
                  r="15.91549"
                ></circle>
                <circle
                  class="iui-fill"
                  cx="20"
                  cy="20"
                  r="15.91549"
                  style="stroke-dashoffset: 20"
                ></circle>
              </svg>
            </div>
            <span class="iui-tile-name-label">Folder name</span>
          </div>
          <div class="iui-tile-more-options">
            <button
              aria-label="More options"
              type="button"
              class="iui-button"
              data-iui-variant="borderless"
              data-iui-size="small"
            >
              <svg-more
                class="iui-button-icon"
                aria-hidden="true"
              ></svg-more>
            </button>
          </div>
        </div>
      </div>

      <div
        class="iui-tile iui-folder"
        aria-disabled="true"
      >
        <div class="iui-tile-thumbnail">
          <div class="iui-thumbnail-icon">
            <svg-folder
              class="iui-thumbnail-icon"
              aria-hidden="true"
            ></svg-folder>
          </div>
        </div>

        <div class="iui-tile-content">
          <div class="iui-tile-name">
            <span class="iui-tile-name-label">Folder name</span>
          </div>
          <div class="iui-tile-description">
            A collection of all Bentley Systems 2D and 3D marketing assets.
          </div>
          <div class="iui-tile-more-options">
            <button
              aria-label="More options"
              type="button"
              class="iui-button"
              data-iui-variant="borderless"
              data-iui-size="small"
            >
              <svg-more
                class="iui-button-icon"
                aria-hidden="true"
              ></svg-more>
            </button>
          </div>
        </div>
      </div>

      <div
        class="iui-tile iui-folder"
        aria-disabled="true"
      >
        <div class="iui-tile-thumbnail">
          <div class="iui-tile-thumbnail-picture demo-photo"></div>
        </div>

        <div class="iui-tile-content">
          <div class="iui-tile-name">
            <span class="iui-tile-name-label">Folder name</span>
          </div>
          <div class="iui-tile-description">
            A collection of all Bentley Systems 2D and 3D marketing assets.
          </div>
          <div class="iui-tile-more-options">
            <button
              aria-label="More options"
              type="button"
              class="iui-button"
              data-iui-variant="borderless"
              data-iui-size="small"
            >
              <svg-more
                class="iui-button-icon"
                aria-hidden="true"
              ></svg-more>
            </button>
          </div>
        </div>
      </div>
    </section>
  </body>
</html><|MERGE_RESOLUTION|>--- conflicted
+++ resolved
@@ -478,20 +478,6 @@
         </div>
       </div>
 
-<<<<<<< HEAD
-      <!-- With anchor link -->
-      <div class="iui-link-box">
-        <div class="iui-tile iui-actionable">
-          <div class="iui-tile-thumbnail">
-            <div class="iui-tile-thumbnail-picture demo-photo"></div>
-            <div class="iui-tile-thumbnail-badge-container">
-              <div
-                class="iui-badge"
-                style="background-color: hsl(2, 90%, 83%);"
-              >
-                Draft
-              </div>
-=======
       <!-- With thumbnail & selected -->
       <div
         class="iui-tile iui-actionable iui-selected"
@@ -525,35 +511,9 @@
               style="background-color: hsl(2, 90%, 83%);"
             >
               Draft
->>>>>>> 775933e3
-            </div>
-          </div>
-
-<<<<<<< HEAD
-          <div class="iui-tile-content ">
-            <div class="iui-tile-name">
-              <span class="iui-tile-name-label"><a
-                  href="/tile.html"
-                  class="iui-link-overlay"
-                >Tile name</a></span>
-            </div>
-            <div class="iui-tile-description">
-              Bentley Systems, Incorporated, is an American-based software
-              development company that develops, manufactures, licenses, sells and
-              supports computer software and services for the design,
-              construction, and operation of infrastructure.
-            </div>
-            <div class="iui-tile-metadata">
-              <svg-tag
-                class="iui-tile-metadata-icon"
-                aria-hidden="true"
-              ></svg-tag>
-              <div class="iui-tag-container">
-                <span class="iui-tag-basic">tags</span>
-                <span class="iui-tag-basic">go</span>
-                <span class="iui-tag-basic">here</span>
-              </div>
-=======
+            </div>
+          </div>
+
         <div class="iui-tile-content">
 
           <div class="iui-tile-description">
@@ -571,7 +531,6 @@
               <span class="iui-tag-basic">tags</span>
               <span class="iui-tag-basic">go</span>
               <span class="iui-tag-basic">here</span>
->>>>>>> 775933e3
             </div>
           </div>
         </div>
@@ -654,9 +613,6 @@
 
     <h2>User</h2>
     <section id="demo-user">
-<<<<<<< HEAD
-      <div class="iui-tile iui-actionable">
-=======
       <div
         class="iui-tile iui-actionable"
         tabindex="0"
@@ -665,7 +621,6 @@
           <span class="iui-tile-name-label">Terry Rivers</span>
         </div>
 
->>>>>>> 775933e3
         <div class="iui-tile-thumbnail">
           <x-avatar
             type="2"
@@ -696,9 +651,6 @@
         </div>
       </div>
 
-<<<<<<< HEAD
-      <div class="iui-tile iui-actionable iui-selected">
-=======
       <div
         class="iui-tile iui-actionable iui-selected"
         tabindex="0"
@@ -711,7 +663,6 @@
           <span class="iui-tile-name-label">Terry Rivers</span>
         </div>
 
->>>>>>> 775933e3
         <div class="iui-tile-thumbnail">
           <x-avatar
             type="2"
@@ -897,9 +848,6 @@
     <h2>Video</h2>
     <section id="demo-video">
       <!-- No thumbnail -->
-<<<<<<< HEAD
-      <div class="iui-tile iui-actionable">
-=======
       <div
         class="iui-tile iui-actionable"
         tabindex="0"
@@ -908,7 +856,6 @@
           <span class="iui-tile-name-label">Video name</span>
         </div>
 
->>>>>>> 775933e3
         <div class="iui-tile-thumbnail">
           <button
             aria-label="Favorite"
@@ -969,9 +916,6 @@
       </div>
 
       <!-- With thumbnail -->
-<<<<<<< HEAD
-      <div class="iui-tile iui-actionable">
-=======
       <div
         class="iui-tile iui-actionable"
         tabindex="0"
@@ -980,7 +924,6 @@
           <span class="iui-tile-name-label">Video name</span>
         </div>
 
->>>>>>> 775933e3
         <div class="iui-tile-thumbnail">
           <div class="iui-tile-thumbnail-picture demo-photo"></div>
           <button
@@ -1261,9 +1204,6 @@
 
     <section id="demo-action-states">
 
-<<<<<<< HEAD
-      <div class="iui-tile iui-actionable iui-positive">
-=======
       <div
         class="iui-tile iui-actionable iui-positive"
         tabindex="0"
@@ -1276,7 +1216,6 @@
           <span class="iui-tile-name-label">charlie.pdf</span>
         </div>
 
->>>>>>> 775933e3
         <div class="iui-tile-thumbnail">
           <svg-filetype-pdf
             class="iui-thumbnail-icon"
@@ -1322,9 +1261,6 @@
         </div>
       </div>
 
-<<<<<<< HEAD
-      <div class="iui-tile iui-actionable iui-warning">
-=======
       <div
         class="iui-tile iui-actionable iui-warning"
         tabindex="0"
@@ -1338,7 +1274,6 @@
           <span class="iui-tile-name-label">delta.jpg</span>
         </div>
 
->>>>>>> 775933e3
         <div class="iui-tile-thumbnail">
           <svg-filetype-image
             class="iui-thumbnail-icon"
@@ -1384,9 +1319,6 @@
         </div>
       </div>
 
-<<<<<<< HEAD
-      <div class="iui-tile iui-actionable iui-negative">
-=======
       <div
         class="iui-tile iui-actionable iui-negative"
         tabindex="0"
@@ -1400,7 +1332,6 @@
             class="iui-tile-name-label">MyFileWithAReallyLongNameThatWillBeSplitIntoMultipleLinesAfterSoLong_FinalVersion_V2.svg</span>
         </div>
 
->>>>>>> 775933e3
         <div class="iui-tile-thumbnail">
           <svg-filetype-vector
             class="iui-thumbnail-icon"
