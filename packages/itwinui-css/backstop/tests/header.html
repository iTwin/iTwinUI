--- conflicted
+++ resolved
@@ -33,30 +33,7 @@
     </style>
     <style>
       div.demo-picture {
-<<<<<<< HEAD
-        background-image: url('../assets/image-test.jpg');
-=======
         background-image: url('./assets/image-test.jpg');
-        background-position: center;
-        background-size: cover;
-      }
-
-      .demo-side-navigation {
-        background-color: var(--iui-color-background-1);
-        width: 72px;
-        height: 55px;
-        border-right: 1px solid var(--iui-color-background-border);
-        border-bottom: 1px solid var(--iui-color-background-border);
-        display: flex;
-        justify-content: center;
-        align-items: center;
-      }
-
-      .demo-side-navigation-icon {
-        width: 24px;
-        height: 24px;
-        fill: var(--iui-icons-color-actionable);
->>>>>>> 41626563
       }
 
       .demo-searchbar {
@@ -78,47 +55,6 @@
         width: auto !important;
       }
     </style>
-<<<<<<< HEAD
-    <script
-      type="module"
-      src="https://cdn.skypack.dev/@itwin/itwinui-icons-elements/imodel-hollow"
-    ></script>
-    <script
-      type="module"
-      src="https://cdn.skypack.dev/@itwin/itwinui-icons-elements/caret-down-small"
-    ></script>
-    <script
-      type="module"
-      src="https://cdn.skypack.dev/@itwin/itwinui-icons-elements/chevron-right"
-    ></script>
-    <script
-      type="module"
-      src="https://cdn.skypack.dev/@itwin/itwinui-icons-elements/model"
-    ></script>
-    <script
-      type="module"
-      src="https://cdn.skypack.dev/@itwin/itwinui-icons-elements/notification"
-    ></script>
-    <script
-      type="module"
-      src="https://cdn.skypack.dev/@itwin/itwinui-icons-elements/help-circular-hollow"
-    ></script>
-    <script
-      type="module"
-      src="https://cdn.skypack.dev/@itwin/itwinui-icons-elements/more-vertical"
-    ></script>
-    <script
-      type="module"
-      src="https://cdn.skypack.dev/@itwin/itwinui-icons-elements/placeholder"
-    ></script>
-    <script
-      type="module"
-      src="https://cdn.skypack.dev/@itwin/itwinui-icons-elements/search"
-    ></script>
-    <script src="../assets/theme.js"></script>
-    <script src="../assets/avatar.js"></script>
-=======
->>>>>>> 41626563
   </head>
 
   <body class="iui-body">
