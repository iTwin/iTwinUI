--- conflicted
+++ resolved
@@ -33,30 +33,7 @@
     </style>
     <style>
       div.demo-picture {
-<<<<<<< HEAD
-        background-image: url('../assets/image-test.jpg');
-        background-position: center;
-        background-size: cover;
-      }
-
-      .demo-side-navigation {
-        background-color: var(--iui-color-background-1);
-        width: 72px;
-        height: 55px;
-        border-right: 1px solid var(--iui-color-background-border);
-        border-bottom: 1px solid var(--iui-color-background-border);
-        display: flex;
-        justify-content: center;
-        align-items: center;
-      }
-
-      .demo-side-navigation-icon {
-        width: 24px;
-        height: 24px;
-        fill: var(--iui-icon-color-actionable);
-=======
         background-image: url('./assets/image-test.jpg');
->>>>>>> a1ce621d
       }
 
       .demo-searchbar {
