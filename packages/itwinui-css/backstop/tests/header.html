--- conflicted
+++ resolved
@@ -199,13 +199,8 @@
               aria-expanded="false"
               id="test-button-2"
             >
-<<<<<<< HEAD
-              <svg-notification
-                class="iui-button-icon iui-notification-informational"
-=======
               <span
                 class="iui-button-icon iui-notification-marker"
->>>>>>> 8e668a08
                 aria-hidden="true"
               >
                 <svg-notification></svg-notification>
@@ -349,7 +344,7 @@
               aria-expanded="false"
             >
               <span
-                class="iui-button-icon"
+                class="iui-button-icon iui-notification-marker"
                 aria-hidden="true"
                 data-iui-variant="positive"
               >
@@ -1194,19 +1189,12 @@
             aria-label="Notifications"
             aria-expanded="false"
           >
-<<<<<<< HEAD
-            <svg-notification
-              class="iui-button-icon iui-notification-informational iui-urgent"
-              aria-hidden="true"
-            ></svg-notification>
-=======
             <span
               class="iui-button-icon iui-notification-marker"
               data-iui-urgent="true"
             >
               <svg-notification></svg-notification>
             </span>
->>>>>>> 8e668a08
           </button>
 
           <!-- Help -->
