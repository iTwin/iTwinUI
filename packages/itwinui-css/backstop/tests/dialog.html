<!--
  Copyright (c) Bentley Systems, Incorporated. All rights reserved.
  See LICENSE.md in the project root for license terms and full copyright notice.
-->
<!DOCTYPE html>
<html
  lang="en-US"
  id="theme"
>
  <head>
    <meta charset="UTF-8">
    <meta
      name="viewport"
      content="width=device-width, initial-scale=1"
    >
    <title>Dialog | iTwinUI</title>

    <script type="module">
      import "./assets/theme.js";
      import "@itwin/itwinui-icons-elements/close";
    </script>
    <style>
      @import url("./assets/demo.css") layer(demo);
      @import url("@itwin/itwinui-css/css/all.css") layer(itwinui);
      .toggle-theme {
        z-index: 9999;
      }
      body > button.iui-button {
        margin: 5px 0;
      }
    </style>
  </head>
  <body class="iui-body">
    <theme-button></theme-button>
    <h1>Dialog</h1>
    <hr />

    <div class="iui-input-container iui-inline-label">
      <div class="iui-label">Dialog Placement</div>
      <div class="iui-input-group">
        <label class="iui-radio-wrapper">
          <input
            class="iui-radio"
            type="radio"
            name="dialog-placement"
            value=""
            checked
          />
          <span class="iui-radio-label">Centered</span>
        </label>
        <label class="iui-radio-wrapper">
          <input
            class="iui-radio"
            type="radio"
            name="dialog-placement"
            value="top-left"
          />
          <span class="iui-radio-label">Top-left</span>
        </label>
        <label class="iui-radio-wrapper">
          <input
            class="iui-radio"
            type="radio"
            name="dialog-placement"
            value="top-right"
          />
          <span class="iui-radio-label">Top-right</span>
        </label>
        <label class="iui-radio-wrapper">
          <input
            class="iui-radio"
            type="radio"
            name="dialog-placement"
            value="bottom-left"
          />
          <span class="iui-radio-label">Bottom-left</span>
        </label>
        <label class="iui-radio-wrapper">
          <input
            class="iui-radio"
            type="radio"
            name="dialog-placement"
            value="bottom-right"
          />
          <span class="iui-radio-label">Bottom-right</span>
        </label>
      </div>
    </div>

    <button
      aria-label="Open dialog"
      id="open-dialog"
      type="button"
      class="iui-button"
      onclick="toggleDialog('default-dialog')"
    >
      Open dialog
    </button>

    <br />

    <button
      aria-label="Open full page dialog"
      id="open-full-page-dialog"
      type="button"
      class="iui-button"
      onclick="toggleDialog('full-page-dialog')"
    >
      Open full page dialog
    </button>

    <br />

    <button
      aria-label="Toggle draggable dialog"
      id="toggle-draggable-dialog"
      type="button"
      class="iui-button"
      onclick="toggleDialog('draggable-dialog')"
    >
      Toggle draggable dialog
    </button>

    <div id="default-dialog">
      <div class="iui-backdrop"></div>
      <div
        class="iui-dialog iui-dialog-default"
        id="dialog-click"
      >
        <div class="iui-dialog-title-bar">
          <div class="iui-dialog-title">Title</div>
          <button
            aria-label="Close"
            type="button"
            class="iui-button"
            data-iui-variant="borderless"
            data-iui-size="small"
            onclick="toggleDialog('default-dialog')"
          >
            <svg-close
              class="iui-button-icon"
              aria-hidden="true"
            ></svg-close>
          </button>
        </div>
        <div class="iui-dialog-content">
          <p>
            Lorem ipsum dolor sit amet, consectetur adipiscing elit, sed do
            eiusmod tempor incididunt ut labore et dolore magna aliqua. Ut enim ad
            minim veniam, quis nostrud exercitation ullamco laboris nisi ut
            aliquip ex ea commodo consequat. Duis aute irure dolor in
            reprehenderit in voluptate velit esse cillum dolore eu fugiat nulla
            pariatur. Excepteur sint occaecat cupidatat non proident, sunt in
            culpa qui officia deserunt mollit anim id est laborum.
          </p>
        </div>
        <div class="iui-dialog-button-bar">
          <button
            class="iui-button"
            data-iui-variant="high-visibility"
            onclick="toggleDialog('default-dialog')"
          >
            <span>Proceed</span>
          </button>
          <button
            class="iui-button"
            onclick="toggleDialog('default-dialog')"
          >
            <span>Cancel</span>
          </button>
        </div>
      </div>
    </div>

    <div id="full-page-dialog">
      <div class="iui-backdrop"></div>
      <div class="iui-dialog iui-dialog-full-page">
        <div class="iui-dialog-title-bar">
          <div class="iui-dialog-title">Title</div>
          <button
            aria-label="Close"
            type="button"
            class="iui-button"
            data-iui-variant="borderless"
            data-iui-size="small"
            onclick="toggleDialog('full-page-dialog')"
          >
            <svg-close
              class="iui-button-icon"
              aria-hidden="true"
            ></svg-close>
          </button>
        </div>
        <div class="iui-dialog-content">
          <p>
            Lorem ipsum dolor sit amet, consectetur adipiscing elit, sed do
            eiusmod tempor incididunt ut labore et dolore magna aliqua. Ut enim ad
            minim veniam, quis nostrud exercitation ullamco laboris nisi ut
            aliquip ex ea commodo consequat. Duis aute irure dolor in
            reprehenderit in voluptate velit esse cillum dolore eu fugiat nulla
            pariatur. Excepteur sint occaecat cupidatat non proident, sunt in
            culpa qui officia deserunt mollit anim id est laborum.
          </p>
        </div>
        <div class="iui-dialog-button-bar">
          <button
            class="iui-button"
            data-iui-variant="high-visibility"
            onclick="toggleDialog('full-page-dialog')"
          >
            <span>Proceed</span>
          </button>
          <button
            class="iui-button"
            onclick="toggleDialog('full-page-dialog')"
          >
            <span>Cancel</span>
          </button>
        </div>
      </div>
    </div>

    <div id="draggable-dialog">
      <div class="iui-dialog iui-dialog-default iui-dialog-draggable">
        <div class="iui-dialog-title-bar iui-dialog-title-bar-filled">
          <div class="iui-dialog-title">Title</div>
          <button
            aria-label="Close"
            type="button"
            class="iui-button"
            data-iui-variant="borderless"
            data-iui-size="small"
            onclick="toggleDialog('draggable-dialog')"
          >
            <svg-close
              class="iui-button-icon"
              aria-hidden="true"
            ></svg-close>
          </button>
        </div>
        <div class="iui-dialog-content">
          <p>
            Lorem ipsum dolor sit amet, consectetur adipiscing elit, sed do
            eiusmod tempor incididunt ut labore et dolore magna aliqua. Ut enim ad
            minim veniam, quis nostrud exercitation ullamco laboris nisi ut
            aliquip ex ea commodo consequat. Duis aute irure dolor in
            reprehenderit in voluptate velit esse cillum dolore eu fugiat nulla
            pariatur. Excepteur sint occaecat cupidatat non proident, sunt in
            culpa qui officia deserunt mollit anim id est laborum.
          </p>
        </div>
        <div class="iui-dialog-button-bar">
          <button
            class="iui-button"
            data-iui-variant="high-visibility"
            onclick="toggleDialog('draggable-dialog')"
          >
            <span>Proceed</span>
          </button>
          <button
            class="iui-button"
            onclick="toggleDialog('draggable-dialog')"
          >
            <span>Cancel</span>
          </button>
        </div>
      </div>
    </div>

<<<<<<< HEAD
    <div style="display: flex; gap: 5px;">
      <div style="border: 1px solid var(--iui-color-background-border); width: 50%; height: 500px">
        <button
          aria-label="Open relative to container dialog"
          id="open-relative-to-container-dialog"
          type="button"
          class="iui-button"
          onclick="toggleDialog('draggable-dialog-relative')"
          style="position: absolute;"
        >
          Open relative to container dialog
        </button>
        <div
          class="iui-dialog-wrapper"
          id="draggable-dialog-relative"
        >
          <div class="iui-dialog iui-dialog-default iui-dialog-draggable">
            <div class="iui-dialog-title-bar iui-dialog-title-bar-filled">
              <div class="iui-dialog-title">Title</div>
              <button
                aria-label="Close"
                type="button"
                class="iui-button"
                data-iui-variant="borderless"
                data-iui-size="small"
                onclick="toggleDialog('draggable-dialog-relative')"
              >
                <svg-close
                  class="iui-button-icon"
                  aria-hidden="true"
                ></svg-close>
              </button>
            </div>
            <div class="iui-dialog-content">
              <p>
                Lorem ipsum dolor sit amet, consectetur adipiscing elit, sed do
                eiusmod tempor incididunt ut labore et dolore magna aliqua. Ut enim ad
                minim veniam, quis nostrud exercitation ullamco laboris nisi ut
                aliquip ex ea commodo consequat. Duis aute irure dolor in
                reprehenderit in voluptate velit esse cillum dolore eu fugiat nulla
                pariatur. Excepteur sint occaecat cupidatat non proident, sunt in
                culpa qui officia deserunt mollit anim id est laborum.
              </p>
            </div>
            <div class="iui-dialog-button-bar">
              <button
                class="iui-button"
                data-iui-variant="high-visibility"
                onclick="toggleDialog('draggable-dialog-relative')"
              >
                <span>Proceed</span>
              </button>
              <button
                class="iui-button"
                onclick="toggleDialog('draggable-dialog-relative')"
              >
                <span>Cancel</span>
              </button>
            </div>

            <div
              style="border: 1px solid var(--iui-color-background-border); width: 50%; height: 500px; position: relative;"
            >
              <div class="iui-backdrop-contained"></div>
              <button
                aria-label="Open with backdrop relative to container dialog"
                id="open-with-backdrop-relative-to-container-dialog"
                type="button"
                class="iui-button iui-default"
                onclick="toggleDialog('relative-dialog-with-backdrop')"
                style="position: absolute;"
              >
                Open with backdrop relative to container dialog
              </button>
              <div
                class="iui-dialog-wrapper"
                id="relative-dialog-with-backdrop"
              >
                <div class="iui-backdrop-contained"></div>
                <div class="iui-dialog iui-dialog-default">
                  <div class="iui-dialog-title-bar">
                    <div class="iui-dialog-title">Title</div>
                    <button
                      aria-label="Close"
                      type="button"
                      class="iui-button iui-borderless iui-small"
                      onclick="toggleDialog('relative-dialog-with-backdrop')"
                    >
                      <svg-close
                        class="iui-button-icon"
                        aria-hidden="true"
                      ></svg-close>
                    </button>
                  </div>
                  <div class="iui-dialog-content">
                    <p>
                      Lorem ipsum dolor sit amet, consectetur adipiscing elit, sed do
                      eiusmod tempor incididunt ut labore et dolore magna aliqua. Ut enim ad
                      minim veniam, quis nostrud exercitation ullamco laboris nisi ut
                      aliquip ex ea commodo consequat. Duis aute irure dolor in
                      reprehenderit in voluptate velit esse cillum dolore eu fugiat nulla
                      pariatur. Excepteur sint occaecat cupidatat non proident, sunt in
                      culpa qui officia deserunt mollit anim id est laborum.
                    </p>
                  </div>
                  <div class="iui-dialog-button-bar">
                    <button
                      class="iui-button iui-high-visibility"
                      onclick="toggleDialog('relative-dialog-with-backdrop')"
                    >
                      <span class="iui-button-label">Proceed</span>
                    </button>
                    <button
                      class="iui-button iui-default"
                      onclick="toggleDialog('relative-dialog-with-backdrop')"
                    >
                      <span class="iui-button-label">Cancel</span>
                    </button>
                  </div>
                </div>
              </div>
            </div>
=======
    <div style="border: 1px solid var(--iui-color-background-border); width: 50%; height: 500px">
      <button
        aria-label="Open relative to container dialog"
        id="open-relative-to-container-dialog"
        type="button"
        class="iui-button"
        onclick="toggleDialog('draggable-dialog-relative')"
        style="position: absolute;"
      >
        Open relative to container dialog
      </button>
      <div
        class="iui-dialog-wrapper"
        id="draggable-dialog-relative"
      >
        <div class="iui-dialog iui-dialog-default iui-dialog-draggable">
          <div class="iui-dialog-title-bar iui-dialog-title-bar-filled">
            <div class="iui-dialog-title">Title</div>
            <button
              aria-label="Close"
              type="button"
              class="iui-button"
              data-iui-variant="borderless"
              data-iui-size="small"
              onclick="toggleDialog('draggable-dialog-relative')"
            >
              <svg-close
                class="iui-button-icon"
                aria-hidden="true"
              ></svg-close>
            </button>
          </div>
          <div class="iui-dialog-content">
            <p>
              Lorem ipsum dolor sit amet, consectetur adipiscing elit, sed do
              eiusmod tempor incididunt ut labore et dolore magna aliqua. Ut enim ad
              minim veniam, quis nostrud exercitation ullamco laboris nisi ut
              aliquip ex ea commodo consequat. Duis aute irure dolor in
              reprehenderit in voluptate velit esse cillum dolore eu fugiat nulla
              pariatur. Excepteur sint occaecat cupidatat non proident, sunt in
              culpa qui officia deserunt mollit anim id est laborum.
            </p>
          </div>
          <div class="iui-dialog-button-bar">
            <button
              class="iui-button"
              data-iui-variant="high-visibility"
              onclick="toggleDialog('draggable-dialog-relative')"
            >
              <span>Proceed</span>
            </button>
            <button
              class="iui-button"
              onclick="toggleDialog('draggable-dialog-relative')"
            >
              <span>Cancel</span>
            </button>
>>>>>>> 3f473f9d
          </div>

          <script>
            function toggleDialog(dialogId) {
              let _backdrop = document.querySelector(`#${dialogId} .iui-backdrop`) ?? document.querySelector(`#${dialogId} .iui-backdrop-contained`);
              let _dialog = document.querySelector(`#${dialogId} .iui-dialog`);

              _dialog.classList.toggle('iui-dialog-visible');

              if (_backdrop) {
                _backdrop.classList.toggle('iui-backdrop-visible');
              }
            }

            const dialog = document.querySelector('#dialog-click');
            // Clicking on menu-item should toggle selection
            document.querySelectorAll('input').forEach((item) => {
              item.addEventListener('click', () => {
                dialog.setAttribute('data-iui-placement', item.value);
                if (!item.value) {
                  dialog.removeAttribute('data-iui-placement');
                }
              });
            });

            const dragItem = document.querySelector('#draggable-dialog .iui-dialog');
            dragElement(dragItem);

            const dragItemRelative = document.querySelector('#draggable-dialog-relative .iui-dialog');
            dragElement(dragItemRelative);

            function dragElement(element) {
              const titleBar = element.querySelector('.iui-dialog-title-bar');
              titleBar.onmousedown = dragStart;

              const { width, height } = element.getBoundingClientRect();

              let active = false;
              let currentX;
              let currentY;
              let initialX;
              let initialY;
              let xOffset;
              let yOffset;

              document.addEventListener("mouseup", dragEnd, false);
              document.addEventListener("mousemove", drag, false);

              function dragStart(e) {
                // Workaround for initial drag
                if (xOffset == null && yOffset == null) {
                  initialX = e.clientX + width / 2;
                  initialY = e.clientY + height / 3;
                } else {
                  initialX = e.clientX - xOffset;
                  initialY = e.clientY - yOffset;
                }

                active = true;
              }

              function dragEnd(e) {
                initialX = currentX;
                initialY = currentY;

                active = false;
              }

              function drag(e) {
                if (active) {
                  e.preventDefault();

                  currentX = e.clientX - initialX;
                  currentY = e.clientY - initialY;

                  xOffset = currentX;
                  yOffset = currentY;

                  element.style.transform = "translate(" + currentX + "px, " + currentY + "px)";
                }
              }
            }
          </script>
  </body>
</html><|MERGE_RESOLUTION|>--- conflicted
+++ resolved
@@ -267,7 +267,6 @@
       </div>
     </div>
 
-<<<<<<< HEAD
     <div style="display: flex; gap: 5px;">
       <div style="border: 1px solid var(--iui-color-background-border); width: 50%; height: 500px">
         <button
@@ -390,65 +389,6 @@
                 </div>
               </div>
             </div>
-=======
-    <div style="border: 1px solid var(--iui-color-background-border); width: 50%; height: 500px">
-      <button
-        aria-label="Open relative to container dialog"
-        id="open-relative-to-container-dialog"
-        type="button"
-        class="iui-button"
-        onclick="toggleDialog('draggable-dialog-relative')"
-        style="position: absolute;"
-      >
-        Open relative to container dialog
-      </button>
-      <div
-        class="iui-dialog-wrapper"
-        id="draggable-dialog-relative"
-      >
-        <div class="iui-dialog iui-dialog-default iui-dialog-draggable">
-          <div class="iui-dialog-title-bar iui-dialog-title-bar-filled">
-            <div class="iui-dialog-title">Title</div>
-            <button
-              aria-label="Close"
-              type="button"
-              class="iui-button"
-              data-iui-variant="borderless"
-              data-iui-size="small"
-              onclick="toggleDialog('draggable-dialog-relative')"
-            >
-              <svg-close
-                class="iui-button-icon"
-                aria-hidden="true"
-              ></svg-close>
-            </button>
-          </div>
-          <div class="iui-dialog-content">
-            <p>
-              Lorem ipsum dolor sit amet, consectetur adipiscing elit, sed do
-              eiusmod tempor incididunt ut labore et dolore magna aliqua. Ut enim ad
-              minim veniam, quis nostrud exercitation ullamco laboris nisi ut
-              aliquip ex ea commodo consequat. Duis aute irure dolor in
-              reprehenderit in voluptate velit esse cillum dolore eu fugiat nulla
-              pariatur. Excepteur sint occaecat cupidatat non proident, sunt in
-              culpa qui officia deserunt mollit anim id est laborum.
-            </p>
-          </div>
-          <div class="iui-dialog-button-bar">
-            <button
-              class="iui-button"
-              data-iui-variant="high-visibility"
-              onclick="toggleDialog('draggable-dialog-relative')"
-            >
-              <span>Proceed</span>
-            </button>
-            <button
-              class="iui-button"
-              onclick="toggleDialog('draggable-dialog-relative')"
-            >
-              <span>Cancel</span>
-            </button>
->>>>>>> 3f473f9d
           </div>
 
           <script>
