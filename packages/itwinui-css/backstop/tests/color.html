<!--
  Copyright (c) Bentley Systems, Incorporated. All rights reserved.
  See LICENSE.md in the project root for license terms and full copyright notice.
-->
<!DOCTYPE html>
<html
  lang="en-US"
  id="theme"
>
  <head>
    <meta charset="UTF-8" />
    <meta
      name="viewport"
      content="width=device-width, initial-scale=1"
    />
    <title>Color | iTwinUI</title>

    <script type="module">
      import "./assets/theme.js";
    </script>
    <style>
      @import url("./assets/demo.css") layer(demo);
      @import url('@itwin/itwinui-variables') layer(variables);
      @import url("@itwin/itwinui-css/css/all.css") layer(itwinui);
      section[id^='demo'] {
        margin: 0 -24px -24px -24px;
        width: auto;
      }
      section[id^='demo'] > * {
        padding: 12px 24px;
      }
      section[id^='demo'],
      .demo-background-1 {
        background-color: var(--iui-color-background-1);
      }
      .demo-background-2 {
        background-color: var(--iui-color-background-2);
      }
      .demo-background-3 {
        background-color: var(--iui-color-background-3);
      }
      .demo-background-4 {
        background-color: var(--iui-color-background-4);
      }
      .demo-background-5 {
        background-color: var(--iui-color-background-5);
      }
      .demo-status-primary,
      .demo-status-positive,
      .demo-status-warning,
      .demo-status-negative {
        color: var(--iui-color-foreground-accessory);
      }
      .demo-status-primary {
        background-color: var(--iui-color-background-primary);
      }
      .demo-status-positive {
        background-color: var(--iui-color-background-positive);
      }
      .demo-status-warning {
        background-color: var(--iui-color-background-warning);
      }
      .demo-status-negative {
        background-color: var(--iui-color-background-negative);
      }
<<<<<<< HEAD
      .demo-status-subtle-primary {
        background-color: var(--iui-color-background-subtle-primary);
      }
      .demo-status-subtle-positive {
        background-color: var(--iui-color-background-subtle-positive);
      }
      .demo-status-subtle-warning {
        background-color: var(--iui-color-background-subtle-warning);
      }
      .demo-status-subtle-negative {
=======
      .demo-status-overlay-primary {
        background-color: var(--iui-color-background-subtle-primary);
      }
      .demo-status-overlay-positive {
        background-color: var(--iui-color-background-subtle-positive);
      }
      .demo-status-overlay-warning {
        background-color: var(--iui-color-background-subtle-warning);
      }
      .demo-status-overlay-negative {
>>>>>>> f43da91c
        background-color: var(--iui-color-background-subtle-negative);
      }
      .demo-text-primary {
        color: var(--iui-color-foreground-primary);
      }
      .demo-text-positive {
        color: var(--iui-color-foreground-positive);
      }
      .demo-text-warning {
        color: var(--iui-color-foreground-warning);
      }
      .demo-text-negative {
        color: var(--iui-color-foreground-negative);
      }
    </style>
  </head>
  <body class="iui-body">
    <theme-button></theme-button>
    <h1>Color</h1>

    <section id="demo-all">
      <div class="demo-background-1">
        <h2 class="iui-text-title iui-text-spacing">Background 1</h2>
        <ul>
          <li class="iui-text-block">Text</li>
          <li class="iui-text-block iui-text-muted">Muted</li>
          <li class="demo-text-primary">Primary</li>
          <li class="demo-text-positive">Positive</li>
          <li class="demo-text-warning">Warning</li>
          <li class="demo-text-negative">Negative</li>
        </ul>
      </div>
      <div class="demo-background-2">
        <h2 class="iui-text-title iui-text-spacing">Background 2</h2>
        <ul>
          <li class="iui-text-block">Text</li>
          <li class="iui-text-block iui-text-muted">Muted</li>
          <li class="demo-text-primary">Primary</li>
          <li class="demo-text-positive">Positive</li>
          <li class="demo-text-warning">Warning</li>
          <li class="demo-text-negative">Negative</li>
        </ul>
      </div>
      <div class="demo-background-3">
        <h2 class="iui-text-title iui-text-spacing">Background 3</h2>
        <ul>
          <li class="iui-text-block">Text</li>
          <li class="iui-text-block iui-text-muted">Muted</li>
          <li class="demo-text-primary">Primary</li>
          <li class="demo-text-positive">Positive</li>
          <li class="demo-text-warning">Warning</li>
          <li class="demo-text-negative">Negative</li>
        </ul>
      </div>
      <div class="demo-background-4">
        <h2 class="iui-text-title iui-text-spacing">Background 4</h2>
        <ul>
          <li class="iui-text-block">Text</li>
        </ul>
      </div>
      <div class="demo-background-5">
        <h2 class="iui-text-title iui-text-spacing">Background 5</h2>
        <ul>
          <li class="iui-text-block">Text</li>
        </ul>
      </div>

      <div class="demo-status-primary">
        <h2 class="iui-text-title iui-text-spacing">Background primary</h2>
        <ul>
          <li class="iui-text-block">Text</li>
        </ul>
      </div>
      <div class="demo-status-positive">
        <h2 class="iui-text-title iui-text-spacing">Background positive</h2>
        <ul>
          <li class="iui-text-block">Text</li>
        </ul>
      </div>
      <div class="demo-status-warning">
        <h2 class="iui-text-title iui-text-spacing">Background warning</h2>
        <ul>
          <li class="iui-text-block">Text</li>
        </ul>
      </div>
      <div class="demo-status-negative">
        <h2 class="iui-text-title iui-text-spacing">Background negative</h2>
        <ul>
          <li class="iui-text-block">Text</li>
        </ul>
      </div>

      <div class="demo-status-subtle-primary">
        <h2 class="iui-text-title iui-text-spacing">Background subtle primary</h2>
        <ul>
          <li class="iui-text-block">Text</li>
          <li class="demo-text-primary">Primary</li>
        </ul>
      </div>
      <div class="demo-status-subtle-positive">
        <h2 class="iui-text-title iui-text-spacing">Background subtle positive</h2>
        <ul>
          <li class="iui-text-block">Text</li>
          <li class="demo-text-positive">Positive</li>
        </ul>
      </div>
      <div class="demo-status-subtle-warning">
        <h2 class="iui-text-title iui-text-spacing">Background subtle warning</h2>
        <ul>
          <li class="iui-text-block">Text</li>
          <li class="demo-text-warning">Warning</li>
        </ul>
      </div>
      <div class="demo-status-subtle-negative">
        <h2 class="iui-text-title iui-text-spacing">Background subtle negative</h2>
        <ul>
          <li class="iui-text-block">Text</li>
          <li class="demo-text-negative">Negative</li>
        </ul>
      </div>
    </section>
  </body>
</html><|MERGE_RESOLUTION|>--- conflicted
+++ resolved
@@ -63,7 +63,6 @@
       .demo-status-negative {
         background-color: var(--iui-color-background-negative);
       }
-<<<<<<< HEAD
       .demo-status-subtle-primary {
         background-color: var(--iui-color-background-subtle-primary);
       }
@@ -74,18 +73,6 @@
         background-color: var(--iui-color-background-subtle-warning);
       }
       .demo-status-subtle-negative {
-=======
-      .demo-status-overlay-primary {
-        background-color: var(--iui-color-background-subtle-primary);
-      }
-      .demo-status-overlay-positive {
-        background-color: var(--iui-color-background-subtle-positive);
-      }
-      .demo-status-overlay-warning {
-        background-color: var(--iui-color-background-subtle-warning);
-      }
-      .demo-status-overlay-negative {
->>>>>>> f43da91c
         background-color: var(--iui-color-background-subtle-negative);
       }
       .demo-text-primary {
