--- conflicted
+++ resolved
@@ -62,11 +62,7 @@
 @mixin iui-select-tag-container {
   position: absolute;
   // align wth Select's padding
-<<<<<<< HEAD
   inset: 0 calc(var(--iui-size-m) + var(--iui-size-l)) 0 var(--iui-size-s);
-=======
-  inset: 0 $iui-icon-default + $iui-l 0 $iui-sm;
->>>>>>> 684f4f1e
   height: 100%;
   display: flex;
   align-items: center;
