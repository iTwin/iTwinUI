// Copyright (c) Bentley Systems, Incorporated. All rights reserved.
// See LICENSE.md in the project root for license terms and full copyright notice.
@use '../mixins';

@mixin iui-table {
  @include mixins.iui-reset;
  display: flex;
  flex-direction: column;
  isolation: isolate;
  overflow: auto;
  scrollbar-gutter: stable;
  background-color: var(--iui-color-background);

  @include iui-table-cell-icon;

  > .iui-table-paginator {
    position: sticky;
    inset-block-end: 0;
    inset-inline-start: 0;
    z-index: 2;
  }
}

/// Preserves empty scrollbar space using scrollbar-gutter, with
/// `overflow-y: scroll` (instead of `auto` or `overlay`) as Safari fallback.
/// Must be included in both table-header-wrapper and table-body
/// to make sure they are always aligned, even when body is not
/// scrollable and even when it has sticky columns.
@mixin table-scrollbar {
  overflow-y: scroll;
  scrollbar-gutter: stable;
}

@mixin iui-table-header-wrapper {
  scrollbar-color: transparent transparent; // Reserve space but never show the scrollbar
  position: sticky;
  inset-block-start: 0;
  z-index: 2;

  display: flex;
  flex-shrink: 0;
  border-start-start-radius: var(--iui-border-radius-1);
  border-start-end-radius: var(--iui-border-radius-1);
}

@mixin iui-table-header {
  display: flex;
  user-select: none;
  min-inline-size: 100%;
  flex-shrink: 0;
  font-weight: var(--iui-font-weight-semibold);
  border-block-end: 1px solid var(--iui-color-border);

  .iui-table-cell {
    background-color: var(--iui-color-background);
  }

  .iui-table-cell:not(.iui-slot) {
    @include mixins.iui-focus;
    column-gap: var(--iui-size-2xs);
    padding-block: calc(var(--iui-size-s) * 0.5);

    &.iui-actionable {
      cursor: pointer;
    }

    &.iui-grabbing {
      cursor: grabbing;
    }

    .iui-table-filter-button:not([data-iui-active='true']) {
      opacity: 0;
    }

    > .iui-table-resizer {
      block-size: 100%;
      inline-size: var(--iui-size-m);
      position: absolute;
      inset-block-start: 0;
      inset-inline-end: 0;
      transform: translateX(50%);
      touch-action: none;
      cursor: ew-resize;
      z-index: 1;
      opacity: 0;

      > .iui-table-resizer-bar {
        block-size: 100%;
        inline-size: var(--iui-size-3xs);
        margin-inline: auto;
        transition:
          background-color var(--iui-duration-1) ease-out,
          width var(--iui-duration-1) ease-out;
        background-color: var(--iui-color-border);
      }

      &:hover > .iui-table-resizer-bar {
        inline-size: var(--iui-size-2xs);
        background-color: var(--iui-color-border-accent);
      }
    }

    &:hover > .iui-table-resizer {
      opacity: 1;
    }

    &:is(:hover, :focus-visible, :has(:focus-visible)) {
      background-color: var(--iui-color-background-hover);

      :is(.iui-table-sort, .iui-table-filter-button) {
        opacity: 1;
      }
    }

    @supports not selector(:has(+ *)) {
      &:focus-within {
        background-color: var(--iui-color-background-hover);

        :is(.iui-table-sort, .iui-table-filter-button) {
          opacity: 1;
        }
      }
    }
  }

  .iui-table-reorder-bar {
    position: absolute;
    block-size: 100%;
    inline-size: var(--iui-size-3xs);
  }

  .iui-table-reorder-column-right {
    > .iui-table-reorder-bar {
      inset-inline-end: 0;
    }
  }

  .iui-table-reorder-column-left {
    > .iui-table-reorder-bar {
      inset-inline-start: 0;
    }
  }

  .iui-table-reorder-column-left,
  .iui-table-reorder-column-right {
    > .iui-table-reorder-bar {
      background-color: var(--iui-color-border-accent);
    }
  }

  // Sort icon
  .iui-table-sort {
    opacity: 0;
    --_iui-table-cell-icon-fill: var(--iui-color-icon-muted);
  }

  // Sorted column
  .iui-sorted {
    background-color: var(--iui-color-background-hover);

    .iui-table-sort {
      opacity: 1;
      --_iui-table-cell-icon-fill: var(--iui-color-icon);
    }
  }
}

@mixin iui-table-row {
  --_iui-table-cell-icon-fill: var(--iui-color-icon-muted);

  min-inline-size: 100%;
  display: flex;

  &:last-of-type {
    border-radius: inherit;
  }

  .iui-table-header & {
    flex-grow: 1;
  }

  .iui-table-body & {
    .iui-table-cell {
      border-block-start: solid 1px transparent;
      border-block-end: solid 1px transparent;
      border-block-end-color: var(--iui-color-border);
      background-color: var(--iui-color-background);
      transition: border var(--iui-duration-1) ease-out;
    }

    > .iui-slot > .iui-table-more-options {
      opacity: 0;
    }

    &:where(:hover, :focus-within) > .iui-slot > .iui-table-more-options {
      opacity: 1;
    }

    &:where(:hover:not(.iui-loading):not([aria-disabled='true'])) .iui-table-cell {
      background-color: var(--iui-color-background-hover);
    }

    .iui-table-row-expander > .iui-button-icon {
      @media (prefers-reduced-motion: no-preference) {
        transition: transform var(--iui-duration-1) ease-out;
      }
    }

    &.iui-table-row-expanded {
      overflow: hidden;

      .iui-table-cell {
        border-inline-start-color: var(--iui-color-border);
        border-inline-end-color: var(--iui-color-border);
        border-block-end-color: transparent;
      }

      .iui-table-row-expander > .iui-button-icon {
        transform: rotate(90deg);
      }

      + .iui-table-expanded-content {
        border-inline-start-color: var(--iui-color-border);
        border-inline-end-color: var(--iui-color-border);
      }
    }

    &.iui-table-expanded-content {
      overflow: hidden;
      border-inline-start: 1px solid transparent;
      border-inline-end: 1px solid transparent;
      border-block-end: 1px solid var(--iui-color-border);
      flex-shrink: 0;
      @include mixins.iui-transition-group;
    }

    // #region Selection
    &:not([aria-selected='true']) + [aria-selected='true'] .iui-table-cell,
    &[aria-selected='true']:first-child .iui-table-cell {
      border-block-end-color: transparent;
    }

    &[aria-selected='true'] {
      .iui-table-cell {
        border-color: var(--iui-color-border-accent);
        background-color: var(--iui-color-background-accent-muted);
      }

      + [aria-selected='true'] .iui-table-cell {
        border-block-end-color: transparent;
        border-block-start-color: hsl(var(--iui-color-accent-hsl) / var(--iui-opacity-4));
      }

      &:last-child .iui-table-cell {
        border-block-end-color: var(--iui-color-border-accent);
      }

      /* stylelint-disable-next-line selector-max-compound-selectors */
      + :not([aria-selected='true']) .iui-table-cell,
      + .iui-table-expanded-content + .iui-table-row:not([aria-selected='true']) .iui-table-cell {
        border-block-start-color: var(--iui-color-border-accent);
      }

      + .iui-table-expanded-content {
        border-color: transparent var(--iui-color-border-accent);

        &:last-child {
          border-block-end-color: var(--iui-color-border-accent);
        }
      }
    }
    // #endregion Selection

    // #region Statuses & states
    &.iui-new {
      font-weight: var(--iui-font-weight-semibold);

      > .iui-main-column::before {
        content: '•';
        position: absolute;
        inset-inline-start: 0;
        font-size: var(--iui-font-size-4);
        color: var(--iui-color-icon-positive);
      }
    }

    &.iui-loading,
    .iui-table-cell[aria-disabled='true'],
    &.iui-table-expanded-content[aria-disabled='true'] {
      --_iui-table-cell-icon-fill: var(--iui-color-icon-muted);
      --_iui-table-cell-image-filter: grayscale(100%);

      color: var(--iui-color-text-disabled);

      img,
      svg,
      .iui-avatar {
        filter: var(--_iui-table-cell-image-filter);
      }
    }

    &.iui-loading {
      font-style: italic;

      &,
      .iui-checkbox {
        cursor: progress;
      }
    }

    .iui-table-cell[aria-disabled='true'],
    &.iui-table-expanded-content[aria-disabled='true'] {
      cursor: not-allowed;
    }

    &[data-iui-status='positive'] {
      @include iui-table-row-status($status: positive);
    }

    &[data-iui-status='warning'] {
      @include iui-table-row-status($status: warning);
    }

    &[data-iui-status='negative'] {
      @include iui-table-row-status($status: negative);
    }
    // #endregion Statuses & states
  }
}

// For content placed after the table body and before the paginator
@mixin iui-table-body-extra {
  display: flex;
  align-items: center;
  justify-content: center;

  // To center the table-body-extra even when scrolling horizontally
  // (when `isLoading && data.length !== 0`)
  &[data-iui-loading='true'] {
    position: sticky;
    inset-inline-start: 0;
  }
}

@mixin iui-table-header-actions-container {
  display: flex;
  flex-grow: 1;
  align-items: center;
  flex-wrap: wrap;
  justify-content: flex-end;
  margin-inline-end: var(--iui-size-s);

  .iui-table-cell-end-icon {
    // Hardcoded size of the borderless button so that the icons are centered
    inline-size: 28px;
    block-size: 28px;
    margin-inline-end: initial;
    margin-inline-start: auto;
  }
}

@mixin iui-table-body {
  overflow-x: visible;
  display: flex;
  flex-direction: column;
  flex-grow: 1;
  // Allows columns with static width to take more space than the table width
  align-items: flex-start;

<<<<<<< HEAD
  // Table body should be sticky only when no rows exist
  &:has(> .iui-table-empty) {
    position: sticky;
    inset-inline-start: 0;
  }

  @include mixins.iui-scroll-snapping('.iui-table-row');
=======
  &.iui-scroll-snapping {
    scroll-snap-type: y mandatory;

    .iui-table-row {
      scroll-snap-align: start none;
    }
  }
  background-color: var(--iui-color-background);
>>>>>>> 3a43c5d8

  &:last-child {
    border-end-start-radius: var(--iui-border-radius-1);
    border-end-end-radius: var(--iui-border-radius-1);
  }

  &.iui-zebra-striping .iui-table-row:nth-child(even):not([aria-selected='true']) .iui-table-cell {
    background-color: var(--iui-color-background-zebra);
  }

  &.iui-zebra-striping .iui-table-row:nth-child(even):not([aria-selected='true']):hover .iui-table-cell {
    background-color: var(--iui-color-background-hover);
  }

  // Empty & loading states
  > .iui-table-empty {
    text-align: center;
    position: sticky;
    inset-inline-start: 50%;
    transform: translateX(-50%);
    padding: var(--iui-size-xl);
    display: flex;
    flex-direction: column;
    justify-content: center;
    flex-grow: 1;
    color: var(--iui-color-text-muted);
    background-color: var(--iui-color-background);
  }
}

@mixin iui-table-cell {
  align-items: center;
  display: flex;
  flex-grow: 1;
  min-inline-size: var(--iui-size-2xl);
  padding-inline-start: var(--iui-size-m);
  flex-basis: var(--iui-size-2xl);
  position: relative;
  word-break: break-word;

  &:first-of-type {
    border-inline-start: solid 1px transparent;
    border-end-start-radius: inherit;
  }

  &:last-of-type {
    border-inline-end: solid 1px transparent;
  }

  &.iui-slot {
    inline-size: calc(var(--iui-size-l) * 2);
    padding: 0;
    flex-grow: 0;
    min-inline-size: 0;
    display: flex;
    justify-content: center;
    align-items: center;
    flex-basis: calc(var(--iui-size-l) * 2);

    // make the checkbox bigger (32x32) to prevent accidentally clicking on the row
    --iui-checkbox-target-size: 32px;
  }

  &.iui-table-cell-sticky {
    position: sticky;
    z-index: 1;
    inset-inline-start: var(--iui-table-sticky-left, initial);
    inset-inline-end: var(--iui-table-sticky-right, initial);
  }

  &:not(.iui-slot):last-child {
    padding-inline-end: var(--iui-size-m);
  }

  &[data-iui-status='positive'] {
    @include iui-table-cell-status($status: positive);
  }

  &[data-iui-status='warning'] {
    @include iui-table-cell-status($status: warning);
  }

  &[data-iui-status='negative'] {
    @include iui-table-cell-status($status: negative);
  }

  &[contenteditable] {
    outline-offset: -1px;

    &:hover {
      outline: 1px solid var(--iui-color-border-accent);
    }

    &:focus {
      background-color: var(--iui-color-background);
      outline: 1px solid var(--iui-color-text-accent);
    }
  }
}

@mixin iui-table-row-status($status) {
  .iui-table-cell:first-of-type,
  + .iui-table-expanded-content {
    box-shadow: inset var(--iui-size-2xs) 0 0 0 var(--iui-color-border-#{$status});

    @include mixins.iui-text-selection($status);
  }

  .iui-table-cell-end-icon {
    --_iui-table-cell-icon-fill: var(--iui-color-icon-#{$status});
  }

  .iui-table-cell[aria-disabled='true'] .iui-table-cell-end-icon {
    --_iui-table-cell-image-filter: none;
  }
}

@mixin iui-table-cell-status($status) {
  @include mixins.iui-text-selection($status);

  &::before {
    content: '';
    position: absolute;
    inset: 0;
    background-color: hsl(var(--iui-color-#{$status}-hsl) / var(--iui-opacity-6));
  }
}

@mixin iui-table-cell-icon {
  .iui-table-cell-end-icon,
  .iui-table-cell-start-icon {
    flex-shrink: 0;
    display: flex;
    align-items: center;
    justify-content: center;
    fill: var(--_iui-table-cell-icon-fill);

    svg {
      @include mixins.iui-icon-style('m');
    }
  }

  .iui-table-cell-start-icon {
    margin-inline-end: var(--iui-size-xs);
  }

  .iui-table-cell-end-icon {
    inline-size: var(--iui-size-l);
    block-size: var(--iui-size-l);
    margin-inline-end: var(--iui-size-s);
    margin-inline-start: auto;

    :where(svg) {
      fill: var(--_iui-table-cell-icon-fill);
    }
  }
}

@mixin iui-table-cell-shadow-base {
  position: absolute;
  inset-block: -1px;
  inline-size: var(--iui-size-l);
  pointer-events: none;

  // Prevents scrollbar from appearing because `inset-block: -1px`
  // makes content to overflow
  .iui-table-header & {
    inset-block: 0;
  }
}

/// @arg side - must be one of: left, right
@mixin iui-table-cell-shadow($side) {
  @include iui-table-cell-shadow-base;
  @if $side == left {
    inset-inline-start: 0;
    transform: translate(-100%);
    box-shadow: inset -10px 0 5px -10px var(--iui-shadow-color);
  }
  @if $side == right {
    inset-inline-end: 0;
    transform: translate(100%);
    box-shadow: inset 10px 0 5px -10px var(--iui-shadow-color);
  }
}<|MERGE_RESOLUTION|>--- conflicted
+++ resolved
@@ -367,15 +367,12 @@
   // Allows columns with static width to take more space than the table width
   align-items: flex-start;
 
-<<<<<<< HEAD
   // Table body should be sticky only when no rows exist
   &:has(> .iui-table-empty) {
     position: sticky;
     inset-inline-start: 0;
   }
 
-  @include mixins.iui-scroll-snapping('.iui-table-row');
-=======
   &.iui-scroll-snapping {
     scroll-snap-type: y mandatory;
 
@@ -383,8 +380,6 @@
       scroll-snap-align: start none;
     }
   }
-  background-color: var(--iui-color-background);
->>>>>>> 3a43c5d8
 
   &:last-child {
     border-end-start-radius: var(--iui-border-radius-1);
