// Copyright (c) Bentley Systems, Incorporated. All rights reserved.
// See LICENSE.md in the project root for license terms and full copyright notice.
@import '../style/index';
@import '../utils/index';

$iui-badge-background-default: $iui-color-background-5--light;
$iui-badge-background-positive: $iui-color-foreground-positive--dark;
$iui-badge-background-negative: $iui-color-foreground-negative--dark;
$iui-badge-background-warning: $iui-color-foreground-warning--dark;
$iui-badge-background-primary: $iui-color-foreground-primary--dark;
$iui-badge-horizontal-padding: calc(var(--iui-size-2xs) * 1.5);

$iui-badge-text-color: rgba($iui-color-foreground-body--light, $iui-opacity-3--light);

@mixin iui-badge {
  --iui-badge-background-color: #{$iui-badge-background-default};
  --_iui-badge-text-color: #{$iui-badge-text-color};

  @include iui-reset;
  display: inline-block;
  font-size: var(--iui-font-size-0);
  padding: 0 $iui-badge-horizontal-padding;
<<<<<<< HEAD
  margin: round($iui-baseline * 0.5) 0;
  border-radius: var(--iui-border-radius-1);
=======
  margin: ($iui-baseline * 0.5) 0;
  border-radius: $iui-border-radius;
>>>>>>> 1952bb76
  background-color: var(--iui-badge-background-color);
  color: var(--_iui-badge-text-color);
  text-transform: uppercase;
  user-select: none;
  max-width: calc(20ch + $iui-badge-horizontal-padding * 2);
  white-space: nowrap;
  overflow: hidden;
  text-overflow: ellipsis;
  font-weight: var(--iui-font-weight-semibold);
}<|MERGE_RESOLUTION|>--- conflicted
+++ resolved
@@ -20,13 +20,8 @@
   display: inline-block;
   font-size: var(--iui-font-size-0);
   padding: 0 $iui-badge-horizontal-padding;
-<<<<<<< HEAD
-  margin: round($iui-baseline * 0.5) 0;
+  margin: ($iui-baseline * 0.5) 0;
   border-radius: var(--iui-border-radius-1);
-=======
-  margin: ($iui-baseline * 0.5) 0;
-  border-radius: $iui-border-radius;
->>>>>>> 1952bb76
   background-color: var(--iui-badge-background-color);
   color: var(--_iui-badge-text-color);
   text-transform: uppercase;
