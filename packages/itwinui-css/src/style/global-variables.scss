--- conflicted
+++ resolved
@@ -16,14 +16,8 @@
 
 $iui-component-padding-horizontal: $iui-sm; // 12px
 
-<<<<<<< HEAD
 $iui-component-padding-vertical-small: (($iui-component-height-small - $iui-line-height) * 0.5) - 1; // 1px
 $iui-component-padding-vertical: (($iui-component-height - $iui-line-height) * 0.5) - 1; // 7px
 $iui-component-padding-vertical-large: (($iui-component-height-large - $iui-line-height) * 0.5) - 1; // 13px
-=======
-$iui-component-padding-vertical: (($iui-component-height - $iui-line-height) * 0.5) - 1; // 12.5px
-$iui-component-padding-vertical-small: (($iui-component-height-small - $iui-line-height) * 0.5) - 1; // 7px
-$iui-component-padding-vertical-large: (($iui-component-height-large - $iui-line-height) * 0.5) - 1; // 18px
 
-$iui-side-navigation-icon-margins: $iui-icons-large; // Used to align header brand button & side navigation spacing
->>>>>>> a1ce621d
+$iui-side-navigation-icon-margins: $iui-icons-large; // Used to align header brand button & side navigation spacing