--- conflicted
+++ resolved
@@ -2,54 +2,11 @@
 // See LICENSE.md in the project root for license terms and full copyright notice.
 @import '../utils/index';
 
-<<<<<<< HEAD
-.iui-body {
-  background-color: var(--iui-color-background-2);
+:where(.iui-root) {
   color: var(--iui-color-foreground-2);
   font-size: var(--iui-font-size-1);
   line-height: var(--iui-size-l);
   font-family: var(--iui-font-sans);
-
-  @include iui-scrollbar;
-=======
-html {
-  @include theme-variables(light);
-
-  @media (prefers-color-scheme: dark) {
-    @include theme-variables(dark);
-  }
-
-  @media (prefers-color-scheme: light) and (prefers-contrast: more) {
-    @include theme-variables(light-hc);
-  }
-
-  @media (prefers-color-scheme: dark) and (prefers-contrast: more) {
-    @include theme-variables(dark-hc);
-  }
-
-  &.iui-theme-light {
-    @include theme-variables(light);
-  }
-
-  &.iui-theme-dark {
-    @include theme-variables(dark);
-  }
-
-  &.iui-theme-light-hc {
-    @include theme-variables(light-hc);
-  }
-
-  &.iui-theme-dark-hc {
-    @include theme-variables(dark-hc);
-  }
-}
-
-:where(.iui-root) {
-  color: var(--iui-text-color);
-  font-size: $iui-font-size;
-  line-height: $iui-line-height;
-
-  @include iui-font-family;
 
   // reset margin and apply background only for <body> element
   @at-root :where(body#{&}) {
@@ -68,7 +25,6 @@
       }
     }
   }
->>>>>>> f56aca31
 }
 
 // text selection and scrollbar styling on [data-iui-theme], iui-root and all elements under it
@@ -77,13 +33,4 @@
 :where(.iui-root) * {
   @include iui-text-selection;
   @include iui-scrollbar;
-<<<<<<< HEAD
-}
-
-[class*='iui-']:where(:not(.iui-body)),
-[class*='iui-']:where(:not(.iui-body))::before,
-[class*='iui-']:where(:not(.iui-body))::after {
-  box-sizing: border-box;
-=======
->>>>>>> f56aca31
 }