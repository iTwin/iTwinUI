// Copyright (c) Bentley Systems, Incorporated. All rights reserved.
// See LICENSE.md in the project root for license terms and full copyright notice.
@import './index';

.iui-avatar {
  @include iui-avatar;

  &#{&} {
    @include iui-avatar-size;
  }

  &.iui-small {
<<<<<<< HEAD
    @include iui-avatar-size($size: $iui-icons-large, $font-size: var(--iui-font-size-0));
  }

  &.iui-large {
    @include iui-avatar-size($size: $iui-icons-xxl, $font-size: var(--iui-font-size-3));
  }

  &.iui-x-large {
    @include iui-avatar-size($size: $iui-icons-3xl, $font-size: var(--iui-font-size-4));
=======
    @include iui-avatar-size($size: $iui-icon-large, $font-size: $iui-font-size-small);
  }

  &.iui-large {
    @include iui-avatar-size($size: $iui-icon-2xl, $font-size: $iui-font-size-subheading);
  }

  &.iui-x-large {
    @include iui-avatar-size($size: $iui-icon-3xl, $font-size: $iui-font-size-title);
>>>>>>> 684f4f1e
  }
}

.iui-avatar-list {
  @include iui-avatar-list;
}<|MERGE_RESOLUTION|>--- conflicted
+++ resolved
@@ -10,27 +10,15 @@
   }
 
   &.iui-small {
-<<<<<<< HEAD
-    @include iui-avatar-size($size: $iui-icons-large, $font-size: var(--iui-font-size-0));
+    @include iui-avatar-size($size: $iui-icon-large, $font-size: var(--iui-font-size-0));
   }
 
   &.iui-large {
-    @include iui-avatar-size($size: $iui-icons-xxl, $font-size: var(--iui-font-size-3));
+    @include iui-avatar-size($size: $iui-icon-xxl, $font-size: var(--iui-font-size-3));
   }
 
   &.iui-x-large {
-    @include iui-avatar-size($size: $iui-icons-3xl, $font-size: var(--iui-font-size-4));
-=======
-    @include iui-avatar-size($size: $iui-icon-large, $font-size: $iui-font-size-small);
-  }
-
-  &.iui-large {
-    @include iui-avatar-size($size: $iui-icon-2xl, $font-size: $iui-font-size-subheading);
-  }
-
-  &.iui-x-large {
-    @include iui-avatar-size($size: $iui-icon-3xl, $font-size: $iui-font-size-title);
->>>>>>> 684f4f1e
+    @include iui-avatar-size($size: $iui-icon-3xl, $font-size: var(--iui-font-size-4));
   }
 }
 
