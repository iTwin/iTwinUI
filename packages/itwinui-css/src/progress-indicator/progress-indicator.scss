// Copyright (c) Bentley Systems, Incorporated. All rights reserved.
// See LICENSE.md in the project root for license terms and full copyright notice.
@use 'linear';
@use 'radial';

.iui-progress-indicator {
  position: relative;
  display: inline-flex;
  flex-shrink: 0;

  &:where([data-iui-variant='linear']) {
    @include linear.iui-progress-indicator-linear;

    &:where(:not([data-iui-indeterminate])) {
      @include linear.iui-progress-indicator-linear-determinate;
    }

    &:where([data-iui-indeterminate]) {
      @include linear.iui-progress-indicator-linear-indeterminate;
    }
  }

  &:where([data-iui-variant='radial']) {
    @include radial.iui-progress-indicator-radial;

    &:where(:not([data-iui-indeterminate])) {
      @include radial.iui-progress-indicator-radial-determinate;
    }

    &:where([data-iui-indeterminate]) {
      @include radial.iui-progress-indicator-radial-indeterminate;
    }
  }

  &::after {
    @media (forced-colors: active) {
      background-color: CanvasText;
    }
  }
<<<<<<< HEAD
}

.iui-progress-indicator-linear-wrapper {
  @include linear.iui-progress-indicator-linear-wrapper;
}

.iui-progress-indicator-linear-wrapper-label {
  @include linear.iui-progress-indicator-linear-wrapper-label;
}

.iui-progress-indicator-overlay {
  @include overlay.iui-progress-indicator-overlay;
}

.iui-progress-indicator-overlay .iui-overlay-exiting {
  @include overlay.iui-progress-overlay-exiting;
=======
>>>>>>> d90b5523
}<|MERGE_RESOLUTION|>--- conflicted
+++ resolved
@@ -37,7 +37,6 @@
       background-color: CanvasText;
     }
   }
-<<<<<<< HEAD
 }
 
 .iui-progress-indicator-linear-wrapper {
@@ -46,14 +45,4 @@
 
 .iui-progress-indicator-linear-wrapper-label {
   @include linear.iui-progress-indicator-linear-wrapper-label;
-}
-
-.iui-progress-indicator-overlay {
-  @include overlay.iui-progress-indicator-overlay;
-}
-
-.iui-progress-indicator-overlay .iui-overlay-exiting {
-  @include overlay.iui-progress-overlay-exiting;
-=======
->>>>>>> d90b5523
 }