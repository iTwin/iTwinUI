// Copyright (c) Bentley Systems, Incorporated. All rights reserved.
// See LICENSE.md in the project root for license terms and full copyright notice.
@import '../style/index';

<<<<<<< HEAD
@mixin iui-progress-indicator-radial-ie {
  @include iui-reset;
  display: inline-block;
  position: relative;
  height: 100%;
  width: 100%;
  color: var(--iui-color-foreground-primary);

  &::after {
    position: relative;
    content: '';
    width: 100%;
    height: 100%;
    display: inline-block;
    border: 3px solid currentColor;
    border-radius: 100%;
    background-color: transparent;
    animation: dash $iui-speed-slow linear infinite;
    border-bottom-color: var(--iui-color-background-border);
  }

  @keyframes dash {
    0% {
      transform: rotate(0deg);
    }

    100% {
      transform: rotate(360deg);
    }
  }
}

=======
>>>>>>> d3ae9125
@mixin iui-progress-indicator-radial {
  position: relative;
  display: inline-block;
  @include iui-progress-indicator-radial-size($size: $iui-icons-xl);

  > .iui-radial {
    height: 100%;
    width: 100%;

    > circle.iui-fill {
      stroke: var(--iui-color-foreground-primary);
      fill: none;
      stroke-width: 3.2;
    }

    > circle.iui-track {
      stroke: var(--iui-color-background-5);
      fill: none;
      stroke-width: 3.2;
    }
  }

  .iui-inner-content {
    position: absolute;
    display: flex;
    width: calc(100% - #{$iui-s});
    height: calc(100% - #{$iui-s});
    left: 50%;
    top: 50%;
    transform: translate(-50%, -50%);
    align-items: center;
    justify-content: center;
    font-size: $iui-font-size-small;
    user-select: none;
    overflow: hidden;

    svg,
    img {
      display: flex;
      width: $iui-icons-default;
      height: $iui-icons-default;
      fill: var(--iui-icons-color-actionable);

      &:hover {
        fill: var(--iui-icons-color-actionable-hover);
      }
    }
  }

  &.iui-positive {
    color: var(--iui-color-foreground-positive);

    svg.iui-radial {
      circle.iui-fill,
      circle.iui-track {
        stroke: var(--iui-color-foreground-positive);
      }
    }

    .iui-inner-content svg {
      fill: var(--iui-icons-color-positive);
    }
  }

  &.iui-negative {
    color: var(--iui-color-foreground-negative);

    svg.iui-radial circle.iui-fill {
      stroke: var(--iui-color-foreground-negative);
    }

    .iui-inner-content svg {
      fill: var(--iui-icons-color-negative);
    }
  }

  &.iui-x-small {
    @include iui-progress-indicator-radial-size($size: $iui-icons-default);

    .iui-inner-content {
      display: none;
    }
  }

  &.iui-small {
    @include iui-progress-indicator-radial-size($size: $iui-icons-large);
  }

  &.iui-large {
    @include iui-progress-indicator-radial-size($size: $iui-icons-xxl);

    .iui-inner-content {
      font-size: $iui-font-size-leading;

      svg,
      img {
        width: $iui-icons-large;
        height: $iui-icons-large;
      }
    }
  }
}

@mixin iui-progress-indicator-radial-determinate {
  svg.iui-radial {
    transform: rotate(-90deg);

    circle.iui-fill {
      // C = 2πR
      stroke-dasharray: 88;
      transition: stroke-dashoffset 0.5s ease-in-out;
    }
  }
}

@mixin iui-progress-indicator-radial-indeterminate {
  svg.iui-radial {
    animation: rotate-indeterminate 2s linear infinite;

    circle.iui-fill {
      animation: dash-indeterminate 1.5s ease-in-out infinite;
    }
  }

  @keyframes rotate-indeterminate {
    100% {
      transform: rotate(360deg);
    }
  }

  @keyframes dash-indeterminate {
    0% {
      stroke-dasharray: 1, 88;
    }

    50% {
      stroke-dasharray: 88, 88;
      stroke-dashoffset: -22;
    }

    100% {
      stroke-dasharray: 88, 88;
      stroke-dashoffset: -88;
    }
  }
}

@mixin iui-progress-indicator-radial-size($size) {
  width: $size;
  height: $size;
}<|MERGE_RESOLUTION|>--- conflicted
+++ resolved
@@ -2,41 +2,6 @@
 // See LICENSE.md in the project root for license terms and full copyright notice.
 @import '../style/index';
 
-<<<<<<< HEAD
-@mixin iui-progress-indicator-radial-ie {
-  @include iui-reset;
-  display: inline-block;
-  position: relative;
-  height: 100%;
-  width: 100%;
-  color: var(--iui-color-foreground-primary);
-
-  &::after {
-    position: relative;
-    content: '';
-    width: 100%;
-    height: 100%;
-    display: inline-block;
-    border: 3px solid currentColor;
-    border-radius: 100%;
-    background-color: transparent;
-    animation: dash $iui-speed-slow linear infinite;
-    border-bottom-color: var(--iui-color-background-border);
-  }
-
-  @keyframes dash {
-    0% {
-      transform: rotate(0deg);
-    }
-
-    100% {
-      transform: rotate(360deg);
-    }
-  }
-}
-
-=======
->>>>>>> d3ae9125
 @mixin iui-progress-indicator-radial {
   position: relative;
   display: inline-block;
