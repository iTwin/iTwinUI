--- conflicted
+++ resolved
@@ -54,11 +54,7 @@
       color: var(--iui-color-foreground-positive);
 
       svg {
-<<<<<<< HEAD
         fill: var(--iui-color-foreground-positive);
-=======
-        fill: var(--iui-icon-color-positive);
->>>>>>> 684f4f1e
       }
 
       > span {
@@ -77,11 +73,7 @@
       color: var(--iui-color-foreground-negative);
 
       svg {
-<<<<<<< HEAD
         fill: var(--iui-color-foreground-negative);
-=======
-        fill: var(--iui-icon-color-negative);
->>>>>>> 684f4f1e
       }
 
       > span {
