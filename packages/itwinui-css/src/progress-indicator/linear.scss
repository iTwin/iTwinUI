// Copyright (c) Bentley Systems, Incorporated. All rights reserved.
// See LICENSE.md in the project root for license terms and full copyright notice.
@import '../style/index';
<<<<<<< HEAD
@import '../icon/mixins';
=======
@import '../utils/index';
>>>>>>> 8674545d

@mixin iui-progress-indicator-linear($height: 4px) {
  @include iui-reset;
  text-align: left;
  display: block;

  > .iui-track {
    width: 100%;
    height: $height;
    overflow: hidden;
    background-color: var(--iui-color-background-border);

    > .iui-fill {
      display: inline-block;
      height: 100%;
      vertical-align: top;
      background-color: var(--iui-color-foreground-primary);
    }
  }

  > .iui-label {
    align-items: center;
    width: 100%;
    overflow: hidden;
    margin-top: $iui-xs;
    display: flex;
    font-size: $iui-font-size-small;
    justify-content: space-between;

    > :only-child {
      margin: 0 auto;
    }

    > :last-child:not(:first-child) {
      user-select: none;
    }

    svg {
      @include iui-icons-default;
      display: flex; // needed for vertical alignment of webcomponents
    }
  }

  &.iui-positive {
    > .iui-track,
    > .iui-track > * {
      background-color: var(--iui-color-foreground-positive);
    }

    > .iui-label {
      color: var(--iui-color-foreground-positive);

      svg {
        fill: var(--iui-icons-color-positive);
      }

      > span {
        @include iui-text-selection(positive);
      }
    }
  }

  &.iui-negative {
    > .iui-track > * {
      width: 100%;
      background-color: var(--iui-color-foreground-negative);
    }

    > .iui-label {
      color: var(--iui-color-foreground-negative);

      svg {
        fill: var(--iui-icons-color-negative);
      }

      > span {
        @include iui-text-selection(negative);
      }
    }
  }
}

@mixin iui-progress-indicator-linear-determinate($speed: 2s) {
  transition: width $speed ease-in-out;
}

@mixin iui-progress-indicator-linear-indeterminate() {
  @keyframes iui-progress-indicator-linear-animate-indeterminate {
    0% {
      transform: translateX(-60%) scaleX(0);
    }

    40% {
      transform: translateX(-40%) scaleX(0.4);
    }

    100% {
      transform: translateX(100%) scaleX(0.5);
    }
  }
  width: 100%;
  animation: iui-progress-indicator-linear-animate-indeterminate 1.5s infinite linear;
}<|MERGE_RESOLUTION|>--- conflicted
+++ resolved
@@ -1,11 +1,8 @@
 // Copyright (c) Bentley Systems, Incorporated. All rights reserved.
 // See LICENSE.md in the project root for license terms and full copyright notice.
 @import '../style/index';
-<<<<<<< HEAD
 @import '../icon/mixins';
-=======
 @import '../utils/index';
->>>>>>> 8674545d
 
 @mixin iui-progress-indicator-linear($height: 4px) {
   @include iui-reset;
