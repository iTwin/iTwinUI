// Copyright (c) Bentley Systems, Incorporated. All rights reserved.
// See LICENSE.md in the project root for license terms and full copyright notice.
@import '../style/index';
@import '../utils/index';

@mixin iui-information-panel-wrapper {
  position: relative;
  overflow: hidden;
}

@mixin iui-information-panel {
  position: absolute;
  opacity: 0;
  visibility: hidden;
  display: flex;
  flex-direction: column;
  max-width: 100%;
  max-height: 100%;
  background-color: var(--iui-color-background-1);
  @media (prefers-reduced-motion: no-preference) {
    transition: visibility var(--iui-duration-0) var(--iui-duration-1) ease-in, transform var(--iui-duration-1) ease-out,
      opacity var(--iui-duration-1) ease;
  }

  > .iui-resizer {
    display: none;
    position: absolute;
    touch-action: none;

    > .iui-resizer-bar {
      background-color: var(--iui-color-background-border);
    }

    &:hover > .iui-resizer-bar {
      background-color: var(--iui-color-foreground-primary);
    }
  }

  .iui-information-header,
  .iui-information-body {
    padding-left: var(--iui-size-s);
    padding-right: var(--iui-size-s);
  }

  .iui-information-header {
    height: calc(var(--iui-size-s) * 5);
    flex-shrink: 0;
    display: flex;
    align-items: center;
    justify-content: space-between;
    background-color: var(--iui-color-background-3);

    .iui-information-header-label {
      display: flex;
      align-items: center;
      overflow: hidden;

      > * {
        white-space: nowrap;
        overflow: hidden;
        text-overflow: ellipsis;
        user-select: all;
      }

      svg {
<<<<<<< HEAD
        display: flex;
        width: $iui-icons-large;
        height: $iui-icons-large;
        margin-right: var(--iui-size-xs);
        flex-shrink: 0;
        fill: var(--iui-color-foreground-4);
=======
        @include iui-icon-style('l');
        @include iui-icon-color;
        margin-right: $iui-s;
>>>>>>> 684f4f1e
      }
    }

    .iui-information-header-actions {
      flex-shrink: 0;
      margin-left: var(--iui-size-xs);
    }
  }

  .iui-information-body {
    padding-top: var(--iui-size-s);
    padding-bottom: var(--iui-size-s);
    height: 100%;
    overflow-x: hidden;
    overflow-y: auto;
    overflow-y: overlay;

    > hr {
      border-color: var(--iui-color-background-border);
    }
  }
}

@mixin iui-information-panel-visible {
  opacity: 1;
  visibility: visible;
  transform: translate(0);

  @media (prefers-reduced-motion: no-preference) {
    transition: transform var(--iui-duration-1) ease-out, opacity var(--iui-duration-1) ease;
  }

  > .iui-resizer {
    display: flex;
  }
}

@mixin iui-information-panel-vertical {
  top: 0;
  right: 0;
  width: calc(var(--iui-size-3xl) * 4);
  min-width: calc(var(--iui-size-3xl) * 2);
  height: 100%;

  > .iui-resizer {
    height: 100%;
    width: var(--iui-size-m);
    top: 0;
    cursor: ew-resize;
    justify-content: center;

    > .iui-resizer-bar {
      height: 100%;
      width: 1px;
      @media (prefers-reduced-motion: no-preference) {
        transition: background-color var(--iui-duration-1) ease-out, width var(--iui-duration-1) ease-out;
      }
    }

    &:hover > .iui-resizer-bar {
      width: var(--iui-size-2xs);
    }
  }
}

@mixin iui-information-panel-horizontal {
  left: 0;
  bottom: 0;
  height: calc(var(--iui-size-3xl) * 4);
  min-height: calc(var(--iui-size-3xl) * 2);
  width: 100%;

  > .iui-resizer {
    width: 100%;
    height: var(--iui-size-m);
    left: 0;
    cursor: ns-resize;
    align-items: center;

    > .iui-resizer-bar {
      width: 100%;
      height: 1px;
      @media (prefers-reduced-motion: no-preference) {
        transition: background-color var(--iui-duration-1) ease-out, height var(--iui-duration-1) ease-out;
      }
    }

    &:hover > .iui-resizer-bar {
      height: var(--iui-size-2xs);
    }
  }
}

@mixin iui-information-panel-right {
  @include iui-information-panel-vertical;
  transform: translateX(100%); // hide off screen
  box-shadow: -1px 0 10px var(--iui-shadow-color);
  clip-path: inset(0 0 0 -15px); // show box-shadow only on the left

  > .iui-resizer {
    left: calc(var(--iui-size-m) * -0.5);
  }
}

@mixin iui-information-panel-bottom {
  @include iui-information-panel-horizontal;
  transform: translateY(100%); // hide off screen
  box-shadow: 0 -1px 10px var(--iui-shadow-color);
  clip-path: inset(-15px 0 0 0); // show box-shadow only on top

  > .iui-resizer {
    top: calc(var(--iui-size-m) * -0.5);
  }
}

/// Labels and inputs aligned using css grid
@mixin iui-information-body-content {
  display: grid;

  .iui-input-label {
    font-weight: var(--iui-font-weight-normal);
    color: var(--iui-color-foreground-4);
  }

  &:not(.iui-inline) {
    // add bottom margin between pairs of label+input
    > *:nth-child(even):not(:last-child) {
      margin-bottom: var(--iui-size-s);
    }
  }

  &.iui-inline {
    row-gap: var(--iui-size-s);
    grid-template-columns: auto 1fr;
    align-items: center;

    .iui-input-label {
      @include iui-input-label-inline;
      // right align labels
      justify-self: end;
      text-align: end;
    }
  }
}<|MERGE_RESOLUTION|>--- conflicted
+++ resolved
@@ -63,18 +63,9 @@
       }
 
       svg {
-<<<<<<< HEAD
-        display: flex;
-        width: $iui-icons-large;
-        height: $iui-icons-large;
-        margin-right: var(--iui-size-xs);
-        flex-shrink: 0;
-        fill: var(--iui-color-foreground-4);
-=======
         @include iui-icon-style('l');
         @include iui-icon-color;
-        margin-right: $iui-s;
->>>>>>> 684f4f1e
+        margin-right: var(--iui-size-xs);
       }
     }
 
