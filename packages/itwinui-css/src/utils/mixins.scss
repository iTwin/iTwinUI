--- conflicted
+++ resolved
@@ -143,21 +143,8 @@
   }
 }
 
-<<<<<<< HEAD
-// Vertical divider for content, eg. input, combobox
-@mixin iui-vertical-divider {
-  width: 1px;
-  height: calc(100% - #{var(--iui-size-s)});
-  margin: 1px auto;
-  background-color: var(--iui-color-border);
-  align-self: center;
-
-  @media (forced-colors: active) {
-    background-color: CanvasText;
-=======
 @mixin safari-only {
   @supports (-apple-pay-button-style: inherit) {
     @content;
->>>>>>> c8f6a8dd
   }
 }