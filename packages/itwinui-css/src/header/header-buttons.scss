--- conflicted
+++ resolved
@@ -252,13 +252,8 @@
   display: inline-flex;
   flex-shrink: 0;
   box-sizing: border-box;
-<<<<<<< HEAD
   padding: var(--iui-size-2xs);
-  fill: var(--iui-icons-color);
-=======
-  padding: $iui-xs;
   fill: var(--iui-icon-color);
->>>>>>> 684f4f1e
   will-change: transform;
   transform: var(--_iui-header-icon-scale);
   @media (prefers-reduced-motion: no-preference) {
