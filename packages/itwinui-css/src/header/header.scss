// Copyright (c) Bentley Systems, Incorporated. All rights reserved.
// See LICENSE.md in the project root for license terms and full copyright notice.
@import '../style/index';
@import '../breadcrumbs/index';

@mixin iui-page-header {
  --_iui-header-brand-label-font-size: #{$iui-font-size-leading};
  --_iui-header-height: #{$iui-baseline * 5};
  --_iui-header-icon-scale: none;

  @include iui-reset;
  display: flex;
  justify-content: space-between;
  width: 100%;
  height: var(--_iui-header-height);
  user-select: none;
  background-color: var(--iui-color-background-1);
<<<<<<< HEAD
  border-bottom: var(--iui-size-3xs) solid var(--iui-color-background-border);
  color: var(--iui-color-foreground-2);

  > .iui-left,
  > .iui-center,
  > .iui-right {
    display: flex;
    align-items: center;
    height: 100%;
  }

  @include iui-header-buttons;

  > .iui-left {
    > nav {
      display: flex;
      align-items: center;
      height: 100%;
    }

    &,
    > nav {
      overflow: hidden;
      box-sizing: content-box;
      margin-bottom: calc(0px - var(--iui-size-2xs));
      padding-bottom: var(--iui-size-2xs);
    }

    .iui-chevron {
      @include iui-icons-small;
      flex-shrink: 0;
      margin: 0 var(--iui-size-2xs);
    }
  }

  > .iui-center {
    justify-content: center;
  }

  > .iui-right {
    justify-content: flex-end;

    @media (prefers-reduced-motion: no-preference) {
      .iui-avatar {
        &,
        * {
          transition: all $iui-speed-fast ease-out;
        }
      }
    }
  }

  .iui-button {
    height: 100%;
    border-radius: 0;
  }

  .iui-divider {
    width: 1px;
    height: $iui-baseline * 2;
    background-color: var(--iui-color-background-border);
  }

  &.iui-slim {
    height: $iui-baseline * 3;

    > .iui-left {
      .iui-header-logo {
        > .iui-label {
          font-size: var(--iui-font-size-1);
        }

        .iui-header-button-icon {
          margin: 0 calc(var(--iui-size-l) + var(--iui-size-2xs));
        }
      }

      .iui-header-button-icon {
        width: $iui-icons-default;
        height: $iui-icons-default;
        margin: 0 var(--iui-size-2xs);
        display: inline-flex;
      }
    }

    > .iui-right {
      .iui-avatar {
        @include iui-avatar-size($size: $iui-icons-large, $font-size: var(--iui-font-size-0));
      }
    }
  }

  @media (max-width: 768px) {
    &,
    &.iui-slim {
      .iui-left {
        .iui-button {
          .iui-header-button-icon.iui-header-button-icon {
            @include iui-display-none;
          }

          .iui-header-button-icon + span {
            margin-left: 0;
          }
        }
      }
    }
  }

  @media (max-width: 1024px) {
    .iui-left {
      .iui-header-logo > .iui-label {
        display: none;
      }
    }
  }
}

@mixin iui-header-button-icon($size: $iui-icons-large, $border-radius: var(--iui-border-radius-1)) {
  width: $size;
  height: $size;
  border-radius: $border-radius;
=======
  border-bottom: $iui-xxs solid var(--iui-color-background-border);
  color: var(--iui-text-color);
  padding: env(safe-area-inset-top) env(safe-area-inset-right) 0 env(safe-area-inset-left); // iPhone notch support
>>>>>>> 1b25b7e1
  @media (prefers-reduced-motion: no-preference) {
    transition: height $iui-speed-fast ease-out;
  }
}

@mixin iui-page-header-slim {
  --_iui-header-brand-label-font-size: #{$iui-font-size};
  --_iui-header-height: #{$iui-baseline * 3};
  --_iui-header-icon-scale: scale(0.66666);
}

@mixin iui-page-header-zone {
  display: flex;
  align-items: center;
<<<<<<< HEAD
  white-space: nowrap;
  height: 100%;

  @at-root {
    a#{&}, // rendered as anchor element
    button#{&}, // rendered as button element
    &[role='button'] {
      @include iui-header-button-focus;
      cursor: pointer;

      // #region resets for button
      @include iui-reset;
      font-family: inherit;
      background-color: unset;
      color: unset;
      // #endregion

      &:hover {
        background-color: rgba(var(--iui-color-foreground-body-rgb), var(--iui-opacity-6));

        &:not(:focus-visible):not(:hover) {
          background-color: var(--iui-color-background-1);
        }
      }
    }
  }

  .iui-header-button-icon {
    margin: 0 var(--iui-size-l);
    fill: var(--iui-color-foreground-2);
  }

  > .iui-label {
    margin-right: var(--iui-size-s);
    font-size: var(--iui-font-size-2);
    @media (prefers-reduced-motion: no-preference) {
      transition: font-size $iui-speed-fast ease-out;
    }
  }
=======
>>>>>>> 1b25b7e1
}

@mixin iui-page-header-left {
  overflow: hidden;
<<<<<<< HEAD

  @include iui-header-button-focus;

  > span {
    text-align: left;
    font-size: var(--iui-font-size-1);
    overflow: hidden;

    > div {
      overflow: hidden;
      text-overflow: ellipsis;
    }
  }

  .iui-description {
    height: $iui-baseline * 2;
    font-size: var(--iui-font-size-0);
    opacity: var(--iui-opacity-3);
    @media (prefers-reduced-motion: no-preference) {
      transition: all $iui-speed-fast ease;
    }
  }

  > .iui-button-icon {
    flex-shrink: 0;
  }

  > * + * {
    margin-left: var(--iui-size-s);
  }

  .iui-header-button-icon {
    box-sizing: content-box;
    padding: var(--iui-size-2xs);
    @include iui-header-button-icon($iui-icons-default, var(--iui-border-radius-1));
    background-color: var(--iui-color-background-3);
    fill: var(--iui-color-foreground-4);
  }

  &.iui-active {
    @include iui-header-button-active;
  }

  &:disabled {
    .iui-header-button-icon {
      filter: grayscale(1) opacity(0.7);
    }
  }

  @at-root {
    .iui-page-header.iui-slim {
      > .iui-left {
        .iui-button {
          .iui-header-button-icon.iui-header-button-icon {
            width: $iui-icons-small;
            height: $iui-icons-small;
            padding: var(--iui-size-3xs);
          }
        }

        span {
          .iui-description {
            @include iui-display-none;
          }
        }
      }
    }
  }
}

@mixin iui-header-dropdown-button {
  padding-right: var(--iui-size-xs);
=======
  box-sizing: content-box;
  margin-bottom: -$iui-xs;
  padding-bottom: $iui-xs;
>>>>>>> 1b25b7e1
}

@mixin iui-page-header-right {
  .iui-button {
<<<<<<< HEAD
    @include iui-header-button;
    padding: 0 var(--iui-size-2xs);
  }

  > *:first-child {
    .iui-button {
      padding-left: var(--iui-size-s);
=======
    height: 100%;
    border-radius: 0;
    flex-shrink: 0;
    @media (forced-colors: active) {
      border-top-width: 0;
      border-bottom-width: 0;
>>>>>>> 1b25b7e1
    }
  }

  @media (prefers-reduced-motion: no-preference) {
    .iui-avatar {
      &,
      * {
        transition: width $iui-speed-fast ease-out, height $iui-speed-fast ease-out, font-size $iui-speed-fast ease-out;
      }
    }
  }
}

<<<<<<< HEAD
@mixin iui-header-button-active {
  // Blue icons
  svg {
    fill: var(--iui-color-foreground-primary);
  }

  .iui-description {
    opacity: 1;
  }

  &,
  &:hover {
    // Blue background and darker blue bottom line
    box-shadow: 0 var(--iui-size-3xs) 0 0 var(--iui-color-foreground-primary);
    background-color: rgba(var(--iui-color-foreground-primary-rgb), var(--iui-opacity-6));

    .iui-header-button-icon {
      fill: var(--iui-color-foreground-primary);
      background-color: rgba(var(--iui-color-foreground-primary-rgb), var(--iui-opacity-6));
    }
  }

  // Blue text
  span {
    color: var(--iui-color-foreground-primary);
=======
@mixin iui-page-header-divider {
  height: $iui-baseline * 2;
  border-left: 1px solid var(--iui-color-background-border);
  @media (forced-colors: active) {
    display: none;
>>>>>>> 1b25b7e1
  }
}

<<<<<<< HEAD
  // Disabled state
  &.iui-disabled,
  &:disabled {
    background-color: rgba(var(--iui-color-foreground-body-rgb), 0.05);
    box-shadow: 0 var(--iui-size-3xs) 0 0 var(--iui-color-foreground-4);

    span {
      color: var(--iui-color-foreground-5);
    }

    .iui-button-icon,
    svg {
      fill: var(--iui-color-foreground-5);
    }

    .iui-header-button-icon {
      background-color: rgba(var(--iui-color-foreground-body-rgb), 0.05);
    }
  }
=======
@mixin iui-page-header-breadcrumbs {
  @include iui-breadcrumbs($breadcrumbs-height: 100%);
>>>>>>> 1b25b7e1
}<|MERGE_RESOLUTION|>--- conflicted
+++ resolved
@@ -4,7 +4,7 @@
 @import '../breadcrumbs/index';
 
 @mixin iui-page-header {
-  --_iui-header-brand-label-font-size: #{$iui-font-size-leading};
+  --_iui-header-brand-label-font-size: var(--iui-font-size-2);
   --_iui-header-height: #{$iui-baseline * 5};
   --_iui-header-icon-scale: none;
 
@@ -15,141 +15,16 @@
   height: var(--_iui-header-height);
   user-select: none;
   background-color: var(--iui-color-background-1);
-<<<<<<< HEAD
-  border-bottom: var(--iui-size-3xs) solid var(--iui-color-background-border);
+  border-bottom: $var(--iui-size-3xs) solid var(--iui-color-background-border);
   color: var(--iui-color-foreground-2);
-
-  > .iui-left,
-  > .iui-center,
-  > .iui-right {
-    display: flex;
-    align-items: center;
-    height: 100%;
-  }
-
-  @include iui-header-buttons;
-
-  > .iui-left {
-    > nav {
-      display: flex;
-      align-items: center;
-      height: 100%;
-    }
-
-    &,
-    > nav {
-      overflow: hidden;
-      box-sizing: content-box;
-      margin-bottom: calc(0px - var(--iui-size-2xs));
-      padding-bottom: var(--iui-size-2xs);
-    }
-
-    .iui-chevron {
-      @include iui-icons-small;
-      flex-shrink: 0;
-      margin: 0 var(--iui-size-2xs);
-    }
-  }
-
-  > .iui-center {
-    justify-content: center;
-  }
-
-  > .iui-right {
-    justify-content: flex-end;
-
-    @media (prefers-reduced-motion: no-preference) {
-      .iui-avatar {
-        &,
-        * {
-          transition: all $iui-speed-fast ease-out;
-        }
-      }
-    }
-  }
-
-  .iui-button {
-    height: 100%;
-    border-radius: 0;
-  }
-
-  .iui-divider {
-    width: 1px;
-    height: $iui-baseline * 2;
-    background-color: var(--iui-color-background-border);
-  }
-
-  &.iui-slim {
-    height: $iui-baseline * 3;
-
-    > .iui-left {
-      .iui-header-logo {
-        > .iui-label {
-          font-size: var(--iui-font-size-1);
-        }
-
-        .iui-header-button-icon {
-          margin: 0 calc(var(--iui-size-l) + var(--iui-size-2xs));
-        }
-      }
-
-      .iui-header-button-icon {
-        width: $iui-icons-default;
-        height: $iui-icons-default;
-        margin: 0 var(--iui-size-2xs);
-        display: inline-flex;
-      }
-    }
-
-    > .iui-right {
-      .iui-avatar {
-        @include iui-avatar-size($size: $iui-icons-large, $font-size: var(--iui-font-size-0));
-      }
-    }
-  }
-
-  @media (max-width: 768px) {
-    &,
-    &.iui-slim {
-      .iui-left {
-        .iui-button {
-          .iui-header-button-icon.iui-header-button-icon {
-            @include iui-display-none;
-          }
-
-          .iui-header-button-icon + span {
-            margin-left: 0;
-          }
-        }
-      }
-    }
-  }
-
-  @media (max-width: 1024px) {
-    .iui-left {
-      .iui-header-logo > .iui-label {
-        display: none;
-      }
-    }
-  }
-}
-
-@mixin iui-header-button-icon($size: $iui-icons-large, $border-radius: var(--iui-border-radius-1)) {
-  width: $size;
-  height: $size;
-  border-radius: $border-radius;
-=======
-  border-bottom: $iui-xxs solid var(--iui-color-background-border);
-  color: var(--iui-text-color);
   padding: env(safe-area-inset-top) env(safe-area-inset-right) 0 env(safe-area-inset-left); // iPhone notch support
->>>>>>> 1b25b7e1
   @media (prefers-reduced-motion: no-preference) {
     transition: height $iui-speed-fast ease-out;
   }
 }
 
 @mixin iui-page-header-slim {
-  --_iui-header-brand-label-font-size: #{$iui-font-size};
+  --_iui-header-brand-label-font-size: var(--iui-font-size-1);
   --_iui-header-height: #{$iui-baseline * 3};
   --_iui-header-icon-scale: scale(0.66666);
 }
@@ -157,150 +32,23 @@
 @mixin iui-page-header-zone {
   display: flex;
   align-items: center;
-<<<<<<< HEAD
-  white-space: nowrap;
-  height: 100%;
-
-  @at-root {
-    a#{&}, // rendered as anchor element
-    button#{&}, // rendered as button element
-    &[role='button'] {
-      @include iui-header-button-focus;
-      cursor: pointer;
-
-      // #region resets for button
-      @include iui-reset;
-      font-family: inherit;
-      background-color: unset;
-      color: unset;
-      // #endregion
-
-      &:hover {
-        background-color: rgba(var(--iui-color-foreground-body-rgb), var(--iui-opacity-6));
-
-        &:not(:focus-visible):not(:hover) {
-          background-color: var(--iui-color-background-1);
-        }
-      }
-    }
-  }
-
-  .iui-header-button-icon {
-    margin: 0 var(--iui-size-l);
-    fill: var(--iui-color-foreground-2);
-  }
-
-  > .iui-label {
-    margin-right: var(--iui-size-s);
-    font-size: var(--iui-font-size-2);
-    @media (prefers-reduced-motion: no-preference) {
-      transition: font-size $iui-speed-fast ease-out;
-    }
-  }
-=======
->>>>>>> 1b25b7e1
 }
 
 @mixin iui-page-header-left {
   overflow: hidden;
-<<<<<<< HEAD
-
-  @include iui-header-button-focus;
-
-  > span {
-    text-align: left;
-    font-size: var(--iui-font-size-1);
-    overflow: hidden;
-
-    > div {
-      overflow: hidden;
-      text-overflow: ellipsis;
-    }
-  }
-
-  .iui-description {
-    height: $iui-baseline * 2;
-    font-size: var(--iui-font-size-0);
-    opacity: var(--iui-opacity-3);
-    @media (prefers-reduced-motion: no-preference) {
-      transition: all $iui-speed-fast ease;
-    }
-  }
-
-  > .iui-button-icon {
-    flex-shrink: 0;
-  }
-
-  > * + * {
-    margin-left: var(--iui-size-s);
-  }
-
-  .iui-header-button-icon {
-    box-sizing: content-box;
-    padding: var(--iui-size-2xs);
-    @include iui-header-button-icon($iui-icons-default, var(--iui-border-radius-1));
-    background-color: var(--iui-color-background-3);
-    fill: var(--iui-color-foreground-4);
-  }
-
-  &.iui-active {
-    @include iui-header-button-active;
-  }
-
-  &:disabled {
-    .iui-header-button-icon {
-      filter: grayscale(1) opacity(0.7);
-    }
-  }
-
-  @at-root {
-    .iui-page-header.iui-slim {
-      > .iui-left {
-        .iui-button {
-          .iui-header-button-icon.iui-header-button-icon {
-            width: $iui-icons-small;
-            height: $iui-icons-small;
-            padding: var(--iui-size-3xs);
-          }
-        }
-
-        span {
-          .iui-description {
-            @include iui-display-none;
-          }
-        }
-      }
-    }
-  }
-}
-
-@mixin iui-header-dropdown-button {
-  padding-right: var(--iui-size-xs);
-=======
   box-sizing: content-box;
-  margin-bottom: -$iui-xs;
-  padding-bottom: $iui-xs;
->>>>>>> 1b25b7e1
+  margin-bottom: calc(0px - var(--iui-size-2xs));
+  padding-bottom: var(--iui-size-2xs);
 }
 
 @mixin iui-page-header-right {
   .iui-button {
-<<<<<<< HEAD
-    @include iui-header-button;
-    padding: 0 var(--iui-size-2xs);
-  }
-
-  > *:first-child {
-    .iui-button {
-      padding-left: var(--iui-size-s);
-=======
     height: 100%;
     border-radius: 0;
     flex-shrink: 0;
     @media (forced-colors: active) {
       border-top-width: 0;
       border-bottom-width: 0;
->>>>>>> 1b25b7e1
     }
   }
 
@@ -314,64 +62,14 @@
   }
 }
 
-<<<<<<< HEAD
-@mixin iui-header-button-active {
-  // Blue icons
-  svg {
-    fill: var(--iui-color-foreground-primary);
-  }
-
-  .iui-description {
-    opacity: 1;
-  }
-
-  &,
-  &:hover {
-    // Blue background and darker blue bottom line
-    box-shadow: 0 var(--iui-size-3xs) 0 0 var(--iui-color-foreground-primary);
-    background-color: rgba(var(--iui-color-foreground-primary-rgb), var(--iui-opacity-6));
-
-    .iui-header-button-icon {
-      fill: var(--iui-color-foreground-primary);
-      background-color: rgba(var(--iui-color-foreground-primary-rgb), var(--iui-opacity-6));
-    }
-  }
-
-  // Blue text
-  span {
-    color: var(--iui-color-foreground-primary);
-=======
 @mixin iui-page-header-divider {
   height: $iui-baseline * 2;
   border-left: 1px solid var(--iui-color-background-border);
   @media (forced-colors: active) {
     display: none;
->>>>>>> 1b25b7e1
   }
 }
 
-<<<<<<< HEAD
-  // Disabled state
-  &.iui-disabled,
-  &:disabled {
-    background-color: rgba(var(--iui-color-foreground-body-rgb), 0.05);
-    box-shadow: 0 var(--iui-size-3xs) 0 0 var(--iui-color-foreground-4);
-
-    span {
-      color: var(--iui-color-foreground-5);
-    }
-
-    .iui-button-icon,
-    svg {
-      fill: var(--iui-color-foreground-5);
-    }
-
-    .iui-header-button-icon {
-      background-color: rgba(var(--iui-color-foreground-body-rgb), 0.05);
-    }
-  }
-=======
 @mixin iui-page-header-breadcrumbs {
   @include iui-breadcrumbs($breadcrumbs-height: 100%);
->>>>>>> 1b25b7e1
 }