--- conflicted
+++ resolved
@@ -52,48 +52,11 @@
     }
   }
 
-<<<<<<< HEAD
-  > *:last-child {
-    .iui-button {
-      min-width: $iui-xl;
-    }
-  }
-
-  &.iui-active {
-    @include iui-header-button-active;
-
-    // Removing button hovers and backgrounds and adding last child hover
-    .iui-button {
-      &[data-iui-variant='borderless'] {
-        &,
-        &:hover {
-          background-color: transparent;
-        }
-
-        &::after {
-          display: none;
-        }
-      }
-    }
-
-    > *:last-child {
-      > .iui-button:hover {
-        background-color: rgba(var(--iui-color-foreground-primary-rgb), var(--iui-opacity-6));
-      }
-    }
-
-    &.iui-disabled {
-      .iui-button {
-        &:last-child:hover {
-          background-color: transparent;
-        }
-=======
   @media (prefers-reduced-motion: no-preference) {
     .iui-avatar {
       &,
       * {
         transition: width $iui-speed-fast ease-out, height $iui-speed-fast ease-out, font-size $iui-speed-fast ease-out;
->>>>>>> 4a30def9
       }
     }
   }
