// Copyright (c) Bentley Systems, Incorporated. All rights reserved.
// See LICENSE.md in the project root for license terms and full copyright notice.
@import '../style/index';
<<<<<<< HEAD
@import '../avatar/index';
@import '../button/index';
@import '../utils/index';
=======
@import '../breadcrumbs/index';
>>>>>>> a1ce621d

@mixin iui-page-header {
  --_iui-header-brand-label-font-size: #{$iui-font-size-leading};
  --_iui-header-height: #{$iui-baseline * 5};
  --_iui-header-icon-scale: none;

  @include iui-reset;
  display: flex;
  justify-content: space-between;
  width: 100%;
  height: var(--_iui-header-height);
  user-select: none;
  background-color: var(--iui-color-background-1);
  border-bottom: $iui-xxs solid var(--iui-color-background-border);
  color: var(--iui-text-color);
<<<<<<< HEAD

  > .iui-left,
  > .iui-center,
  > .iui-right {
    display: flex;
    align-items: center;
    height: 100%;
  }

  @include iui-header-buttons;

  > .iui-left {
    > nav {
      display: flex;
      align-items: center;
      height: 100%;
    }

    &,
    > nav {
      overflow: hidden;
      box-sizing: content-box;
      margin-bottom: -$iui-xs;
      padding-bottom: $iui-xs;
    }

    .iui-chevron {
      @include iui-icon-style('s');
      @include iui-icon-color;
      margin: 0 $iui-xs;
    }
  }

  > .iui-center {
    justify-content: center;
  }

  > .iui-right {
    justify-content: flex-end;

    @media (prefers-reduced-motion: no-preference) {
      .iui-avatar {
        &,
        * {
          transition: all $iui-speed-fast ease-out;
        }
      }
    }
  }

  .iui-button {
    height: 100%;
    border-radius: 0;
  }

  .iui-divider {
    width: 1px;
    height: $iui-baseline * 2;
    background-color: var(--iui-color-background-border);
  }

  &.iui-slim {
    height: $iui-baseline * 3;

    > .iui-left {
      .iui-header-logo {
        > .iui-label {
          font-size: $iui-font-size;
        }

        .iui-header-button-icon {
          margin: 0 $iui-l + $iui-xs;
        }
      }

      .iui-header-button-icon {
        @include iui-icon-style('m');
        margin: 0 $iui-xs;
      }
    }

    > .iui-right {
      .iui-avatar {
        @include iui-avatar-size($size: $iui-icon-large, $font-size: $iui-font-size-small);
      }
    }
  }

  @media (max-width: 768px) {
    &,
    &.iui-slim {
      .iui-left {
        .iui-button {
          .iui-header-button-icon.iui-header-button-icon {
            @include iui-display-none;
          }

          .iui-header-button-icon + span {
            margin-left: 0;
          }
        }
      }
    }
  }

  @media (max-width: 1024px) {
    .iui-left {
      .iui-header-logo > .iui-label {
        display: none;
      }
    }
  }
}

@mixin iui-header-button-icon($size: $iui-icon-large, $border-radius: $iui-border-radius) {
  width: $size;
  height: $size;
  border-radius: $border-radius;
=======
  padding: env(safe-area-inset-top) env(safe-area-inset-right) 0 env(safe-area-inset-left); // iPhone notch support
>>>>>>> a1ce621d
  @media (prefers-reduced-motion: no-preference) {
    transition: height $iui-speed-fast ease-out;
  }
}

@mixin iui-page-header-slim {
  --_iui-header-brand-label-font-size: #{$iui-font-size};
  --_iui-header-height: #{$iui-baseline * 3};
  --_iui-header-icon-scale: scale(0.66666);
}

@mixin iui-page-header-zone {
  display: flex;
  align-items: center;
<<<<<<< HEAD
  white-space: nowrap;
  height: 100%;

  @at-root {
    a#{&}, // rendered as anchor element
    button#{&}, // rendered as button element
    &[role='button'] {
      @include iui-header-button-focus;
      cursor: pointer;

      // #region resets for button
      @include iui-reset;
      font-family: inherit;
      background-color: unset;
      color: unset;
      // #endregion

      &:hover {
        background-color: rgba(var(--iui-color-foreground-body-rgb), var(--iui-opacity-6));

        &:not(:focus-visible):not(:hover) {
          background-color: var(--iui-color-background-1);
        }
      }
    }
  }

  .iui-header-button-icon {
    margin: 0 $iui-l;
    fill: var(--iui-icon-color-actionable);
  }

  > .iui-label {
    margin-right: $iui-sm;
    font-size: $iui-font-size-leading;
    @media (prefers-reduced-motion: no-preference) {
      transition: font-size $iui-speed-fast ease-out;
    }
  }
=======
>>>>>>> a1ce621d
}

@mixin iui-page-header-left {
  overflow: hidden;
<<<<<<< HEAD

  @include iui-header-button-focus;

  > span {
    text-align: left;
    font-size: $iui-font-size;
    overflow: hidden;

    > div {
      overflow: hidden;
      text-overflow: ellipsis;
    }
  }

  .iui-description {
    height: $iui-baseline * 2;
    font-size: $iui-font-size-small;
    opacity: var(--iui-opacity-3);
    @media (prefers-reduced-motion: no-preference) {
      transition: all $iui-speed-fast ease;
    }
  }

  > .iui-button-icon {
    flex-shrink: 0;
  }

  > * + * {
    margin-left: $iui-sm;
  }

  .iui-header-button-icon {
    @include iui-icon-color;
    box-sizing: content-box;
    padding: $iui-xs;
    @include iui-header-button-icon($iui-icon-default, $iui-border-radius);
    background-color: var(--iui-color-background-3);
  }

  &.iui-active {
    @include iui-header-button-active;
  }

  &:disabled {
    .iui-header-button-icon {
      filter: grayscale(1) opacity(0.7);
    }
  }

  @at-root {
    .iui-page-header.iui-slim {
      > .iui-left {
        .iui-button {
          .iui-header-button-icon.iui-header-button-icon {
            @include iui-icon-style('s');
            padding: $iui-xxs;
          }
        }

        span {
          .iui-description {
            @include iui-display-none;
          }
        }
      }
    }
  }
}

@mixin iui-header-dropdown-button {
  padding-right: $iui-s;
=======
  box-sizing: content-box;
  margin-bottom: -$iui-xs;
  padding-bottom: $iui-xs;
>>>>>>> a1ce621d
}

@mixin iui-page-header-right {
  .iui-button {
    height: 100%;
    border-radius: 0;
    flex-shrink: 0;
    @media (forced-colors: active) {
      border-top-width: 0;
      border-bottom-width: 0;
    }
  }

  @media (prefers-reduced-motion: no-preference) {
    .iui-avatar {
      &,
      * {
        transition: width $iui-speed-fast ease-out, height $iui-speed-fast ease-out, font-size $iui-speed-fast ease-out;
      }
    }
  }
}

<<<<<<< HEAD
@mixin iui-header-button-active {
  // Blue icons
  svg {
    fill: var(--iui-icon-color-primary);
  }

  .iui-description {
    opacity: 1;
  }

  &,
  &:hover {
    // Blue background and darker blue bottom line
    box-shadow: 0 $iui-xxs 0 0 var(--iui-color-foreground-primary);
    background-color: rgba(var(--iui-color-foreground-primary-rgb), var(--iui-opacity-6));

    .iui-header-button-icon {
      fill: var(--iui-icon-color-primary);
      background-color: rgba(var(--iui-color-foreground-primary-rgb), var(--iui-opacity-6));
    }
  }

  // Blue text
  span {
    color: var(--iui-color-foreground-primary);
=======
@mixin iui-page-header-divider {
  height: $iui-baseline * 2;
  border-left: 1px solid var(--iui-color-background-border);
  @media (forced-colors: active) {
    display: none;
>>>>>>> a1ce621d
  }
}

<<<<<<< HEAD
  // Disabled state
  &.iui-disabled,
  &:disabled {
    background-color: rgba(var(--iui-color-foreground-body-rgb), 0.05);
    box-shadow: 0 $iui-xxs 0 0 rgba(var(--iui-color-foreground-body-rgb), var(--iui-opacity-4));

    span {
      color: var(--iui-icon-color-actionable-disabled);
    }

    .iui-button-icon,
    svg {
      fill: var(--iui-icon-color-actionable-disabled);
    }

    .iui-header-button-icon {
      background-color: rgba(var(--iui-color-foreground-body-rgb), 0.05);
    }
  }
=======
@mixin iui-page-header-breadcrumbs {
  @include iui-breadcrumbs($breadcrumbs-height: 100%);
>>>>>>> a1ce621d
}<|MERGE_RESOLUTION|>--- conflicted
+++ resolved
@@ -1,13 +1,7 @@
 // Copyright (c) Bentley Systems, Incorporated. All rights reserved.
 // See LICENSE.md in the project root for license terms and full copyright notice.
 @import '../style/index';
-<<<<<<< HEAD
-@import '../avatar/index';
-@import '../button/index';
-@import '../utils/index';
-=======
 @import '../breadcrumbs/index';
->>>>>>> a1ce621d
 
 @mixin iui-page-header {
   --_iui-header-brand-label-font-size: #{$iui-font-size-leading};
@@ -23,128 +17,7 @@
   background-color: var(--iui-color-background-1);
   border-bottom: $iui-xxs solid var(--iui-color-background-border);
   color: var(--iui-text-color);
-<<<<<<< HEAD
-
-  > .iui-left,
-  > .iui-center,
-  > .iui-right {
-    display: flex;
-    align-items: center;
-    height: 100%;
-  }
-
-  @include iui-header-buttons;
-
-  > .iui-left {
-    > nav {
-      display: flex;
-      align-items: center;
-      height: 100%;
-    }
-
-    &,
-    > nav {
-      overflow: hidden;
-      box-sizing: content-box;
-      margin-bottom: -$iui-xs;
-      padding-bottom: $iui-xs;
-    }
-
-    .iui-chevron {
-      @include iui-icon-style('s');
-      @include iui-icon-color;
-      margin: 0 $iui-xs;
-    }
-  }
-
-  > .iui-center {
-    justify-content: center;
-  }
-
-  > .iui-right {
-    justify-content: flex-end;
-
-    @media (prefers-reduced-motion: no-preference) {
-      .iui-avatar {
-        &,
-        * {
-          transition: all $iui-speed-fast ease-out;
-        }
-      }
-    }
-  }
-
-  .iui-button {
-    height: 100%;
-    border-radius: 0;
-  }
-
-  .iui-divider {
-    width: 1px;
-    height: $iui-baseline * 2;
-    background-color: var(--iui-color-background-border);
-  }
-
-  &.iui-slim {
-    height: $iui-baseline * 3;
-
-    > .iui-left {
-      .iui-header-logo {
-        > .iui-label {
-          font-size: $iui-font-size;
-        }
-
-        .iui-header-button-icon {
-          margin: 0 $iui-l + $iui-xs;
-        }
-      }
-
-      .iui-header-button-icon {
-        @include iui-icon-style('m');
-        margin: 0 $iui-xs;
-      }
-    }
-
-    > .iui-right {
-      .iui-avatar {
-        @include iui-avatar-size($size: $iui-icon-large, $font-size: $iui-font-size-small);
-      }
-    }
-  }
-
-  @media (max-width: 768px) {
-    &,
-    &.iui-slim {
-      .iui-left {
-        .iui-button {
-          .iui-header-button-icon.iui-header-button-icon {
-            @include iui-display-none;
-          }
-
-          .iui-header-button-icon + span {
-            margin-left: 0;
-          }
-        }
-      }
-    }
-  }
-
-  @media (max-width: 1024px) {
-    .iui-left {
-      .iui-header-logo > .iui-label {
-        display: none;
-      }
-    }
-  }
-}
-
-@mixin iui-header-button-icon($size: $iui-icon-large, $border-radius: $iui-border-radius) {
-  width: $size;
-  height: $size;
-  border-radius: $border-radius;
-=======
   padding: env(safe-area-inset-top) env(safe-area-inset-right) 0 env(safe-area-inset-left); // iPhone notch support
->>>>>>> a1ce621d
   @media (prefers-reduced-motion: no-preference) {
     transition: height $iui-speed-fast ease-out;
   }
@@ -159,129 +32,13 @@
 @mixin iui-page-header-zone {
   display: flex;
   align-items: center;
-<<<<<<< HEAD
-  white-space: nowrap;
-  height: 100%;
-
-  @at-root {
-    a#{&}, // rendered as anchor element
-    button#{&}, // rendered as button element
-    &[role='button'] {
-      @include iui-header-button-focus;
-      cursor: pointer;
-
-      // #region resets for button
-      @include iui-reset;
-      font-family: inherit;
-      background-color: unset;
-      color: unset;
-      // #endregion
-
-      &:hover {
-        background-color: rgba(var(--iui-color-foreground-body-rgb), var(--iui-opacity-6));
-
-        &:not(:focus-visible):not(:hover) {
-          background-color: var(--iui-color-background-1);
-        }
-      }
-    }
-  }
-
-  .iui-header-button-icon {
-    margin: 0 $iui-l;
-    fill: var(--iui-icon-color-actionable);
-  }
-
-  > .iui-label {
-    margin-right: $iui-sm;
-    font-size: $iui-font-size-leading;
-    @media (prefers-reduced-motion: no-preference) {
-      transition: font-size $iui-speed-fast ease-out;
-    }
-  }
-=======
->>>>>>> a1ce621d
 }
 
 @mixin iui-page-header-left {
   overflow: hidden;
-<<<<<<< HEAD
-
-  @include iui-header-button-focus;
-
-  > span {
-    text-align: left;
-    font-size: $iui-font-size;
-    overflow: hidden;
-
-    > div {
-      overflow: hidden;
-      text-overflow: ellipsis;
-    }
-  }
-
-  .iui-description {
-    height: $iui-baseline * 2;
-    font-size: $iui-font-size-small;
-    opacity: var(--iui-opacity-3);
-    @media (prefers-reduced-motion: no-preference) {
-      transition: all $iui-speed-fast ease;
-    }
-  }
-
-  > .iui-button-icon {
-    flex-shrink: 0;
-  }
-
-  > * + * {
-    margin-left: $iui-sm;
-  }
-
-  .iui-header-button-icon {
-    @include iui-icon-color;
-    box-sizing: content-box;
-    padding: $iui-xs;
-    @include iui-header-button-icon($iui-icon-default, $iui-border-radius);
-    background-color: var(--iui-color-background-3);
-  }
-
-  &.iui-active {
-    @include iui-header-button-active;
-  }
-
-  &:disabled {
-    .iui-header-button-icon {
-      filter: grayscale(1) opacity(0.7);
-    }
-  }
-
-  @at-root {
-    .iui-page-header.iui-slim {
-      > .iui-left {
-        .iui-button {
-          .iui-header-button-icon.iui-header-button-icon {
-            @include iui-icon-style('s');
-            padding: $iui-xxs;
-          }
-        }
-
-        span {
-          .iui-description {
-            @include iui-display-none;
-          }
-        }
-      }
-    }
-  }
-}
-
-@mixin iui-header-dropdown-button {
-  padding-right: $iui-s;
-=======
   box-sizing: content-box;
   margin-bottom: -$iui-xs;
   padding-bottom: $iui-xs;
->>>>>>> a1ce621d
 }
 
 @mixin iui-page-header-right {
@@ -305,64 +62,14 @@
   }
 }
 
-<<<<<<< HEAD
-@mixin iui-header-button-active {
-  // Blue icons
-  svg {
-    fill: var(--iui-icon-color-primary);
-  }
-
-  .iui-description {
-    opacity: 1;
-  }
-
-  &,
-  &:hover {
-    // Blue background and darker blue bottom line
-    box-shadow: 0 $iui-xxs 0 0 var(--iui-color-foreground-primary);
-    background-color: rgba(var(--iui-color-foreground-primary-rgb), var(--iui-opacity-6));
-
-    .iui-header-button-icon {
-      fill: var(--iui-icon-color-primary);
-      background-color: rgba(var(--iui-color-foreground-primary-rgb), var(--iui-opacity-6));
-    }
-  }
-
-  // Blue text
-  span {
-    color: var(--iui-color-foreground-primary);
-=======
 @mixin iui-page-header-divider {
   height: $iui-baseline * 2;
   border-left: 1px solid var(--iui-color-background-border);
   @media (forced-colors: active) {
     display: none;
->>>>>>> a1ce621d
   }
 }
 
-<<<<<<< HEAD
-  // Disabled state
-  &.iui-disabled,
-  &:disabled {
-    background-color: rgba(var(--iui-color-foreground-body-rgb), 0.05);
-    box-shadow: 0 $iui-xxs 0 0 rgba(var(--iui-color-foreground-body-rgb), var(--iui-opacity-4));
-
-    span {
-      color: var(--iui-icon-color-actionable-disabled);
-    }
-
-    .iui-button-icon,
-    svg {
-      fill: var(--iui-icon-color-actionable-disabled);
-    }
-
-    .iui-header-button-icon {
-      background-color: rgba(var(--iui-color-foreground-body-rgb), 0.05);
-    }
-  }
-=======
 @mixin iui-page-header-breadcrumbs {
   @include iui-breadcrumbs($breadcrumbs-height: 100%);
->>>>>>> a1ce621d
 }