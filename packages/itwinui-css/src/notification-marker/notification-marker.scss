// Copyright (c) Bentley Systems, Incorporated. All rights reserved.
// See LICENSE.md in the project root for license terms and full copyright notice.
@import '../style/index';

$iui-notification-marker-border-width: $iui-xxs;

@mixin iui-notification-marker($status: primary) {
  position: relative;

  &::before {
    content: '';
    position: absolute;
    width: $iui-s + $iui-notification-marker-border-width * 2;
    height: $iui-s + $iui-notification-marker-border-width * 2;
    top: $iui-sm * -0.5;
    right: $iui-sm * -0.5;
    border-radius: 100%;
    background-color: var(--iui-color-foreground-#{$status});
<<<<<<< HEAD
    border: 2px solid var(--iui-color-background-1); // Fallback border color incase user forgets to set var(--_iui-notification-marker-border-color) on parent.
    border-color: var(--_iui-notification-marker-border-color);
=======
    border: $iui-notification-marker-border-width solid var(--iui-color-background-1);
>>>>>>> a9f61a0e
    @media (prefers-reduced-motion: no-preference) {
      transition: background-color $iui-speed-fast ease-out, border-color $iui-speed-fast ease-out;
    }
  }

  &.iui-urgent::before {
    @media (prefers-reduced-motion: no-preference) {
      animation: pulse-#{$status} 2s infinite;
    }
  }

  @media (prefers-reduced-motion: no-preference) {
    @keyframes pulse-#{$status} {
      0% {
        box-shadow: 0 0 0 0 rgba(var(--iui-color-foreground-#{$status}-rgb), var(--iui-opacity-1));
      }

      70% {
        box-shadow: 0 0 0 7px rgba(var(--iui-color-foreground-#{$status}-rgb), 0);
      }

      100% {
        box-shadow: 0 0 0 0 rgba(var(--iui-color-foreground-#{$status}-rgb), 0);
      }
    }
  }
}<|MERGE_RESOLUTION|>--- conflicted
+++ resolved
@@ -16,12 +16,8 @@
     right: $iui-sm * -0.5;
     border-radius: 100%;
     background-color: var(--iui-color-foreground-#{$status});
-<<<<<<< HEAD
-    border: 2px solid var(--iui-color-background-1); // Fallback border color incase user forgets to set var(--_iui-notification-marker-border-color) on parent.
+    border: $iui-notification-marker-border-width solid var(--iui-color-background-1); // Fallback border color incase user forgets to set var(--_iui-notification-marker-border-color) on parent.
     border-color: var(--_iui-notification-marker-border-color);
-=======
-    border: $iui-notification-marker-border-width solid var(--iui-color-background-1);
->>>>>>> a9f61a0e
     @media (prefers-reduced-motion: no-preference) {
       transition: background-color $iui-speed-fast ease-out, border-color $iui-speed-fast ease-out;
     }
