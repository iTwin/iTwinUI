// Copyright (c) Bentley Systems, Incorporated. All rights reserved.
// See LICENSE.md in the project root for license terms and full copyright notice.

.iui-root:where([data-iui-bridge='true']) {
  --iui-color-white: var(--stratakit-color-static-white);

  --iui-color-background: var(--stratakit-color-bg-page-base);
  --iui-color-background-disabled: var(--stratakit-color-bg-glow-on-surface-disabled);
  --iui-color-background-zebra: var(--iui-color-background); /* TODO: Use proper value when added */
  --iui-color-background-hover: var(--iui-color-background);
  --iui-color-background-backdrop: var(--stratakit-color-bg-page-base);
  --iui-color-background-backdrop-hover: var(--iui-color-background-backdrop);
  --iui-color-background-accent: var(--stratakit-color-bg-accent-base);
  --iui-color-background-accent-hover: var(--iui-color-background-accent);
  --iui-color-background-accent-muted: var(--stratakit-color-bg-glow-on-surface-accent-pressed);

  --iui-color-border-foreground: var(--stratakit-color-border-mono-muted);
  --iui-color-border-foreground-hover: var(--iui-color-border-foreground);

  --iui-color-background-informational: var(--stratakit-color-bg-info-base);
  --iui-color-background-informational-hover: var(--iui-color-background-informational);
  --iui-color-background-informational-muted: var(--stratakit-color-bg-info-muted);
  --iui-color-background-positive: var(--stratakit-color-bg-positive-base);
  --iui-color-background-positive-hover: var(--iui-color-background-positive);
  --iui-color-background-positive-muted: var(--stratakit-color-bg-positive-muted);
  --iui-color-background-warning: var(--stratakit-color-bg-attention-base);
  --iui-color-background-warning-hover: var(--iui-color-background-warning);
  --iui-color-background-warning-muted: var(--stratakit-color-bg-attention-muted);
  --iui-color-background-negative: var(--stratakit-color-bg-critical-base);
  --iui-color-background-negative-hover: var(--iui-color-background-negative);
  --iui-color-background-negative-muted: var(--stratakit-color-bg-critical-muted);

  --iui-color-border-informational: var(--stratakit-color-border-info-faded);
  --iui-color-border-positive: var(--stratakit-color-border-positive-faded);
  --iui-color-border-warning: var(--stratakit-color-border-attention-faded);
  --iui-color-border-negative: var(--stratakit-color-border-critical-faded);

  --iui-color-border: var(--stratakit-color-border-neutral-base);
  --iui-color-border-hover: var(--iui-color-border);
  --iui-color-border-disabled: var(--stratakit-color-border-glow-on-surface-disabled);
  --iui-color-border-subtle: var(--stratakit-color-border-neutral-muted);
  --iui-color-border-accent: var(--stratakit-color-border-accent-strong);

  --iui-color-icon-accent: var(--stratakit-color-icon-accent-strong);
  --iui-color-icon-informational: var(--stratakit-color-icon-info-faded);
  --iui-color-icon-positive: var(--stratakit-color-icon-positive-faded);
  --iui-color-icon-warning: var(--stratakit-color-icon-attention-faded);
  --iui-color-icon-negative: var(--stratakit-color-icon-critical-faded);

  --iui-color-icon: var(--stratakit-color-icon-neutral-base);
  --iui-color-icon-hover: var(--iui-color-icon);
  --iui-color-icon-muted: var(--stratakit-color-icon-neutral-secondary);
  --iui-color-icon-muted-hover: var(--iui-color-icon-muted);
  --iui-color-icon-disabled: var(--stratakit-color-icon-neutral-disabled);
  --iui-color-icon-disabled-hover: var(--iui-color-icon-disabled);

  --iui-color-text-informational: var(--stratakit-color-text-info-faded);
  --iui-color-text-positive: var(--stratakit-color-text-positive-faded);
  --iui-color-text-warning: var(--stratakit-color-text-attention-faded);
  --iui-color-text-negative: var(--stratakit-color-text-critical-faded);

  --iui-color-text-informational-hover: var(--iui-color-text-informational);
  --iui-color-text-positive-hover: var(--iui-color-text-positive);
  --iui-color-text-warning-hover: var(--iui-color-text-warning);
  --iui-color-text-negative-hover: var(--iui-color-text-negative);

  --iui-color-text: var(--stratakit-color-text-neutral-primary);
  --iui-color-text-hover: var(--iui-color-text);
  --iui-color-text-accent: var(--stratakit-color-text-accent-strong);
  --iui-color-text-accent-hover: var(--iui-color-text-accent);
  --iui-color-text-muted: var(--stratakit-color-text-neutral-secondary);
  --iui-color-text-disabled: var(--stratakit-color-text-neutral-disabled);
  --iui-color-text-disabled-hover: var(--iui-color-text-disabled);
  --iui-color-text-placeholder: var(--stratakit-color-text-neutral-secondary);

  &[data-iui-theme='light'] {
    --iui-color-background-hsl: 209.2deg 40.21% 98.84%; // --stratakit-color-bg-page-base
    --iui-color-foreground-hsl: 222.69deg 6.43% 12.92%; // --stratakit-color-text-neutral-primary
    --iui-color-accent-hsl: 164.5deg 68.46% 30.05%; // --stratakit-color-icon-accent-strong
    --iui-color-informational-hsl: 210.23deg 96.74% 36.73%; // --stratakit-color-icon-info-faded
    --iui-color-positive-hsl: 105.38deg 97.33% 21.67%; // --stratakit-color-icon-positive-faded
    --iui-color-warning-hsl: 39.78deg 94.44% 25.8%; // --stratakit-color-icon-attention-faded
    --iui-color-negative-hsl: 348.19deg 79.28% 40.72%; // --stratakit-color-icon-critical-faded
  }

  &[data-iui-theme='dark'] {
    --iui-color-background-hsl: 222.69deg 6.43% 12.92%; // --stratakit-color-bg-page-base
    --iui-color-foreground-hsl: 209.2deg 40.21% 98.84%; // --stratakit-color-text-neutral-primary
    --iui-color-accent-hsl: 166.21deg 96.14% 50.19%; // --stratakit-color-icon-accent-strong
    --iui-color-informational-hsl: 210.52deg 76.91% 71.38%; // --stratakit-color-icon-info-faded
    --iui-color-positive-hsl: 105.91deg 34.34% 61.19%; // --stratakit-color-icon-positive-faded
    --iui-color-warning-hsl: 40.01deg 57.6% 59.24%; // --stratakit-color-icon-attention-faded
    --iui-color-negative-hsl: 347.86deg 75.06% 76.69%; // --stratakit-color-icon-critical-faded
  }

  /* ---------------------------------------------------------------------------- */
  /* Anchor */

  .iui-anchor {
    // TODO: Potentially, use underline prop.
    text-decoration: underline;

    &:where(:hover) {
      text-decoration-color: transparent;
    }

    // Neutral color instead of accent
    &:where(:not([data-iui-status])) {
      color: var(--stratakit-color-text-neutral-primary);
    }
  }

  /* ---------------------------------------------------------------------------- */
  /* Avatar */

  // StrataKit Avatar background and text colors are different from iTwinUI's global mappings.
  .iui-avatar-count {
    background-color: var(--stratakit-color-bg-mono-base);
    color: var(--stratakit-color-text-neutral-emphasis);
  }

  /* ---------------------------------------------------------------------------- */
  /* Breadcrumbs */

  .iui-breadcrumbs {
    .iui-breadcrumbs-content {
      // Manually add underline for any non iui-anchor links (since we don't have underline prop)
      &:any-link {
        text-decoration: underline;

        &:where(:hover) {
          text-decoration-color: transparent;
        }
      }
    }

    // Bring back iTwinUI accent styling for non-current breadcrumbs
    .iui-breadcrumbs-content:is(button, a):not([aria-current]) {
      color: var(--iui-color-text-accent);
    }
  }

  /* ---------------------------------------------------------------------------- */
  /* Button */

  .iui-button {
    // StrataKit button background color is not iTwinUI's --iui-color-background global mapping
    &:not(.iui-input-flex-container-icon):not([data-iui-variant]) {
      --_iui-field-color-background: var(--stratakit-color-bg-neutral-base);
      --_iui-field-color-background-hover: var(--_iui-field-color-background);
    }

    // This is needed because for CTA buttons, border-hover variables are set to bg variables
    --_iui-field-color-border-hover: var(--_iui-field-color-border);

    // Disabled buttons in StrataKit do not have a visible border
    --_iui-field-color-border-disabled: transparent;

    // CTA variant should use the same colors as high-visibility instead of using "positive" colors
    &:where([data-iui-variant='high-visibility'], [data-iui-variant='cta']) {
      --_iui-field-color-background: var(--stratakit-color-bg-accent-base);
      --_iui-field-color-background-hover: var(--_iui-field-color-background);
      --_iui-field-color-icon: var(--stratakit-color-icon-neutral-emphasis);

      // Extra visible border in StrataKit
      --_iui-field-color-border: var(--stratakit-color-border-accent-base);
    }
  }

  // For button-group, add back borders that we removed above
  .iui-button-group .iui-button:not([data-iui-variant='borderless']) {
    --_iui-field-color-border-disabled: var(--iui-color-border-disabled);
  }

  /* ---------------------------------------------------------------------------- */
  /* Checkbox/Radio */

  :is(.iui-checkbox, .iui-radio) {
    --_iui-checkbox-unchecked-svg: url('data:image/svg+xml;utf8,<svg viewBox="0 0 16 16"></svg>');
    --_iui-checkbox-checkmark-svg: url('data:image/svg+xml;utf8,<svg xmlns="http://www.w3.org/2000/svg" fill="none" viewBox="0 0 16 16"><path stroke="currentColor" stroke-linecap="round" stroke-linejoin="round" stroke-width="1.5" d="M11.2 5.6 6.8 10l-2-2"/></svg>');
    --_iui-checkbox-indeterminate-svg: url('data:image/svg+xml;utf8,<svg xmlns="http://www.w3.org/2000/svg" fill="none" viewBox="0 0 16 16"><path stroke="currentColor" stroke-linecap="round" stroke-linejoin="round" stroke-width="1.5" d="M5 8h6.5"/></svg>');

    &:not(.iui-checkbox-visibility) {
      &:not(:disabled) {
        // Check mark is plain color and not accent
        --_iui-checkbox-svg-color: var(--stratakit-color-icon-neutral-emphasis);
        // Override surface bg color with bg for interactive elements
        --_iui-checkbox-background-color: var(--stratakit-color-bg-neutral-base);

        &:checked {
          // Checked checkbox is filled and not hollow
          --_iui-checkbox-background-color: var(--stratakit-color-bg-accent-base);
          // Border is accent color
          --_iui-checkbox-border-color: var(--stratakit-color-border-accent-base);
        }
      }

      &:disabled {
        // No border when disabled
        --_iui-checkbox-border-color: transparent;
      }
    }

    &.iui-checkbox-visibility {
      /* TODO: What to do about indeterminate? */
      --_iui-checkbox-unchecked-svg: url('data:image/svg+xml;utf8,<svg xmlns="http://www.w3.org/2000/svg" fill="none" viewBox="0 0 16 16"><path stroke="currentColor" stroke-linecap="round" stroke-linejoin="round" stroke-width="1.5" d="M1.961 6.807a.5.5 0 0 0-.922.386L1.5 7l-.461.193v.002l.002.004.006.013a3.404 3.404 0 0 0 .094.202A9.478 9.478 0 0 0 2.923 9.87l-1.277 1.277a.5.5 0 1 0 .708.707l1.326-1.326a7.13 7.13 0 0 0 2.174 1.145l-.801 1.603a.5.5 0 1 0 .894.448l.907-1.814a7.253 7.253 0 0 0 2.292 0l.907 1.814a.5.5 0 1 0 .894-.448l-.801-1.603a7.13 7.13 0 0 0 2.174-1.145l1.326 1.326a.5.5 0 0 0 .708-.707L13.077 9.87a9.479 9.479 0 0 0 1.782-2.456 5.53 5.53 0 0 0 .074-.158l.02-.044.006-.013.001-.004.001-.001L14.5 7l.461.193a.5.5 0 0 0-.922-.386l-.003.007-.014.03a7.227 7.227 0 0 1-.319.605c-.234.4-.593.93-1.086 1.46C11.63 9.968 10.13 11 8 11S4.369 9.968 3.383 8.91A8.478 8.478 0 0 1 2.04 6.972a4.479 4.479 0 0 1-.075-.16l-.003-.006Z"/></svg>');
      --_iui-checkbox-checkmark-svg: url('data:image/svg+xml;utf8,<svg xmlns="http://www.w3.org/2000/svg" fill="none" viewBox="0 0 16 16"><path stroke="currentColor" stroke-linecap="round" stroke-linejoin="round" stroke-width="1.5" d="M2.14 7.849C2.736 6.774 4.616 4 8 4c3.383 0 5.263 2.774 5.86 3.849a.304.304 0 0 1 0 .302C13.264 9.226 11.384 12 8 12c-3.383 0-5.263-2.774-5.86-3.849a.304.304 0 0 1 0-.302ZM8 3C4.023 3 1.887 6.244 1.265 7.363a1.304 1.304 0 0 0 0 1.274C1.887 9.756 4.023 13 8 13c3.977 0 6.113-3.244 6.735-4.363a1.304 1.304 0 0 0 0-1.274C14.113 6.244 11.977 3 8 3ZM7 8a1 1 0 1 1 2 0 1 1 0 0 1-2 0Zm1-2a2 2 0 1 0 0 4 2 2 0 0 0 0-4Z"/></svg>');
    }
  }

  .iui-checkbox-wrapper {
    &:not(:where([data-iui-status])):not([data-iui-disabled='true']) {
      // StrataKit labels are slightly muted
      color: var(--stratakit-color-text-neutral-secondary);
    }
  }

  /* ---------------------------------------------------------------------------- */
  /* ComboBox */

  // To match StrataKit Select instead of StrataKit Input
  .iui-field:where([role='combobox']) {
    --_iui-field-color-background: var(--stratakit-color-bg-neutral-base);
    --_iui-field-color-background-hover: var(--_iui-field-color-background);
  }

  /* ---------------------------------------------------------------------------- */
  /* Dialog/Modal */

  .iui-dialog {
    // StrataKit Dialog background color is not iTwinUI's --iui-color-background global mapping
    background-color: var(--ids-color-bg-elevation-base);
  }

  /* ---------------------------------------------------------------------------- */
  /* DropdownMenu/Menu */

  .iui-menu {
    // StrataKit uses different surface colors for the dropdowns
    background-color: var(--ids-color-bg-elevation-level-1);

    // StrataKit uses box shadow only
    border: none;
    box-shadow: var(--stratakit-shadow-surface-xl);
  }

  .iui-list-item {
    // Disabling hover to keep the code simple
    --_iui-list-item-background-hover: transparent;
  }

  /* ---------------------------------------------------------------------------- */
  /* ExpandableBlock */

  // Caption color should stay muted when hovering since trigger background color also doesn't change on hover
  .iui-expandable-header:where(:not([data-iui-disabled='true'])):where(:hover) {
    --_iui-expandable-block-header-caption-color-hover: var(--iui-color-text-muted);
  }

<<<<<<< HEAD
  // StrataKit AccordionItem border is muted
  .iui-expandable-block {
    --_iui-expandable-block-border-color: var(--stratakit-color-border-neutral-muted);
  }

  // StrataKit AccordionItem button background color is transparent
  .iui-expandable-header {
    --_iui-expandable-block-background-color: transparent;
    --_iui-expandable-block-header-background-color-hover: var(--_iui-expandable-block-background-color);
  }

  // StrataKit AccordionItem content background color is transparent
  .iui-expandable-content {
    --_iui-expandable-block-background-color: transparent;
  }

=======
>>>>>>> 1b8d4239
  /* ---------------------------------------------------------------------------- */
  /* FileUpload */

  .iui-file-upload.iui-drag > .iui-content {
    // To give anchor text the accent color since StrataKit anchors are regular color.
    .iui-anchor {
      color: var(--iui-color-text-accent);
    }
  }

  /* ---------------------------------------------------------------------------- */
  /* Footer */

  .iui-legal-footer-item {
    // StrataKit anchors colors are not muted
    a {
      color: var(--iui-color-text-muted);
    }
  }

  /* ---------------------------------------------------------------------------- */
  /* Input */

  .iui-input:not([role='combobox']) {
    // StrataKit input background colors are different from global values
<<<<<<< HEAD
    --_iui-field-color-background: var(--stratakit-color-bg-page-base);
=======
    --_iui-field-color-background: var(--ids-color-bg-control-textbox);
>>>>>>> 1b8d4239
    --_iui-field-color-background-hover: var(--_iui-field-color-background);
    --_iui-field-color-background-disabled: var(--_iui-field-color-background);
  }

  .iui-input-flex-container {
    // StrataKit input background colors are different from global values
<<<<<<< HEAD
    background-color: var(--stratakit-color-bg-page-base);
=======
    background-color: var(--ids-color-bg-control-textbox);
>>>>>>> 1b8d4239
  }

  .iui-input-flex-container[data-iui-disabled='true'] {
    // StrataKit disabled inputs don't have a different background color
    --_iui-input-background-color: var(--iui-color-background);

    // iTwinUI disabled icons don't change color, but StrataKit does. Thus, handling disabled case manually.
    svg {
      fill: var(--stratakit-color-icon-neutral-disabled);
    }
  }

  /* ---------------------------------------------------------------------------- */
  /* Label */

  // StrataKit labels are slightly muted
  .iui-input-label:not([data-iui-disabled='true']) {
    --_iui-input-label-color: var(--stratakit-color-text-neutral-secondary);
  }

  /* ---------------------------------------------------------------------------- */
  /* Popover */

<<<<<<< HEAD
  // StrataKit progress indicators's default color is not accent
  :is(.iui-progress-indicator-linear, .iui-progress-indicator-radial) {
    --_iui-progress-indicator-color-default-progress: var(--stratakit-color-icon-neutral-base);
=======
  .iui-popover-surface {
    // StrataKit background color is different from global values
    background-color: var(--ids-color-bg-elevation-level-1);
>>>>>>> 1b8d4239
  }

  /* ---------------------------------------------------------------------------- */
  /* ProgressLinear, ProgressRadial */

<<<<<<< HEAD
  // StrataKit Select background is not --iui-color-background's global mapping.
  .iui-select-button {
    --_iui-field-color-background: var(--stratakit-color-bg-neutral-base);
    --_iui-field-color-background-hover: var(--_iui-field-color-background);
=======
  // StrataKit progress indicators's default color is not accent
  :is(.iui-progress-indicator-linear, .iui-progress-indicator-radial) {
    --_iui-progress-indicator-color-default-progress: var(--ids-color-icon-neutral-base);
>>>>>>> 1b8d4239
  }

  /* ---------------------------------------------------------------------------- */
  /* SideNavigation */

  // iTwinUI background color (--iui-color-background-backdrop)'s global mapping doesn't look correct in this context
  .iui-side-navigation
    .iui-sidenav-button:where([disabled], :disabled, [aria-disabled='true'], [data-iui-disabled='true']) {
    background-color: var(--iui-color-background-disabled);
  }

  /* ---------------------------------------------------------------------------- */
  /* Slider */
  /* TODO: Since StrataKit Slider tokens are not added, revisit this when those tokens are added on the StrataKit end */

  // Track color is not --iui-color-border-accent's global mapping
  .iui-slider {
    --_iui-slider-track-color: var(--stratakit-color-bg-accent-base);
  }

  // Background and border is not iui-color-background and iui-color-border-foreground respectively
  .iui-slider-thumb {
    background-color: var(--stratakit-color-bg-neutral-inverse);
    border-color: var(--stratakit-color-border-neutral-faded);
  }

  /* ---------------------------------------------------------------------------- */
  /* Surface */

  .iui-surface {
    // To match the surface similar to StrataKit's dropdown menu
    background-color: var(--stratakit-color-bg-elevation-base);
  }

  /* ---------------------------------------------------------------------------- */
  /* Table */

  // StrataKit table and unselected rows match the backdrop color
  :is(.iui-table, .iui-table-row:not([aria-selected='true']) .iui-table-cell, .iui-table-paginator, .iui-table-empty) {
    background-color: var(--iui-color-background-backdrop);
  }

  // StrataKit table cell border color is muted, unlike iTwinUI's
  .iui-table-row:not([aria-selected='true']) .iui-table-cell {
    border-color: var(--stratakit-color-border-neutral-muted);
  }

  // Manually undoing iTwinUI case where last selected row has no border-block-end. This is because we overrode
  // border-color for *all* non-selected rows' cells, even the first non-selected row after the
  // last selected row that used to provide the border-block-start.
  /* stylelint-disable-next-line selector-max-compound-selectors */
  .iui-table-body .iui-table-row[aria-selected='true'] + [aria-selected='true'] .iui-table-cell {
    border-block-end-color: var(--iui-color-border-accent);
  }

  /* ---------------------------------------------------------------------------- */
  /* Tabs */

  :where(.iui-tabs-wrapper) {
    // The old accent stripe is now the regular stripe
    --_iui-tab-color-stripe-blue: var(--stratakit-color-border-neutral-inverse);
    // The old positive stripe is now the accent stripe
    --_iui-tab-color-stripe-green: var(--stratakit-color-border-accent-strong);

    // StrataKit has muted color on its non selected tabs
    --_iui-tab-color-default: var(--stratakit-color-text-neutral-tertiary);
    // StrataKit has no accent color on its selected tabs
    --_iui-tab-color-selected: var(--stratakit-color-text-neutral-primary);
    // The old positive color is now the accent color
    --_iui-tab-color-green-selected: var(--stratakit-color-text-accent-strong);

    // Selected tab has stripe on the bottom instead of top
    &:where(.iui-horizontal) .iui-tab::after {
      inset-inline: 4px;
      inline-size: calc(100% - 4px * 2);
      inset-block-start: calc(100% - var(--iui-size-3xs));
    }

    // Selected tab has stripe on the right instead of left
    &:where(.iui-vertical) .iui-tab::after {
      inset-block: 4px;
      block-size: calc(100% - 4px * 2);
      inset-inline-start: calc(100% - var(--iui-size-3xs));
    }
  }

  .iui-tab {
    // To account for outline-offset
    border-radius: calc(4px + 6px);

    // StrataKit tab has no border
    border: none;
  }

  .iui-tabs-content {
    // StrataKit tabs content has no background or border
    background-color: transparent;
    border: none;
    // StrataKit border color here is not equal to --iui-color-border's global mapping
    border-color: var(--stratakit-color-border-neutral-muted);
  }

  /* ---------------------------------------------------------------------------- */
  /* Tag */

  .iui-tag {
    // StrataKit tag background color is not iTwinUI's --iui-color-background global mapping
    background-color: var(--stratakit-color-bg-neutral-base);
  }

  /* ---------------------------------------------------------------------------- */
  /* Tile */

  // To make buttons match Tile background color
  .iui-tile-buttons button {
    background-color: var(--iui-color-background);
  }

  /* ---------------------------------------------------------------------------- */
  /* ToggleSwitch */

  .iui-toggle-switch {
<<<<<<< HEAD
    &:not(:checked) {
      // StrataKit unchecked toggle switch background color is not iTwinUI's --iui-color-background global mapping
      background-color: var(--stratakit-color-bg-page-base);
    }

=======
>>>>>>> 1b8d4239
    &:checked:not(:disabled) {
      // Checked toggle switches need accent border
      border-color: var(--stratakit-color-border-accent-base);
    }

    &:disabled {
      // Disabled and non-disabled switches have the same background color
      background-color: var(--stratakit-color-bg-page-base);
    }
  }

  .iui-toggle-switch-wrapper {
    // StrataKit labels are slightly muted
    &:not(.iui-disabled) {
      color: var(--stratakit-color-text-neutral-secondary);
    }
  }

  /* ---------------------------------------------------------------------------- */
  /* Tooltip */

  .iui-tooltip {
    // Background and border colors are opaque
    background-color: var(--stratakit-color-bg-elevation-emphasis);
    border-color: var(--stratakit-color-border-elevation-base);

    // Use StrataKit's shadow instead of iTwinUI's
    box-shadow: var(--stratakit-shadow-tooltip-base);
  }
}<|MERGE_RESOLUTION|>--- conflicted
+++ resolved
@@ -257,25 +257,6 @@
     --_iui-expandable-block-header-caption-color-hover: var(--iui-color-text-muted);
   }
 
-<<<<<<< HEAD
-  // StrataKit AccordionItem border is muted
-  .iui-expandable-block {
-    --_iui-expandable-block-border-color: var(--stratakit-color-border-neutral-muted);
-  }
-
-  // StrataKit AccordionItem button background color is transparent
-  .iui-expandable-header {
-    --_iui-expandable-block-background-color: transparent;
-    --_iui-expandable-block-header-background-color-hover: var(--_iui-expandable-block-background-color);
-  }
-
-  // StrataKit AccordionItem content background color is transparent
-  .iui-expandable-content {
-    --_iui-expandable-block-background-color: transparent;
-  }
-
-=======
->>>>>>> 1b8d4239
   /* ---------------------------------------------------------------------------- */
   /* FileUpload */
 
@@ -301,22 +282,14 @@
 
   .iui-input:not([role='combobox']) {
     // StrataKit input background colors are different from global values
-<<<<<<< HEAD
-    --_iui-field-color-background: var(--stratakit-color-bg-page-base);
-=======
     --_iui-field-color-background: var(--ids-color-bg-control-textbox);
->>>>>>> 1b8d4239
     --_iui-field-color-background-hover: var(--_iui-field-color-background);
     --_iui-field-color-background-disabled: var(--_iui-field-color-background);
   }
 
   .iui-input-flex-container {
     // StrataKit input background colors are different from global values
-<<<<<<< HEAD
-    background-color: var(--stratakit-color-bg-page-base);
-=======
     background-color: var(--ids-color-bg-control-textbox);
->>>>>>> 1b8d4239
   }
 
   .iui-input-flex-container[data-iui-disabled='true'] {
@@ -340,30 +313,25 @@
   /* ---------------------------------------------------------------------------- */
   /* Popover */
 
-<<<<<<< HEAD
+  .iui-popover-surface {
+    // StrataKit background color is different from global values
+    background-color: var(--ids-color-bg-elevation-level-1);
+  }
+
+  /* ---------------------------------------------------------------------------- */
+  /* Popover */
+
+  .iui-popover-surface {
+    // StrataKit background color is different from global values
+    background-color: var(--ids-color-bg-elevation-level-1);
+  }
+
+  /* ---------------------------------------------------------------------------- */
+  /* ProgressLinear, ProgressRadial */
+
   // StrataKit progress indicators's default color is not accent
   :is(.iui-progress-indicator-linear, .iui-progress-indicator-radial) {
     --_iui-progress-indicator-color-default-progress: var(--stratakit-color-icon-neutral-base);
-=======
-  .iui-popover-surface {
-    // StrataKit background color is different from global values
-    background-color: var(--ids-color-bg-elevation-level-1);
->>>>>>> 1b8d4239
-  }
-
-  /* ---------------------------------------------------------------------------- */
-  /* ProgressLinear, ProgressRadial */
-
-<<<<<<< HEAD
-  // StrataKit Select background is not --iui-color-background's global mapping.
-  .iui-select-button {
-    --_iui-field-color-background: var(--stratakit-color-bg-neutral-base);
-    --_iui-field-color-background-hover: var(--_iui-field-color-background);
-=======
-  // StrataKit progress indicators's default color is not accent
-  :is(.iui-progress-indicator-linear, .iui-progress-indicator-radial) {
-    --_iui-progress-indicator-color-default-progress: var(--ids-color-icon-neutral-base);
->>>>>>> 1b8d4239
   }
 
   /* ---------------------------------------------------------------------------- */
@@ -486,14 +454,6 @@
   /* ToggleSwitch */
 
   .iui-toggle-switch {
-<<<<<<< HEAD
-    &:not(:checked) {
-      // StrataKit unchecked toggle switch background color is not iTwinUI's --iui-color-background global mapping
-      background-color: var(--stratakit-color-bg-page-base);
-    }
-
-=======
->>>>>>> 1b8d4239
     &:checked:not(:disabled) {
       // Checked toggle switches need accent border
       border-color: var(--stratakit-color-border-accent-base);
