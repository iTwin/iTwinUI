// Copyright (c) Bentley Systems, Incorporated. All rights reserved.
// See LICENSE.md in the project root for license terms and full copyright notice.

.iui-root:where([data-iui-bridge='true']) {
  --iui-color-white: var(--ids-color-static-white);

  --iui-color-background: var(--ids-color-bg-page-base);
  --iui-color-background-disabled: var(--ids-color-bg-glow-on-surface-disabled);
  --iui-color-background-zebra: var(--iui-color-background); /* TODO: Use proper value when added */
  --iui-color-background-hover: var(--iui-color-background);
  --iui-color-background-backdrop: var(--ids-color-bg-page-base);
  --iui-color-background-backdrop-hover: var(--iui-color-background-backdrop);
  --iui-color-background-accent: var(--ids-color-bg-accent-base);
  --iui-color-background-accent-hover: var(--iui-color-background-accent);
  --iui-color-background-accent-muted: var(--ids-color-bg-glow-on-surface-accent-pressed);

  --iui-color-border-foreground: var(--ids-color-border-mono-muted);
  --iui-color-border-foreground-hover: var(--iui-color-border-foreground);

  --iui-color-background-informational: var(--ids-color-bg-info-base);
  --iui-color-background-informational-hover: var(--iui-color-background-informational);
  --iui-color-background-informational-muted: var(--ids-color-bg-info-muted);
  --iui-color-background-positive: var(--ids-color-bg-positive-base);
  --iui-color-background-positive-hover: var(--iui-color-background-positive);
  --iui-color-background-positive-muted: var(--ids-color-bg-positive-muted);
  --iui-color-background-warning: var(--ids-color-bg-attention-base);
  --iui-color-background-warning-hover: var(--iui-color-background-warning);
  --iui-color-background-warning-muted: var(--ids-color-bg-attention-muted);
  --iui-color-background-negative: var(--ids-color-bg-critical-base);
  --iui-color-background-negative-hover: var(--iui-color-background-negative);
  --iui-color-background-negative-muted: var(--ids-color-bg-critical-muted);

  --iui-color-border-informational: var(--ids-color-border-info-faded);
  --iui-color-border-positive: var(--ids-color-border-positive-faded);
  --iui-color-border-warning: var(--ids-color-border-attention-faded);
  --iui-color-border-negative: var(--ids-color-border-critical-faded);

  --iui-color-border: var(--ids-color-border-neutral-base);
  --iui-color-border-hover: var(--iui-color-border);
  --iui-color-border-disabled: var(--ids-color-border-glow-on-surface-disabled);
  --iui-color-border-subtle: var(--ids-color-border-neutral-muted);
  --iui-color-border-accent: var(--ids-color-border-accent-strong);

  --iui-color-icon-accent: var(--ids-color-icon-accent-strong);
  --iui-color-icon-informational: var(--ids-color-icon-info-faded);
  --iui-color-icon-positive: var(--ids-color-icon-positive-faded);
  --iui-color-icon-warning: var(--ids-color-icon-attention-faded);
  --iui-color-icon-negative: var(--ids-color-icon-critical-faded);

  --iui-color-icon: var(--ids-color-icon-neutral-base);
  --iui-color-icon-hover: var(--iui-color-icon);
  --iui-color-icon-muted: var(--ids-color-icon-neutral-secondary);
  --iui-color-icon-muted-hover: var(--iui-color-icon-muted);
  --iui-color-icon-disabled: var(--ids-color-icon-neutral-disabled);
  --iui-color-icon-disabled-hover: var(--iui-color-icon-disabled);

  --iui-color-text-informational: var(--ids-color-text-info-faded);
  --iui-color-text-positive: var(--ids-color-text-positive-faded);
  --iui-color-text-warning: var(--ids-color-text-attention-faded);
  --iui-color-text-negative: var(--ids-color-text-critical-faded);

  --iui-color-text-informational-hover: var(--iui-color-text-informational);
  --iui-color-text-positive-hover: var(--iui-color-text-positive);
  --iui-color-text-warning-hover: var(--iui-color-text-warning);
  --iui-color-text-negative-hover: var(--iui-color-text-negative);

  --iui-color-text: var(--ids-color-text-neutral-primary);
  --iui-color-text-hover: var(--iui-color-text);
  --iui-color-text-accent: var(--ids-color-text-accent-strong);
  --iui-color-text-accent-hover: var(--iui-color-text-accent);
  --iui-color-text-muted: var(--ids-color-text-neutral-secondary);
  --iui-color-text-disabled: var(--ids-color-text-neutral-disabled);
  --iui-color-text-disabled-hover: var(--iui-color-text-disabled);
  --iui-color-text-placeholder: var(--ids-color-text-neutral-secondary);

  &[data-iui-theme='light'] {
    --iui-color-background-hsl: 209.2deg 40.21% 98.84%; // --ids-color-bg-page-base
    --iui-color-foreground-hsl: 222.69deg 6.43% 12.92%; // --ids-color-text-neutral-primary
    --iui-color-accent-hsl: 164.5deg 68.46% 30.05%; // --ids-color-icon-accent-strong
    --iui-color-informational-hsl: 210.23deg 96.74% 36.73%; // --ids-color-icon-info-faded
    --iui-color-positive-hsl: 105.38deg 97.33% 21.67%; // --ids-color-icon-positive-faded
    --iui-color-warning-hsl: 39.78deg 94.44% 25.8%; // --ids-color-icon-attention-faded
    --iui-color-negative-hsl: 348.19deg 79.28% 40.72%; // --ids-color-icon-critical-faded
  }

  &[data-iui-theme='dark'] {
    --iui-color-background-hsl: 222.69deg 6.43% 12.92%; // --ids-color-bg-page-base
    --iui-color-foreground-hsl: 209.2deg 40.21% 98.84%; // --ids-color-text-neutral-primary
    --iui-color-accent-hsl: 166.21deg 96.14% 50.19%; // --ids-color-icon-accent-strong
    --iui-color-informational-hsl: 210.52deg 76.91% 71.38%; // --ids-color-icon-info-faded
    --iui-color-positive-hsl: 105.91deg 34.34% 61.19%; // --ids-color-icon-positive-faded
    --iui-color-warning-hsl: 40.01deg 57.6% 59.24%; // --ids-color-icon-attention-faded
    --iui-color-negative-hsl: 347.86deg 75.06% 76.69%; // --ids-color-icon-critical-faded
  }

  /* ---------------------------------------------------------------------------- */
  /* Anchor */

  .iui-anchor {
    // TODO: Potentially, use underline prop.
    text-decoration: underline;

    &:where(:hover) {
      text-decoration-color: transparent;
    }

    // Neutral color instead of accent
    &:where(:not([data-iui-status])) {
      color: var(--ids-color-text-neutral-primary);
    }
  }

  /* ---------------------------------------------------------------------------- */
  /* Breadcrumbs */

  .iui-breadcrumbs {
    .iui-breadcrumbs-content {
      // Manually add underline for any non iui-anchor links (since we don't have underline prop)
      &:any-link {
        text-decoration: underline;

        &:where(:hover) {
          text-decoration-color: transparent;
        }
      }
    }

    // Bring back iTwinUI accent styling for non-current breadcrumbs
    .iui-breadcrumbs-content:not([aria-current]) {
      color: var(--iui-color-text-accent);
    }
  }

  /* ---------------------------------------------------------------------------- */
  /* Button */

  .iui-button {
    // This is needed because for CTA buttons, border-hover variables are set to bg variables
    --_iui-field-color-border-hover: var(--_iui-field-color-border);

    // Disabled buttons in StrataKit do not have a visible border
    --_iui-field-color-border-disabled: transparent;

    // CTA variant should use the same colors as high-visibility instead of using "positive" colors
    &:where([data-iui-variant='high-visibility'], [data-iui-variant='cta']) {
      --_iui-field-color-background: var(--ids-color-bg-accent-base);
      --_iui-field-color-background-hover: var(--_iui-field-color-background);
      --_iui-field-color-icon: var(--ids-color-icon-neutral-emphasis);

      // Extra visible border in StrataKit
      --_iui-field-color-border: var(--ids-color-border-accent-base);
    }
  }

  // For button-group, add back borders that we removed above
  .iui-button-group .iui-button:not([data-iui-variant='borderless']) {
    --_iui-field-color-border-disabled: var(--iui-color-border-disabled);
  }

  /* ---------------------------------------------------------------------------- */
  /* Checkbox/Radio */

  :is(.iui-checkbox, .iui-radio) {
    --_iui-checkbox-unchecked-svg: url('data:image/svg+xml;utf8,<svg viewBox="0 0 16 16"></svg>');
    --_iui-checkbox-checkmark-svg: url('data:image/svg+xml;utf8,<svg xmlns="http://www.w3.org/2000/svg" fill="none" viewBox="0 0 16 16"><path stroke="currentColor" stroke-linecap="round" stroke-linejoin="round" stroke-width="1.5" d="M11.2 5.6 6.8 10l-2-2"/></svg>');
    --_iui-checkbox-indeterminate-svg: url('data:image/svg+xml;utf8,<svg xmlns="http://www.w3.org/2000/svg" fill="none" viewBox="0 0 16 16"><path stroke="currentColor" stroke-linecap="round" stroke-linejoin="round" stroke-width="1.5" d="M5 8h6.5"/></svg>');

    &:not(.iui-checkbox-visibility) {
      &:not(:disabled) {
        // Check mark is plain color and not accent
        --_iui-checkbox-svg-color: var(--ids-color-icon-neutral-emphasis);
        // Override surface bg color with bg for interactive elements
        --_iui-checkbox-background-color: var(--ids-color-bg-neutral-base);

        &:checked {
          // Checked checkbox is filled and not hollow
          --_iui-checkbox-background-color: var(--ids-color-bg-accent-base);
          // Border is accent color
          --_iui-checkbox-border-color: var(--ids-color-border-accent-base);
        }
      }

      &:disabled {
        // No border when disabled
        --_iui-checkbox-border-color: transparent;
      }
    }

    &.iui-checkbox-visibility {
      /* TODO: What to do about indeterminate? */
      --_iui-checkbox-unchecked-svg: url('data:image/svg+xml;utf8,<svg xmlns="http://www.w3.org/2000/svg" fill="none" viewBox="0 0 16 16"><path stroke="currentColor" stroke-linecap="round" stroke-linejoin="round" stroke-width="1.5" d="M1.961 6.807a.5.5 0 0 0-.922.386L1.5 7l-.461.193v.002l.002.004.006.013a3.404 3.404 0 0 0 .094.202A9.478 9.478 0 0 0 2.923 9.87l-1.277 1.277a.5.5 0 1 0 .708.707l1.326-1.326a7.13 7.13 0 0 0 2.174 1.145l-.801 1.603a.5.5 0 1 0 .894.448l.907-1.814a7.253 7.253 0 0 0 2.292 0l.907 1.814a.5.5 0 1 0 .894-.448l-.801-1.603a7.13 7.13 0 0 0 2.174-1.145l1.326 1.326a.5.5 0 0 0 .708-.707L13.077 9.87a9.479 9.479 0 0 0 1.782-2.456 5.53 5.53 0 0 0 .074-.158l.02-.044.006-.013.001-.004.001-.001L14.5 7l.461.193a.5.5 0 0 0-.922-.386l-.003.007-.014.03a7.227 7.227 0 0 1-.319.605c-.234.4-.593.93-1.086 1.46C11.63 9.968 10.13 11 8 11S4.369 9.968 3.383 8.91A8.478 8.478 0 0 1 2.04 6.972a4.479 4.479 0 0 1-.075-.16l-.003-.006Z"/></svg>');
      --_iui-checkbox-checkmark-svg: url('data:image/svg+xml;utf8,<svg xmlns="http://www.w3.org/2000/svg" fill="none" viewBox="0 0 16 16"><path stroke="currentColor" stroke-linecap="round" stroke-linejoin="round" stroke-width="1.5" d="M2.14 7.849C2.736 6.774 4.616 4 8 4c3.383 0 5.263 2.774 5.86 3.849a.304.304 0 0 1 0 .302C13.264 9.226 11.384 12 8 12c-3.383 0-5.263-2.774-5.86-3.849a.304.304 0 0 1 0-.302ZM8 3C4.023 3 1.887 6.244 1.265 7.363a1.304 1.304 0 0 0 0 1.274C1.887 9.756 4.023 13 8 13c3.977 0 6.113-3.244 6.735-4.363a1.304 1.304 0 0 0 0-1.274C14.113 6.244 11.977 3 8 3ZM7 8a1 1 0 1 1 2 0 1 1 0 0 1-2 0Zm1-2a2 2 0 1 0 0 4 2 2 0 0 0 0-4Z"/></svg>');
    }
  }

  .iui-checkbox-wrapper {
    &:not(:where([data-iui-status])):not([data-iui-disabled='true']) {
      // StrataKit labels are slightly muted
      color: var(--ids-color-text-neutral-secondary);
    }
  }

  /* ---------------------------------------------------------------------------- */
  /* DropdownMenu */

  .iui-menu {
    // StrataKit uses different surface colors for the dropdowns
    background-color: var(--ids-color-bg-elevation-level-1);

    // StrataKit uses box shadow only
    border: none;
    box-shadow: var(--ids-shadow-surface-xl);
  }

  .iui-list-item {
    // Disabling hover to keep the code simple
    --_iui-list-item-background-hover: transparent;
  }

  /* ---------------------------------------------------------------------------- */
  /* ExpandableBlock */

  // Caption color should stay muted when hovering since trigger background color also doesn't change on hover
  .iui-expandable-header:where(:not([data-iui-disabled='true'])):where(:hover) {
    --_iui-expandable-block-header-caption-color-hover: var(--iui-color-text-muted);
  }

  /* ---------------------------------------------------------------------------- */
  /* FileUpload */

  .iui-file-upload.iui-drag > .iui-content {
    // To give anchor text the accent color since StrataKit anchors are regular color.
    .iui-anchor {
      color: var(--iui-color-text-accent);
    }
  }

  /* ---------------------------------------------------------------------------- */
  /* Footer */

  .iui-legal-footer-item {
    // StrataKit anchors colors are not muted
    a {
      color: var(--iui-color-text-muted);
    }
  }

  /* ---------------------------------------------------------------------------- */
  /* Input */

  .iui-input:not([role='combobox']) {
    // StrataKit input background colors are different from global values
    --_iui-field-color-background: var(--ids-color-bg-control-textbox);
    --_iui-field-color-background-hover: var(--_iui-field-color-background);
    --_iui-field-color-background-disabled: var(--ids-color-bg-control-textbox);
  }

  /* ---------------------------------------------------------------------------- */
  /* ProgressRadial */

  // StrataKit progress indicators's default color is not accent
  :is(.iui-progress-indicator-linear, .iui-progress-indicator-radial) {
    --_iui-progress-indicator-color-default-progress: var(--ids-color-icon-neutral-base);
  }

  /* ---------------------------------------------------------------------------- */
  /* Slider */
  /* TODO: Since Slider is experimental in StrataKit, revisit this when stable on the StrataKit end */
  /* TODO: Are minLabel and maxLabel fills/colors correct? */

  // Background and border is not iui-color-background and iui-color-border-foreground respectively
  .iui-slider-thumb {
    background-color: var(--ids-color-bg-neutral-faded);
    border-color: var(--ids-color-border-neutral-faded);
  }

  /* ---------------------------------------------------------------------------- */
  /* Tabs */

  :where(.iui-tabs-wrapper) {
    // The old accent stripe is now the regular stripe
    --_iui-tab-color-stripe-blue: var(--ids-color-border-neutral-inverse);
    // The old positive stripe is now the accent stripe
    --_iui-tab-color-stripe-green: var(--ids-color-border-accent-strong);

    // StrataKit has muted color on its non selected tabs
    --_iui-tab-color-default: var(--ids-color-text-neutral-tertiary);
    // StrataKit has no accent color on its selected tabs
    --_iui-tab-color-selected: var(--ids-color-text-neutral-primary);
    // The old positive color is now the accent color
    --_iui-tab-color-green-selected: var(--ids-color-text-accent-strong);

    // Selected tab has stripe on the bottom instead of top
    &:where(.iui-horizontal) .iui-tab::after {
      inset-inline: 4px;
      inline-size: calc(100% - 4px * 2);
      inset-block-start: calc(100% - var(--iui-size-3xs));
    }

    // Selected tab has stripe on the right instead of left
    &:where(.iui-vertical) .iui-tab::after {
      inset-block: 4px;
      block-size: calc(100% - 4px * 2);
      inset-inline-start: calc(100% - var(--iui-size-3xs));
    }
  }

  .iui-tabs {
    --_iui-tab-bg-color: transparent;
    --_iui-tab-bg-color-hover: var(--ids-color-bg-glow-on-surface-neutral-hover);
    --_iui-tab-bg-color-selected: transparent;
    --_iui-tab-bg-color-selected-hover: var(--ids-color-bg-glow-on-surface-neutral-hover);
    --_iui-tab-bg-color-disabled: transparent;
    --_iui-tab-color-hover: var(--iui-color-text);

    &.iui-green {
      --_iui-tab-bg-color-hover: var(--ids-color-bg-glow-on-surface-accent-hover);
      --_iui-tab-bg-color-selected-hover: var(--ids-color-bg-glow-on-surface-accent-hover);
      --_iui-tab-color-hover: var(--iui-color-text-accent);
    }
  }

  .iui-tab {
    // To prevent outline from overlapping with the stripe
    outline-offset: -6px;
    // To account for outline-offset
    border-radius: calc(4px + 6px);

<<<<<<< HEAD
    // iTwinUI v5 tab has no background or border
=======
    // StrataKit tab has no background or border
    background-color: transparent;
>>>>>>> 1b78680d
    border: none;
  }

  // StrataKit tabs content has no background or border
  .iui-tabs-content {
    background-color: transparent;
    border: none;
  }

  /* ---------------------------------------------------------------------------- */
  /* ToggleSwitch */

  .iui-toggle-switch {
    &:checked:not(:disabled) {
      // Checked toggle switches need accent border
      border-color: var(--ids-color-border-accent-base);
    }

    &:disabled {
      // Disabled and non-disabled switches have the same background color
      background-color: var(--iui-color-background);
    }
  }

  .iui-toggle-switch-wrapper {
    // StrataKit labels are slightly muted
    &:not(.iui-disabled) {
      color: var(--ids-color-text-neutral-secondary);
    }
  }

  /* ---------------------------------------------------------------------------- */
  /* Tooltip */

  .iui-tooltip {
    // Background and border colors are opaque
    background-color: var(--ids-color-bg-elevation-emphasis);
    border-color: var(--ids-color-border-elevation-base);

    // Use StrataKit's shadow instead of iTwinUI's
    box-shadow: var(--ids-shadow-tooltip-base);
  }
}<|MERGE_RESOLUTION|>--- conflicted
+++ resolved
@@ -326,12 +326,8 @@
     // To account for outline-offset
     border-radius: calc(4px + 6px);
 
-<<<<<<< HEAD
-    // iTwinUI v5 tab has no background or border
-=======
     // StrataKit tab has no background or border
     background-color: transparent;
->>>>>>> 1b78680d
     border: none;
   }
 
