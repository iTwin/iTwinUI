--- conflicted
+++ resolved
@@ -55,13 +55,8 @@
   border-radius: var(--iui-border-radius-1);
   color: var(--_iui-input-text-color);
   position: relative;
-<<<<<<< HEAD
-  min-height: var(--_iui-input-min-height);
-  width: 100%;
-=======
   block-size: var(--_iui-input-min-height);
   inline-size: 100%;
->>>>>>> 2370fb6a
   isolation: isolate;
 
   // Adding before pseudo-element to make inner elements more centered
@@ -157,8 +152,8 @@
 
   &.iui-actionable {
     align-items: center;
-    height: calc(100% - 4px); // subtract 2px on both sides to avoid overlapping with border/outline
-    margin-right: 2px; // shift 2px from the right to avoid overlapping with border/outline
+    block-size: calc(100% - 4px); // subtract 2px on both sides to avoid overlapping with border/outline
+    margin-inline-end: 2px; // shift 2px from the right to avoid overlapping with border/outline
     border-radius: var(--iui-border-radius-1);
     padding-inline: calc(var(--iui-size-xs) + 1px);
     cursor: pointer;
@@ -192,7 +187,7 @@
       margin: 0 var(--iui-size-m) 0 0;
 
       &.iui-required {
-        margin-right: calc(var(--iui-size-2xs) * 1.5 - 1px);
+        margin-inline-end: calc(var(--iui-size-2xs) * 1.5 - 1px);
       }
     }
   }
@@ -207,21 +202,21 @@
 .iui-select-button.iui-input-status {
   @each $statusColor in informational, positive, warning, negative {
     &:where([data-iui-status='#{$statusColor}']) {
-      padding-bottom: calc(var(--iui-size-2xs) - 1px);
+      padding-block-end: calc(var(--iui-size-2xs) - 1px);
 
       &[data-iui-size='small'] {
-        padding-bottom: 0;
+        padding-block-end: 0;
       }
 
       &[data-iui-size='large'] {
-        padding-bottom: calc(var(--iui-size-xs) - 1px);
+        padding-block-end: calc(var(--iui-size-xs) - 1px);
       }
       // #endregion
 
-      border-bottom: var(--iui-size-3xs) solid var(--iui-color-border-#{$statusColor});
+      border-block-end: var(--iui-size-3xs) solid var(--iui-color-border-#{$statusColor});
 
       &:focus {
-        border-bottom: var(--iui-size-3xs) solid var(--iui-color-border-#{$statusColor});
+        border-block-end: var(--iui-size-3xs) solid var(--iui-color-border-#{$statusColor});
         outline: 2px solid var(--iui-color-text-#{$statusColor});
         outline-offset: -2px;
       }
