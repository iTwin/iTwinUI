--- conflicted
+++ resolved
@@ -148,15 +148,6 @@
 /// Message shown below input
 @mixin iui-input-message {
   grid-area: message;
-<<<<<<< HEAD
-=======
-  margin-block-start: var(--iui-size-2xs);
-  color: var(--iui-color-text-muted);
-
-  a {
-    user-select: none;
-  }
->>>>>>> 2370fb6a
 }
 
 /// Icon to be shown near a message.
