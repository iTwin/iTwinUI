// Copyright (c) Bentley Systems, Incorporated. All rights reserved.
// See LICENSE.md in the project root for license terms and full copyright notice.
@import '../style/index';
@import '../utils/index';

$iui-active-outline: thin solid var(--iui-color-foreground-primary);
$iui-expander-inline-padding: $iui-component-offset + $iui-xxs + 1px; // margin + padding + border
<<<<<<< HEAD
$iui-expander-button-width: $iui-component-height-small; // width of small borderless button (button is 1:1 ratio)
=======
$iui-expander-button-width: ($iui-icon-default) + ($iui-expander-inline-padding * 2); // icon width + inline padding on both sides
>>>>>>> 684f4f1e

@mixin iui-tree {
  @include iui-reset;
  list-style: none;
}

@mixin iui-sub-tree {
  @include iui-reset;
  list-style: none;
}

@mixin iui-tree-item {
  @include focus-visible {
    outline: none;

    > .iui-tree-node {
      outline: 1px solid var(--iui-color-foreground-primary);
      outline-offset: -1px;

      &.iui-active {
        outline: 2px solid var(--iui-color-foreground-primary);
        outline-offset: -2px;
      }
    }
  }
}

@mixin iui-tree-node {
  display: flex;
  cursor: pointer;
  padding: 0 $iui-s;
  align-items: center;

  &-checkbox {
    margin-right: $iui-s;
  }

  &-content {
    display: flex;
    align-items: center;
    min-height: $iui-baseline * 3;
    margin-left: calc(#{$iui-expander-button-width} * (var(--level, 0)));
    overflow: hidden;
    padding-left: $iui-xxs;

    &-icon {
      @include iui-icon-style('m');
      @include iui-icon-color;
      margin: 0 $iui-expander-inline-padding;

      &:first-child {
        margin-left: $iui-expander-button-width + $iui-expander-inline-padding;
      }
    }

    &-expander-icon {
      @media (prefers-reduced-motion: no-preference) {
        transition: transform $iui-speed-fast ease-out;
      }

      &-expanded {
        transform: rotate(90deg);
      }
    }

    &-label {
      min-width: 0;
      padding-left: $iui-expander-inline-padding;

      &:first-child {
        margin-left: $iui-expander-button-width;
      }
    }

    &-title,
    &-caption {
      white-space: nowrap;
      overflow: hidden;
      text-overflow: ellipsis;
    }

    &-title {
      font-size: $iui-font-size;
    }

    &-caption {
      font-size: $iui-font-size-small;
      color: var(--iui-text-color-muted);
    }
  }

  &:hover {
    background-color: rgba(var(--iui-color-foreground-primary-rgb), var(--iui-opacity-6));

    .iui-tree-node-content-caption {
      color: var(--iui-color-foreground-body);
      transition: color $iui-speed-fast ease;
    }
  }

  &.iui-active {
    background-color: rgba(var(--iui-color-foreground-primary-rgb), var(--iui-opacity-5));
    outline: $iui-active-outline;
    outline-offset: -1px;
  }

  &.iui-disabled {
    cursor: not-allowed;
    outline: none;
    background-color: transparent;
    color: var(--iui-text-color-placeholder);

    .iui-tree-node-content-caption {
      color: var(--iui-text-color-placeholder);
    }
  }
}<|MERGE_RESOLUTION|>--- conflicted
+++ resolved
@@ -5,11 +5,7 @@
 
 $iui-active-outline: thin solid var(--iui-color-foreground-primary);
 $iui-expander-inline-padding: $iui-component-offset + $iui-xxs + 1px; // margin + padding + border
-<<<<<<< HEAD
 $iui-expander-button-width: $iui-component-height-small; // width of small borderless button (button is 1:1 ratio)
-=======
-$iui-expander-button-width: ($iui-icon-default) + ($iui-expander-inline-padding * 2); // icon width + inline padding on both sides
->>>>>>> 684f4f1e
 
 @mixin iui-tree {
   @include iui-reset;
