--- conflicted
+++ resolved
@@ -49,13 +49,8 @@
         content: counter(section);
         text-align: right;
         display: inline-block;
-<<<<<<< HEAD
         padding: 0 var(--iui-size-xs);
-        width: var(--iui-size-l);
-=======
-        padding: 0 $iui-s;
-        width: calc($iui-l + 2 * $iui-s); // 2 * $iui-s for the padding
->>>>>>> f56aca31
+        width: calc(var(--iui-size-l) + 2 * var(--iui-size-xs)); // 2 * iui-size-xs for the padding
         background-color: var(--iui-color-background-2);
         color: var(--iui-color-foreground-4);
       }
