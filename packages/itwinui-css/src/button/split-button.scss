--- conflicted
+++ resolved
@@ -5,42 +5,6 @@
 @mixin iui-button-split {
   $iui-button-split-divider-color: rgba(255, 255, 255, var(--iui-opacity-4));
 
-<<<<<<< HEAD
-  &:hover {
-    background-color: var(--iui-color-background-transparent-hover);
-  }
-
-  > * {
-    // #region Sizing
-    &:last-child {
-      > .iui-button {
-        --_iui-button-padding-inline: #{var(--iui-size-2xs)};
-      }
-
-      > [data-iui-size='small'] {
-        --_iui-button-padding-inline: #{var(--iui-size-3xs)};
-      }
-
-      > [data-iui-size='large'] {
-        --_iui-button-padding-inline: #{var(--iui-size-xs)};
-      }
-    }
-    // #endregion Sizing
-
-    // #region Border between buttons for high-visibility and cta
-    &:first-child {
-      > [data-iui-variant='high-visibility'],
-      > [data-iui-variant='cta'] {
-        border-right-color: rgba(0, 0, 0, var(--iui-opacity-4));
-      }
-    }
-
-    &:last-child {
-      > [data-iui-variant='high-visibility'],
-      > [data-iui-variant='cta'] {
-        border-left-color: rgba(0, 0, 0, var(--iui-opacity-4));
-      }
-=======
   display: inline-flex;
   align-items: center;
   isolation: isolate;
@@ -91,7 +55,6 @@
 
     &[data-iui-size='large'] {
       --_iui-button-padding-inline: #{$iui-s};
->>>>>>> f8fc93dc
     }
   }
 }