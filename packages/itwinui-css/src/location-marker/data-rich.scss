--- conflicted
+++ resolved
@@ -11,15 +11,9 @@
     min-width: $iui-icons-xl;
     border-radius: var(--iui-border-radius-1);
     text-align: center;
-<<<<<<< HEAD
     font-size: var(--iui-font-size-2);
-    padding: round($iui-baseline * 0.25) var(--iui-size-xs);
+    padding: ($iui-baseline * 0.25) var(--iui-size-xs);
     filter: drop-shadow(var(--iui-shadow-1));
-=======
-    font-size: $iui-font-size-leading;
-    padding: ($iui-baseline * 0.25) $iui-s;
-    filter: drop-shadow($iui-elevation-2);
->>>>>>> 1952bb76
     position: relative;
     border: solid 1px var(--iui-color-foreground-accessory);
     background-color: var(--iui-color-foreground-accessory);
