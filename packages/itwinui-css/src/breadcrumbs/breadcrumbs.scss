// Copyright (c) Bentley Systems, Incorporated. All rights reserved.
// See LICENSE.md in the project root for license terms and full copyright notice.
@import '../style/index';
@import '../anchor/index';
@import '../button/borderless';
@import '../utils/index';

@mixin iui-breadcrumbs($breadcrumbs-height: $iui-component-height) {
  @include iui-reset;
  display: flex;
  align-items: center;
  height: $breadcrumbs-height;
}

@mixin iui-breadcrumbs-list {
  @include iui-reset;
  display: flex;
  align-items: center;
  list-style-type: none;
  user-select: none;
  height: 100%;
}

@mixin iui-breadcrumbs-item {
  display: flex;
  align-items: center;
  height: 100%;

  > * {
    max-width: 26ch;
  }
}

@mixin iui-breadcrumbs-item-overrides {
  > * {
    padding: 0 var(--iui-size-xs);
    overflow: hidden;
    white-space: nowrap;
    text-overflow: ellipsis;

    &:not(.iui-button) {
      color: var(--iui-color-foreground-2);
    }
  }

  > :any-link {
    @include iui-anchor;
    box-sizing: border-box;
    line-height: $iui-component-height;

    &:focus {
      outline-offset: -1px;
    }
  }

  .iui-button {
    &.iui-button {
      @include iui-button-borderless;
      border: none;
    }

    > span {
      overflow: hidden;
      white-space: nowrap;
      text-overflow: ellipsis;
    }

    &:not([aria-current]) {
      &,
      &:hover,
      &:active {
        --_iui-button-text-color: var(--iui-color-foreground-primary);
      }
    }
  }
}

@mixin iui-breadcrumbs-text {
  padding: 0 var(--iui-size-xs);
  overflow: hidden;
  white-space: nowrap;
  text-overflow: ellipsis;
  line-height: $iui-component-height;

  @at-root a#{&} {
    @include iui-anchor;

    &:focus {
      outline-offset: -1px;
    }
  }
}

@mixin iui-breadcrumbs-button {
  @include iui-button;
  @include iui-button-borderless;
  padding: 0;
  border: none;
  color: var(--iui-color-foreground-primary);

  &[aria-current] {
    color: var(--iui-color-foreground-2);
  }
}

@mixin iui-breadcrumbs-separator {
  display: flex;
  margin: 0 var(--iui-size-3xs);

  svg {
<<<<<<< HEAD
    width: $iui-icons-small;
    height: $iui-icons-small;
    display: flex; // needed for vertical alignment of webcomponents
    fill: var(--iui-color-foreground-4);
=======
    @include iui-icon-style('s');
    @include iui-icon-color;
>>>>>>> 684f4f1e
    @media (forced-colors: active) {
      fill: CanvasText;
    }
  }
}<|MERGE_RESOLUTION|>--- conflicted
+++ resolved
@@ -108,15 +108,8 @@
   margin: 0 var(--iui-size-3xs);
 
   svg {
-<<<<<<< HEAD
-    width: $iui-icons-small;
-    height: $iui-icons-small;
-    display: flex; // needed for vertical alignment of webcomponents
-    fill: var(--iui-color-foreground-4);
-=======
     @include iui-icon-style('s');
     @include iui-icon-color;
->>>>>>> 684f4f1e
     @media (forced-colors: active) {
       fill: CanvasText;
     }
