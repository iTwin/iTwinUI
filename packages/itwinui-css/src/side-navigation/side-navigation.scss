--- conflicted
+++ resolved
@@ -118,13 +118,8 @@
       @include iui-icon-style('l');
     }
 
-<<<<<<< HEAD
-    &.iui-submenu-open .iui-button-icon {
+    &.iui-submenu-open .iui-button-icon svg {
       fill: var(--iui-color-icon-primary);
-=======
-    &.iui-submenu-open .iui-button-icon svg {
-      fill: var(--iui-color-foreground-primary);
->>>>>>> 52fa343c
     }
 
     &[disabled],
