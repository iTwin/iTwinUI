--- conflicted
+++ resolved
@@ -53,14 +53,8 @@
   }
 
   &.iui-collapsed {
-<<<<<<< HEAD
     min-width: $iui-icons-large + $iui-side-navigation-icon-margins * 2;
     max-width: $iui-icons-large + $iui-side-navigation-icon-margins * 2;
-=======
-    box-sizing: content-box;
-    min-width: $iui-icons-large * 3;
-    max-width: $iui-icons-large * 3;
->>>>>>> 2f7498fd
 
     // iPhone notch support
     @supports (min-width: unquote('max(0px)')) {
