// Copyright (c) Bentley Systems, Incorporated. All rights reserved.
// See LICENSE.md in the project root for license terms and full copyright notice.
@import '../style/index';
@import '../utils/index';
@import '../text/mixins';

@mixin iui-side-navigation {
  display: inline-flex;
  flex: 0 0 auto;
  flex-direction: column;
  height: 100%;
  background-color: var(--iui-color-background-3);
  border-right: 1px solid var(--iui-color-background-border);
  @media (prefers-reduced-motion: no-preference) {
    transition: max-width $iui-speed-fast ease-out;
  }

  > .iui-sidenav-content {
    display: flex;
    flex-direction: column;
    flex-grow: 1;
    width: 100%;

    > .iui-top,
    > .iui-bottom {
      flex-grow: 1;
      display: flex;
      flex-direction: column;
    }

    > .iui-top {
      .iui-sidenav-button:first-of-type {
        border-top: none;
      }

      .iui-sidenav-button:not(:last-of-type) {
        border-bottom: none;
      }
    }

    > .iui-bottom {
      justify-content: flex-end;

      .iui-sidenav-button {
        border-bottom: none;
      }
    }

    + .iui-sidenav-button.iui-expand {
      border: none;
      border-top: 1px solid var(--iui-color-background-border);
    }
  }

  &.iui-collapsed {
    box-sizing: content-box;
<<<<<<< HEAD
    min-width: $iui-icon-large * 3;
    max-width: $iui-icon-large * 3;

    // iPhone notch support
    @supports (min-width: unquote('max(0px)')) {
      min-width: unquote('max(#{$iui-icon-large} * 3, #{$iui-icon-large} * 3 + env(safe-area-inset-left))');
      max-width: unquote('max(#{$iui-icon-large} * 3, #{$iui-icon-large} * 3 + env(safe-area-inset-left))');
=======
    min-width: $iui-icons-large + $iui-side-navigation-icon-margins * 2;
    max-width: $iui-icons-large + $iui-side-navigation-icon-margins * 2;

    // iPhone notch support
    @supports (min-width: unquote('max(0px)')) {
      min-width: unquote(
        'max(#{$iui-icons-large} + #{$iui-side-navigation-icon-margins} * 2, #{$iui-icons-large} + #{$iui-side-navigation-icon-margins} * 2 + env(safe-area-inset-left))'
      );
      max-width: unquote(
        'max(#{$iui-icons-large} + #{$iui-side-navigation-icon-margins} * 2, #{$iui-icons-large} + #{$iui-side-navigation-icon-margins} * 2 + env(safe-area-inset-left))'
      );
>>>>>>> a1ce621d
    }
  }

  &.iui-expanded,
  > .iui-sidenav-content {
    max-width: $iui-3xl * 3;

    > .iui-sidenav-button.iui-expand > .iui-button-icon {
      transform: scaleX(-1);
    }
  }

  .iui-sidenav-button {
<<<<<<< HEAD
    gap: $iui-icon-large;
=======
    gap: $iui-side-navigation-icon-margins;
>>>>>>> a1ce621d
    border-radius: 0;
    border-left: none;
    border-right: none;
    overflow: hidden;
    justify-content: flex-start;

    // Adds stripe to the right of active button
    --_iui-button-active-stripe-inset: 0 0 0 calc(100% - #{$iui-xxs});

    &:not(.iui-expand) {
      height: $iui-baseline * 5;
      // iPhone notch support
      @supports (padding: unquote('max(0px)')) {
<<<<<<< HEAD
        padding-left: unquote('max(#{$iui-icon-large}, #{$iui-icon-large} + env(safe-area-inset-left))');
=======
        padding-left: unquote(
          'max(#{$iui-side-navigation-icon-margins}, #{$iui-side-navigation-icon-margins} + env(safe-area-inset-left))'
        );
>>>>>>> a1ce621d
      }
    }

    > span {
      white-space: nowrap;
      overflow: hidden;
      text-overflow: ellipsis;
    }

    &,
    &:hover,
    &[disabled] {
      border-color: var(--iui-color-background-border);
    }

    > .iui-button-icon:not(.iui-avatar) {
      @include iui-icon-style('l');
    }

    &.iui-submenu-open .iui-button-icon {
      fill: var(--iui-color-foreground-primary);
    }

    &[disabled],
    &:disabled {
      background-color: var(--iui-color-background-2);
    }

    &.iui-expand {
      height: $iui-line-height;
      justify-content: center;
      border: none;
      border-bottom: 1px solid var(--iui-color-background-border);

      > .iui-button-icon {
        @include iui-icon-style('s');
        @include iui-icon-color;
        @media (prefers-reduced-motion: no-preference) {
          transition: transform $iui-speed ease-out;
        }
      }
    }
  }
}

@mixin iui-side-navigation-submenu {
  min-width: $iui-3xl * 2;
  max-width: 50vw;
  height: 100%;
  overflow-x: hidden;
  overflow-y: auto;
  overflow-y: overlay;
  resize: horizontal;
  background-color: var(--iui-color-background-1);
  border-right: 1px solid var(--iui-color-background-border);

  @include iui-transition-group;

  &.iui-enter-active,
  &.iui-exit-active {
    display: flex;
  }

  &-content {
    padding: 0 $iui-sm $iui-baseline;
    flex-shrink: 0;
  }

  &-header {
    height: $iui-baseline * 5;
    display: flex;
    align-items: center;
    justify-content: space-between;

    &-label {
      @include iui-text(title);
      display: flex;
      align-items: center;
      overflow: hidden;

      .iui-button {
        flex-shrink: 0;
      }

      > * {
        white-space: nowrap;
        overflow: hidden;
        text-overflow: ellipsis;
      }
    }

    &-actions {
      flex-shrink: 0;
      margin-left: $iui-s;
    }
  }
}

@mixin iui-side-navigation-wrapper {
  display: flex;
  position: relative;
  height: 100%;
}<|MERGE_RESOLUTION|>--- conflicted
+++ resolved
@@ -54,27 +54,17 @@
 
   &.iui-collapsed {
     box-sizing: content-box;
-<<<<<<< HEAD
-    min-width: $iui-icon-large * 3;
-    max-width: $iui-icon-large * 3;
-
-    // iPhone notch support
-    @supports (min-width: unquote('max(0px)')) {
-      min-width: unquote('max(#{$iui-icon-large} * 3, #{$iui-icon-large} * 3 + env(safe-area-inset-left))');
-      max-width: unquote('max(#{$iui-icon-large} * 3, #{$iui-icon-large} * 3 + env(safe-area-inset-left))');
-=======
-    min-width: $iui-icons-large + $iui-side-navigation-icon-margins * 2;
-    max-width: $iui-icons-large + $iui-side-navigation-icon-margins * 2;
+    min-width: $iui-icon-large + $iui-side-navigation-icon-margins * 2;
+    max-width: $iui-icon-large + $iui-side-navigation-icon-margins * 2;
 
     // iPhone notch support
     @supports (min-width: unquote('max(0px)')) {
       min-width: unquote(
-        'max(#{$iui-icons-large} + #{$iui-side-navigation-icon-margins} * 2, #{$iui-icons-large} + #{$iui-side-navigation-icon-margins} * 2 + env(safe-area-inset-left))'
+        'max(#{$iui-icon-large} + #{$iui-side-navigation-icon-margins} * 2, #{$iui-icon-large} + #{$iui-side-navigation-icon-margins} * 2 + env(safe-area-inset-left))'
       );
       max-width: unquote(
-        'max(#{$iui-icons-large} + #{$iui-side-navigation-icon-margins} * 2, #{$iui-icons-large} + #{$iui-side-navigation-icon-margins} * 2 + env(safe-area-inset-left))'
+        'max(#{$iui-icon-large} + #{$iui-side-navigation-icon-margins} * 2, #{$iui-icon-large} + #{$iui-side-navigation-icon-margins} * 2 + env(safe-area-inset-left))'
       );
->>>>>>> a1ce621d
     }
   }
 
@@ -88,11 +78,7 @@
   }
 
   .iui-sidenav-button {
-<<<<<<< HEAD
-    gap: $iui-icon-large;
-=======
     gap: $iui-side-navigation-icon-margins;
->>>>>>> a1ce621d
     border-radius: 0;
     border-left: none;
     border-right: none;
@@ -106,13 +92,9 @@
       height: $iui-baseline * 5;
       // iPhone notch support
       @supports (padding: unquote('max(0px)')) {
-<<<<<<< HEAD
-        padding-left: unquote('max(#{$iui-icon-large}, #{$iui-icon-large} + env(safe-area-inset-left))');
-=======
         padding-left: unquote(
           'max(#{$iui-side-navigation-icon-margins}, #{$iui-side-navigation-icon-margins} + env(safe-area-inset-left))'
         );
->>>>>>> a1ce621d
       }
     }
 
