--- conflicted
+++ resolved
@@ -8,31 +8,18 @@
 @mixin iui-list {
   @include iui-reset;
   list-style-type: none;
-<<<<<<< HEAD
-=======
   isolation: isolate;
 }
 
 @mixin iui-menu {
   @include iui-surface;
->>>>>>> acb977af
   max-height: var(--iui-menu-max-height);
   border-radius: var(--iui-border-radius-1);
-  isolation: isolate;
 
   &.iui-scroll {
     overflow-y: auto;
     overflow-y: overlay;
     --iui-menu-max-height: calc((var(--iui-component-height) - 1px) * 8.5); // Max 8.5 items in .iui-scroll
-<<<<<<< HEAD
-  }
-}
-
-@mixin header-menu-styles {
-  .iui-header-menu-icon {
-    margin: 0 var(--iui-size-2xs);
-=======
->>>>>>> acb977af
   }
 }
 
@@ -65,16 +52,6 @@
     margin-block-start: -1px;
   }
 
-<<<<<<< HEAD
-  &:where(:hover) {
-    background-color: var(--iui-color-background-hover);
-  }
-
-  &:where(:focus-visible, .iui-focused, :has(:focus-visible)) {
-    outline: $iui-active-outline;
-    outline-offset: -1px;
-    z-index: 1;
-=======
   &:where([data-iui-actionable='true'], .iui-menu-item, :has(.iui-link-action:hover)):where(:hover) {
     cursor: pointer;
     background-color: var(--iui-color-background-hover);
@@ -84,18 +61,13 @@
     outline: $iui-active-outline;
     outline-offset: -1px;
     z-index: 2;
->>>>>>> acb977af
   }
 
   @supports not selector(:has(+ *)) {
     &:where(:focus-within) {
       outline: $iui-active-outline;
       outline-offset: -1px;
-<<<<<<< HEAD
-      z-index: 1;
-=======
       z-index: 2;
->>>>>>> acb977af
     }
   }
 
@@ -103,20 +75,12 @@
     min-block-size: var(--iui-component-height-large);
   }
 
-<<<<<<< HEAD
-  &.iui-active {
-    background-color: var(--iui-color-background-accent-muted);
-    color: var(--iui-color-text-accent);
-    outline: $iui-active-outline;
-    outline-offset: -1px;
-=======
   &:where(.iui-active, [data-iui-active='true']) {
     @supports selector(:has(+ *)) {
       &:where(:has(+ #{&})) {
         border-bottom-left-radius: 0;
         border-bottom-right-radius: 0;
       }
->>>>>>> acb977af
 
       + :where(#{&}) {
         border-top-left-radius: 0;
@@ -132,11 +96,7 @@
     --_iui-list-item-icon-fill: currentColor;
     --_iui-list-item-description-color: var(--iui-color-text-accent);
 
-<<<<<<< HEAD
-    &:where(:focus-visible, .iui-focused, :has(:focus-visible)) {
-=======
     &:where(:focus-visible, .iui-focused, [data-iui-focused='true'], :has(.iui-link-action:focus-visible)) {
->>>>>>> acb977af
       outline-width: var(--iui-size-3xs);
       outline-offset: -2px;
     }
@@ -149,18 +109,6 @@
     }
   }
 
-<<<<<<< HEAD
-  &.iui-disabled {
-    z-index: -1;
-    cursor: not-allowed;
-    outline: none;
-    background-color: var(--iui-color-background);
-    color: var(--iui-color-text-disabled);
-
-    > .iui-icon {
-      fill: var(--iui-color-icon-disabled);
-    }
-=======
   &:where(.iui-disabled, [data-iui-disabled='true']) {
     z-index: -1;
     cursor: not-allowed;
@@ -180,43 +128,9 @@
     white-space: nowrap;
     overflow: hidden;
     text-overflow: ellipsis;
->>>>>>> acb977af
   }
 }
 
-<<<<<<< HEAD
-  // nested links should have no styling and should have the same click area as the list item
-  :where(a) {
-    all: unset;
-    color: inherit;
-    text-decoration: none;
-
-    &::before {
-      content: '';
-      position: absolute;
-      inset: 0;
-    }
-  }
-}
-
-// TODO: improve these classes
-@mixin menu-item-content {
-  .iui-content,
-  .iui-menu-label,
-  .iui-menu-description {
-    white-space: nowrap;
-    overflow: hidden;
-    text-overflow: ellipsis;
-  }
-
-  .iui-content {
-    flex: 1 1 auto;
-
-    + .iui-icon {
-      margin-right: 0;
-      margin-left: var(--iui-size-xs);
-    }
-=======
 @mixin iui-menu-item-description {
   white-space: nowrap;
   overflow: hidden;
@@ -244,43 +158,6 @@
     inline-size: 70%;
     block-size: var(--iui-font-size-0);
     margin-block-start: var(--iui-size-2xs);
-  }
-
-  &:hover {
-    background-color: unset;
->>>>>>> acb977af
-  }
-
-  .iui-menu-description {
-    display: none;
-    font-size: var(--iui-font-size-0);
-    color: var(--iui-color-text-muted);
-  }
-
-  > .iui-icon {
-    @include iui-menu-icon;
-  }
-}
-
-@mixin iui-menu-item-skeleton {
-  --iui-menu-item-content-skeleton-max-width: 30%;
-  cursor: auto;
-
-  .iui-content {
-    max-width: var(--iui-menu-item-content-skeleton-max-width);
-  }
-
-  .iui-menu-label {
-    width: 100%;
-    height: var(--iui-font-size-1);
-    vertical-align: middle;
-  }
-
-  .iui-menu-description {
-    width: 70%;
-    height: var(--iui-font-size-0);
-    vertical-align: middle;
-    margin-top: var(--iui-size-2xs);
   }
 
   &:hover {
