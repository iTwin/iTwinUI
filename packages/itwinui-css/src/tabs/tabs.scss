--- conflicted
+++ resolved
@@ -47,13 +47,8 @@
   }
 
   .iui-tab-icon {
-<<<<<<< HEAD
     @include iui-icons-default;
-=======
-    width: $iui-icons-default;
-    height: $iui-icons-default;
     flex-shrink: 0;
->>>>>>> 8674545d
     fill: var(--iui-icons-color-actionable);
     transition: fill $iui-speed-fast ease-out;
 
