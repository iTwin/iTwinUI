--- conflicted
+++ resolved
@@ -7,19 +7,9 @@
   @include iui-tab-not-animated;
 
   .iui-tab {
-<<<<<<< HEAD
-    height: $iui-component-height;
-    padding: 0 $iui-m;
+    padding: $iui-xs $iui-m;
     background-color: var(--iui-color-background-2);
     border: 1px solid var(--iui-color-background-5);
-=======
-    padding: $iui-xs $iui-m;
-    box-sizing: border-box;
-    @include themed {
-      background-color: t(iui-color-background-2);
-      border: 1px solid t(iui-color-background-5);
-    }
->>>>>>> 888eb9ec
 
     &::after {
       top: 0;
