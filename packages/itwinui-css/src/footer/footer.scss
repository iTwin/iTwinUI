--- conflicted
+++ resolved
@@ -29,76 +29,25 @@
   user-select: none;
   white-space: nowrap;
   word-break: keep-all;
+  color: var(--iui-text-color-muted);
 
-  @include themed {
-    color: t(iui-text-color-muted);
-  }
-
-<<<<<<< HEAD
-  > ul {
-    list-style-type: none;
-    margin: 0 auto;
-    padding: 0;
-    display: flex;
-    justify-content: center;
-    align-items: center;
-    flex-wrap: wrap;
-
-    > li {
-      display: inline-block;
-      user-select: none;
-      white-space: nowrap;
-      word-break: keep-all;
-      color: var(--iui-text-color-muted);
-
-      .iui-separator {
-        margin: 0 $iui-s;
-        width: 1px;
-        height: $iui-baseline;
-        display: inline-table;
-        background-color: var(--iui-text-color-muted);
-      }
-
-      > a {
-        @include iui-anchor;
-
-        &,
-        &:hover {
-          color: var(--iui-text-color-muted);
-        }
-=======
   > a {
     @include iui-anchor;
 
     &,
     &:hover {
-      @include themed {
-        color: t(iui-text-color-muted);
->>>>>>> aa04c38f
-      }
+      color: var(--iui-text-color-muted);
     }
   }
 }
 
-<<<<<<< HEAD
-  > .iui-legal-footer-developer {
-    display: block;
-    user-select: all;
-    color: var(--iui-text-color-muted);
-=======
 @mixin iui-legal-footer-separator {
   margin: 0 $iui-s;
   width: 1px;
   height: $iui-baseline;
-
-  @include themed {
-    background-color: t(iui-text-color-muted);
-  }
+  background-color: t(iui-text-color-muted);
 }
 
 @mixin iui-legal-footer-developer {
-  @include themed {
-    color: t(iui-text-color-muted);
->>>>>>> aa04c38f
-  }
+  color: var(--iui-text-color-muted);
 }