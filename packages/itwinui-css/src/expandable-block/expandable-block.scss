// Copyright (c) Bentley Systems, Incorporated. All rights reserved.
// See LICENSE.md in the project root for license terms and full copyright notice.
@use '../mixins';

// ----------------------------------------------------------------------------

.iui-expandable-block {
  --_iui-expandable-block-expander-icon-fill: var(--iui-color-icon);
  --_iui-expandable-block-expander-icon-transform: none;

<<<<<<< HEAD
  --_iui-expandable-block-border: 1px solid var(--_iui-expandable-block-border-color);
  --_iui-expandable-block-border-color: var(--iui-color-border);
  --_iui-expandable-block-background-color: var(--iui-color-background);
  --_iui-expandable-block-content-padding: var(--iui-size-s);
  --_iui-expandable-block-header-background-color-disabled: var(--iui-color-background-disabled);
  --_iui-expandable-block-header-background-color-hover: var(--iui-color-background-hover);
  --_iui-expandable-block-header-focus-offset: -2px;
  --_iui-expandable-block-header-focus-thickness: 2px;
=======
  display: flex;
  flex-direction: column;
  inline-size: 100%;
  border-radius: var(--iui-border-radius-1);
>>>>>>> 8b4aa999

  &[data-iui-expanded='true'] {
    --_iui-expandable-block-header-bottom-border-radius: 0;
    --_iui-expandable-block-expander-icon-transform: rotate(90deg);
  }

  --_iui-expandable-block-expander-icon-size: var(--iui-size-m);
  --_iui-expandable-block-header-gap: var(--iui-size-s);
  --_iui-expandable-block-header-padding: var(--iui-size-s);

  display: flex;
  flex-direction: column;
  isolation: isolate;
  width: 100%;
  border-radius: var(--iui-border-radius-1);

  &[data-iui-size='small'] {
    --_iui-expandable-block-expander-icon-size: var(--iui-size-s);
    --_iui-expandable-block-header-gap: var(--iui-size-xs);
    --_iui-expandable-block-header-padding: calc(var(--iui-size-s) * 0.5) var(--iui-size-xs);
  }

  &[data-iui-variant='borderless'] {
    --_iui-expandable-block-border: none;
    --_iui-expandable-block-background-color: transparent;
    --_iui-expandable-block-content-padding: none;
    --_iui-expandable-block-header-background-color-disabled: transparent;
    --_iui-expandable-block-header-background-color-hover: var(--iui-color-background-transparent-hover);
    --_iui-expandable-block-header-focus-offset: -1px;
    --_iui-expandable-block-header-focus-thickness: 1px;

    &[data-iui-expanded='true'] {
      --_iui-expandable-block-header-bottom-border-radius: inherit;
    }
  }
}

.iui-expandable-header {
  @include mixins.iui-reset;
  @include mixins.iui-focus(
    $offset: var(--_iui-expandable-block-header-focus-offset),
    $thickness: var(--_iui-expandable-block-header-focus-thickness)
  );
  display: flex;
  gap: var(--_iui-expandable-block-header-gap);
  align-items: center;
  padding: var(--_iui-expandable-block-header-padding);
  cursor: pointer;
  user-select: none;
  color: var(--iui-color-text);
  font-family: inherit;
<<<<<<< HEAD
  text-align: left;
  z-index: 1;
=======
  text-align: start;
>>>>>>> 8b4aa999
  background-color: var(--_iui-expandable-block-background-color);
  border: var(--_iui-expandable-block-border);
  border-radius: inherit;
  border-end-start-radius: var(--_iui-expandable-block-header-bottom-border-radius, inherit);
  border-end-end-radius: var(--_iui-expandable-block-header-bottom-border-radius, inherit);
  transition: background-color var(--iui-duration-1) ease-out;
  @media (forced-colors: active) {
    --_iui-expandable-block-expander-icon-fill: CanvasText;
  }

  &:where(:hover) {
    --_iui-expandable-block-expander-icon-fill: var(--iui-color-icon-hover);
    --_iui-expandable-block-header-caption-color: var(--iui-color-text-hover);
    --_iui-expandable-block-header-label-color: var(--iui-color-text-hover);

    background-color: var(--_iui-expandable-block-header-background-color-hover);

    @media (forced-colors: active) {
      --_iui-expandable-block-expander-icon-fill: Highlight;
      --_iui-expandable-block-header-caption-color: Highlight;
      --_iui-expandable-block-header-label-color: Highlight;
      border-color: Highlight;
    }
  }

  &[disabled],
  &:disabled,
  &[aria-disabled='true'] {
    --_iui-expandable-block-expander-icon-fill: var(--iui-color-icon-disabled);
    --_iui-expandable-block-header-caption-color: var(--iui-color-text-disabled);
    --_iui-expandable-block-header-label-color: var(--iui-color-text-disabled);

    cursor: not-allowed;
    background-color: var(--_iui-expandable-block-header-background-color-disabled);
    border-color: var(--iui-color-border-disabled);

    @media (forced-colors: active) {
      --_iui-expandable-block-expander-icon-fill: GrayText;
      --_iui-expandable-block-header-caption-color: GrayText;
      --_iui-expandable-block-header-label-color: GrayText;
      border-color: GrayText;
    }
  }
}

<<<<<<< HEAD
.iui-expandable-block-icon {
  @include mixins.iui-icon-style('m');
  width: var(--_iui-expandable-block-expander-icon-size);
  height: var(--_iui-expandable-block-expander-icon-size);
  fill: var(--_iui-expandable-block-expander-icon-fill);
  transform: var(--_iui-expandable-block-expander-icon-transform);
  transition: fill var(--iui-duration-1) ease-out;
  @media (prefers-reduced-motion: no-preference) {
    transition: fill var(--iui-duration-1) ease-out, transform var(--iui-duration-1) ease-out;
=======
/// @arg $type Can be one of: expander, status
@mixin iui-expandable-block-header-icons($type) {
  @if $type == 'expander' {
    inline-size: var(--_iui-expandable-block-expander-icon-size);
    block-size: var(--_iui-expandable-block-expander-icon-size);
    fill: var(--_iui-expandable-block-expander-icon-fill);
    transform: var(--_iui-expandable-block-expander-icon-transform);
    transition: fill var(--iui-duration-1) ease-out;
    @media (prefers-reduced-motion: no-preference) {
      transition: fill var(--iui-duration-1) ease-out, transform var(--iui-duration-1) ease-out;
    }
>>>>>>> 8b4aa999
  }
}

.iui-expandable-block-label {
  display: flex;
  flex-direction: column;
  flex: auto;
  min-inline-size: 0;
  font-size: var(--iui-font-size-2);
  color: var(--_iui-expandable-block-header-label-color, inherit);
}

.iui-expandable-block-title {
  white-space: nowrap;
  overflow: hidden;
  text-overflow: ellipsis;
  transition: color var(--iui-duration-1) ease;
  @media (forced-colors: active) {
    transition: none;
  }
}

.iui-expandable-block-caption {
  white-space: nowrap;
  overflow: hidden;
  text-overflow: ellipsis;
  transition: color var(--iui-duration-1) ease;
  @media (forced-colors: active) {
    transition: none;
  }
  font-size: var(--iui-font-size-0);
  color: var(--_iui-expandable-block-header-caption-color, var(--iui-color-text-muted));
}

.iui-expandable-content {
  background-color: var(--_iui-expandable-block-background-color);
<<<<<<< HEAD
  border-right: var(--_iui-expandable-block-border);
  border-left: var(--_iui-expandable-block-border);
  border-bottom-left-radius: inherit;
  border-bottom-right-radius: inherit;
=======
  border-block-end: var(--_iui-expandable-block-border);
  border-inline-end: var(--_iui-expandable-block-border);
  border-inline-start: var(--_iui-expandable-block-border);
  border-end-start-radius: inherit;
  border-end-end-radius: inherit;
>>>>>>> 8b4aa999

  display: grid;
  grid-template-rows: 0fr;
  overflow: hidden;
  @media (prefers-reduced-motion: no-preference) {
    transition: grid-template-rows var(--iui-duration-1), visibility var(--iui-duration-1),
      transform var(--iui-duration-1);
    transition-timing-function: ease-out;
  }

  > div {
    min-height: 0;
    visibility: hidden;
    padding-inline: var(--_iui-expandable-block-content-padding);
    @media (prefers-reduced-motion: no-preference) {
      transition: visibility var(--iui-duration-1) ease-out;
    }
    align-self: end;
  }

  :where(.iui-expandable-block[data-iui-expanded='true']) & {
    grid-template-rows: 1fr;

    > div {
      padding-block: var(--_iui-expandable-block-content-padding);
      border-bottom: var(--_iui-expandable-block-border);
      visibility: visible;
    }
  }

  :where(.iui-expandable-block:not([data-iui-expanded='true'])) & {
    transform: translateY(-100%);
  }
}<|MERGE_RESOLUTION|>--- conflicted
+++ resolved
@@ -8,7 +8,6 @@
   --_iui-expandable-block-expander-icon-fill: var(--iui-color-icon);
   --_iui-expandable-block-expander-icon-transform: none;
 
-<<<<<<< HEAD
   --_iui-expandable-block-border: 1px solid var(--_iui-expandable-block-border-color);
   --_iui-expandable-block-border-color: var(--iui-color-border);
   --_iui-expandable-block-background-color: var(--iui-color-background);
@@ -17,12 +16,6 @@
   --_iui-expandable-block-header-background-color-hover: var(--iui-color-background-hover);
   --_iui-expandable-block-header-focus-offset: -2px;
   --_iui-expandable-block-header-focus-thickness: 2px;
-=======
-  display: flex;
-  flex-direction: column;
-  inline-size: 100%;
-  border-radius: var(--iui-border-radius-1);
->>>>>>> 8b4aa999
 
   &[data-iui-expanded='true'] {
     --_iui-expandable-block-header-bottom-border-radius: 0;
@@ -36,7 +29,7 @@
   display: flex;
   flex-direction: column;
   isolation: isolate;
-  width: 100%;
+  inline-size: 100%;
   border-radius: var(--iui-border-radius-1);
 
   &[data-iui-size='small'] {
@@ -74,12 +67,8 @@
   user-select: none;
   color: var(--iui-color-text);
   font-family: inherit;
-<<<<<<< HEAD
-  text-align: left;
   z-index: 1;
-=======
   text-align: start;
->>>>>>> 8b4aa999
   background-color: var(--_iui-expandable-block-background-color);
   border: var(--_iui-expandable-block-border);
   border-radius: inherit;
@@ -125,29 +114,14 @@
   }
 }
 
-<<<<<<< HEAD
 .iui-expandable-block-icon {
-  @include mixins.iui-icon-style('m');
-  width: var(--_iui-expandable-block-expander-icon-size);
-  height: var(--_iui-expandable-block-expander-icon-size);
+  inline-size: var(--_iui-expandable-block-expander-icon-size);
+  block-size: var(--_iui-expandable-block-expander-icon-size);
   fill: var(--_iui-expandable-block-expander-icon-fill);
   transform: var(--_iui-expandable-block-expander-icon-transform);
   transition: fill var(--iui-duration-1) ease-out;
   @media (prefers-reduced-motion: no-preference) {
     transition: fill var(--iui-duration-1) ease-out, transform var(--iui-duration-1) ease-out;
-=======
-/// @arg $type Can be one of: expander, status
-@mixin iui-expandable-block-header-icons($type) {
-  @if $type == 'expander' {
-    inline-size: var(--_iui-expandable-block-expander-icon-size);
-    block-size: var(--_iui-expandable-block-expander-icon-size);
-    fill: var(--_iui-expandable-block-expander-icon-fill);
-    transform: var(--_iui-expandable-block-expander-icon-transform);
-    transition: fill var(--iui-duration-1) ease-out;
-    @media (prefers-reduced-motion: no-preference) {
-      transition: fill var(--iui-duration-1) ease-out, transform var(--iui-duration-1) ease-out;
-    }
->>>>>>> 8b4aa999
   }
 }
 
@@ -184,18 +158,10 @@
 
 .iui-expandable-content {
   background-color: var(--_iui-expandable-block-background-color);
-<<<<<<< HEAD
-  border-right: var(--_iui-expandable-block-border);
-  border-left: var(--_iui-expandable-block-border);
-  border-bottom-left-radius: inherit;
-  border-bottom-right-radius: inherit;
-=======
-  border-block-end: var(--_iui-expandable-block-border);
   border-inline-end: var(--_iui-expandable-block-border);
   border-inline-start: var(--_iui-expandable-block-border);
   border-end-start-radius: inherit;
   border-end-end-radius: inherit;
->>>>>>> 8b4aa999
 
   display: grid;
   grid-template-rows: 0fr;
@@ -207,7 +173,7 @@
   }
 
   > div {
-    min-height: 0;
+    min-block-size: 0;
     visibility: hidden;
     padding-inline: var(--_iui-expandable-block-content-padding);
     @media (prefers-reduced-motion: no-preference) {
@@ -221,7 +187,7 @@
 
     > div {
       padding-block: var(--_iui-expandable-block-content-padding);
-      border-bottom: var(--_iui-expandable-block-border);
+      border-block-end: var(--_iui-expandable-block-border);
       visibility: visible;
     }
   }
