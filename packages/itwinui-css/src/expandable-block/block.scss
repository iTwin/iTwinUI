// Copyright (c) Bentley Systems, Incorporated. All rights reserved.
// See LICENSE.md in the project root for license terms and full copyright notice.
@import '../style/index';
@import '../utils/index';

@mixin iui-expandable-block {
  @include iui-reset;
  display: flex;
  flex-direction: column;
  width: 100%;
  background-color: var(--iui-color-background-1);

  > .iui-header {
    @include iui-focus;
    display: flex;
    align-items: center;
    padding: var(--iui-size-s) var(--iui-size-s);
    cursor: pointer;
    user-select: none;
    @media (prefers-reduced-motion: no-preference) {
      transition: background-color var(--iui-duration-1) ease-out;
    }
    border: 1px solid var(--iui-color-background-3);
    border-bottom-color: var(--iui-color-background-4);
    background-color: var(--iui-color-background-3);

    > .iui-icon,
    > .iui-status-icon {
      @include iui-icon-style('m');
    }

    > .iui-icon {
      @media (prefers-reduced-motion: no-preference) {
        transition: transform var(--iui-duration-1) ease-out;
      }
<<<<<<< HEAD
      fill: var(--iui-color-foreground-2);
    }

    > .iui-status-icon {
      margin-left: var(--iui-size-s);
      @include iui-icons-color;
=======
      fill: var(--iui-icon-color-actionable);
    }

    > .iui-status-icon {
      margin-left: $iui-sm;
>>>>>>> 684f4f1e
    }

    .iui-expandable-block-label {
      display: flex;
      flex-direction: column;
      flex: auto;
      min-width: 0;
      margin-left: var(--iui-size-s);
      @media (prefers-reduced-motion: no-preference) {
        transition: color var(--iui-duration-1) ease;
      }
      color: var(--iui-color-foreground-2);
    }

    .iui-title,
    .iui-caption {
      white-space: nowrap;
      overflow: hidden;
      text-overflow: ellipsis;
    }

    .iui-title {
      font-size: var(--iui-font-size-2);
    }

    .iui-caption {
      font-size: var(--iui-font-size-0);
      color: var(--iui-color-foreground-4);
    }

    @include iui-focus;
  }

  .iui-expandable-content {
    overflow: hidden;
    border-bottom: 1px solid var(--iui-color-background-4);
    border-right: 1px solid var(--iui-color-background-4);
    border-left: 1px solid var(--iui-color-background-4);

    @include iui-transition-group;

    // padding should be in a separate div because otherwise it messes up height transition
    > div {
      padding: var(--iui-size-s) var(--iui-size-s);
    }
  }

  &:hover {
    > .iui-header {
      background-color: var(--iui-color-background-4);

      > .iui-icon {
<<<<<<< HEAD
        fill: var(--iui-color-foreground-1);
=======
        fill: var(--iui-icon-color-actionable-hover);
>>>>>>> 684f4f1e
      }

      .iui-caption,
      .iui-title {
        color: var(--iui-color-foreground-1);
        @media (prefers-reduced-motion: no-preference) {
          transition: color var(--iui-duration-1) ease;
        }
      }
    }
  }

  &.iui-expanded {
    > .iui-header {
      background-color: var(--iui-color-background-3);
      border-left: 1px solid var(--iui-color-background-4);
      border-top: 1px solid var(--iui-color-background-4);
      border-right: 1px solid var(--iui-color-background-4);

      &:hover {
        background-color: var(--iui-color-background-4);
      }

      > .iui-icon {
        transform: rotate(90deg);
      }
    }
  }

  &.iui-small .iui-header {
    padding: calc(var(--iui-size-s) * 0.5) var(--iui-size-xs);

    > .iui-icon {
      @include iui-icon-style('s');
    }

    > .iui-expandable-block-label {
      margin-left: var(--iui-size-xs);
    }

    > .iui-status-icon {
      margin-left: var(--iui-size-xs);
    }
  }

  &.iui-borderless {
    &,
    .iui-header,
    .iui-expandable-content {
      background-color: transparent;
      border: initial;
    }

    .iui-header {
      border-radius: var(--iui-border-radius-1);

      &:hover {
        background-color: rgba(var(--iui-color-foreground-body-rgb), var(--iui-opacity-6));
      }
    }

    .iui-expandable-content > div {
      padding: 0;
    }
  }
}<|MERGE_RESOLUTION|>--- conflicted
+++ resolved
@@ -33,20 +33,11 @@
       @media (prefers-reduced-motion: no-preference) {
         transition: transform var(--iui-duration-1) ease-out;
       }
-<<<<<<< HEAD
       fill: var(--iui-color-foreground-2);
     }
 
     > .iui-status-icon {
       margin-left: var(--iui-size-s);
-      @include iui-icons-color;
-=======
-      fill: var(--iui-icon-color-actionable);
-    }
-
-    > .iui-status-icon {
-      margin-left: $iui-sm;
->>>>>>> 684f4f1e
     }
 
     .iui-expandable-block-label {
@@ -99,11 +90,7 @@
       background-color: var(--iui-color-background-4);
 
       > .iui-icon {
-<<<<<<< HEAD
         fill: var(--iui-color-foreground-1);
-=======
-        fill: var(--iui-icon-color-actionable-hover);
->>>>>>> 684f4f1e
       }
 
       .iui-caption,
