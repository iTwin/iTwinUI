--- conflicted
+++ resolved
@@ -2,7 +2,6 @@
 // See LICENSE.md in the project root for license terms and full copyright notice.
 @import '../style/index';
 @import '../icon/index';
-@import '../utils/index';
 
 $thumb-height: $iui-m; // 16px
 $track-height: $iui-xs; // 4px
@@ -39,19 +38,10 @@
 
 @mixin iui-slider-rail {
   position: absolute;
-<<<<<<< HEAD
   width: 100%;
   height: $track-height;
   top: $iui-sm;
   background-color: var(--iui-color-background-border);
-=======
-  @include themed {
-    background-color: t(iui-color-background-border);
-  }
-  @media (forced-colors: active) {
-    background-color: CanvasText;
-  }
->>>>>>> aa04c38f
 }
 
 @mixin iui-slider-thumb {
@@ -63,19 +53,8 @@
   z-index: 1;
   cursor: grab;
   @include iui-focus($thickness: 2px);
-<<<<<<< HEAD
   background: var(--iui-color-background-1);
   border: 1px solid var(--iui-color-background-border);
-=======
-  @include themed {
-    background: t(iui-color-background-1);
-    border: 1px solid t(iui-color-background-border);
-  }
-  @media (forced-colors: active) {
-    background: Canvas;
-    border: 1px solid CanvasText;
-  }
->>>>>>> aa04c38f
 
   &:active {
     cursor: grabbing;
@@ -86,16 +65,7 @@
   pointer-events: none;
   position: absolute;
   top: $iui-sm;
-<<<<<<< HEAD
   background-color: var(--iui-color-foreground-primary);
-=======
-  @include themed {
-    background-color: t(iui-color-foreground-primary);
-  }
-  @media (forced-colors: active) {
-    background-color: Highlight;
-  }
->>>>>>> aa04c38f
 }
 
 @mixin iui-slider-ticks {
@@ -110,24 +80,14 @@
     display: flex;
     pointer-events: none;
     justify-content: center;
-<<<<<<< HEAD
-    width: 1px;
-    height: $tick-height;
-    line-height: $tick-height * 4;
-    margin-bottom: $tick-height * 2;
-    background-color: var(--iui-color-background-4);
-=======
     align-items: center;
 
     &::before {
-      @include themed {
-        background-color: t(iui-color-background-4);
-      }
+      background-color: var(--iui-color-background-4);
       @media (forced-colors: active) {
         background-color: CanvasText;
       }
     }
->>>>>>> aa04c38f
   }
 }
 
@@ -141,44 +101,19 @@
 
   .iui-slider-thumb {
     cursor: not-allowed;
-<<<<<<< HEAD
     background-color: var(--iui-color-background-4);
     border-color: var(--iui-color-background-4);
   }
 
   .iui-slider-track {
     background-color: rgba(var(--iui-color-foreground-body-rgb), var(--iui-opacity-4));
-=======
-    @include themed {
-      background-color: t(iui-color-background-4);
-      border-color: t(iui-color-background-4);
-    }
-    @media (forced-colors: active) {
-      background-color: GrayText;
-      border-color: GrayText;
-    }
-  }
-
-  .iui-slider-track {
-    @include themed {
-      background-color: rgba(t(iui-color-foreground-body-rgb), t(iui-opacity-4));
-    }
-    @media (forced-colors: active) {
-      background-color: GrayText;
-    }
->>>>>>> aa04c38f
   }
 
   .iui-slider-min,
   .iui-slider-max,
   .iui-slider-tick {
     user-select: none;
-<<<<<<< HEAD
     color: var(--iui-text-color-muted);
-=======
-    @include themed {
-      color: t(iui-text-color-muted);
-    }
     @media (forced-colors: active) {
       color: GrayText;
     }
@@ -291,6 +226,5 @@
 
   .iui-slider-max {
     margin-bottom: $iui-sm;
->>>>>>> aa04c38f
   }
 }