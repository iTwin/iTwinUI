// Copyright (c) Bentley Systems, Incorporated. All rights reserved.
// See LICENSE.md in the project root for license terms and full copyright notice.
@import '../style/index';
@import '../icon/index';
@import '../utils/index';

<<<<<<< HEAD
$thumb-height: var(--iui-size-m); // 16px
$track-height: var(--iui-size-2xs); // 4px
$tick-height: $iui-baseline; // 11px
=======
$thumb-height: $iui-m; // 16px
$track-height: $iui-xs; // 4px
$tick-height: $iui-baseline; // 12px
>>>>>>> 1952bb76

@mixin iui-slider-component-container {
  display: flex;

  &.iui-disabled {
    @include iui-slider-disabled;
  }
}

@mixin iui-slider-endpoints {
  user-select: all;

  svg {
    @include iui-icons-default;
    margin-top: var(--iui-size-2xs);
  }
}

@mixin iui-slider-container {
  position: relative;
  flex-grow: 1;
  cursor: pointer;
  touch-action: pan-y;
  isolation: isolate;

  &.iui-grabbing {
    cursor: grabbing;
  }
}

@mixin iui-slider-rail {
  position: absolute;
  width: 100%;
  height: $track-height;
<<<<<<< HEAD
  top: var(--iui-size-s);
=======
>>>>>>> 1952bb76
  background-color: var(--iui-color-background-border);
}

@mixin iui-slider-thumb {
  box-sizing: content-box;
  position: absolute;
  height: $thumb-height;
  width: $thumb-height;
  border-radius: 100%;
  z-index: 1;
  cursor: grab;
  @include iui-focus($thickness: 2px);
  background: var(--iui-color-background-1);
  border: 1px solid var(--iui-color-background-border);

  &:active {
    cursor: grabbing;
  }
}

@mixin iui-slider-track {
  pointer-events: none;
  position: absolute;
  top: var(--iui-size-s);
  background-color: var(--iui-color-foreground-primary);
}

@mixin iui-slider-ticks {
  position: relative;
  display: flex;
  pointer-events: none;
  justify-content: space-between;
  user-select: none;

  .iui-slider-tick {
    position: relative;
    display: flex;
    pointer-events: none;
    justify-content: center;
    align-items: center;

    &::before {
      background-color: var(--iui-color-background-4);
      @media (forced-colors: active) {
        background-color: CanvasText;
      }
    }
  }
}

@mixin iui-slider-disabled {
  cursor: not-allowed;

  .iui-slider-container {
    cursor: not-allowed;
    pointer-events: none;
  }

  .iui-slider-thumb {
    cursor: not-allowed;
    background-color: var(--iui-color-background-4);
    border-color: var(--iui-color-background-4);
  }

  .iui-slider-track {
    background-color: var(--iui-color-foreground-4);
  }

  .iui-slider-min,
  .iui-slider-max,
  .iui-slider-tick {
    user-select: none;
    color: var(--iui-color-foreground-4);
    @media (forced-colors: active) {
      color: GrayText;
    }
  }
}

@mixin iui-slider-horizontal {
  min-height: $iui-baseline * 2;

  .iui-slider-rail {
    width: 100%;
    height: $track-height;
    top: var(--iui-size-s);
  }

  .iui-slider-thumb {
    top: $track-height + 1; // position center of thumb in center of track
    transform: translateX(
      -50%
    ); // Adjust the left (set in code) by radius of thumb so thumb center is at value position
  }

  .iui-slider-track {
    height: $track-height;
    left: 0;
  }

  .iui-slider-ticks {
    padding-top: var(--iui-size-m);

    .iui-slider-tick {
      flex-direction: column;
      width: 1px;

      &::before {
        content: '';
        width: 1px;
        height: $tick-height;
      }
    }
  }

  .iui-slider-min,
  .iui-slider-max {
    margin-top: var(--iui-size-3xs);
  }

  .iui-slider-min {
    margin-right: var(--iui-size-s);
    text-align: right;
  }

  .iui-slider-max {
    margin-left: var(--iui-size-s);
  }
}

@mixin iui-slider-vertical {
  flex-direction: column-reverse;
  min-width: $iui-baseline * 2;
  height: 100%;

  .iui-slider-rail {
    width: $track-height;
    height: 100%;
    left: var(--iui-size-s);
  }

  .iui-slider-thumb {
    transform: translateY(
      50%
    ); // Adjust the bottom (set in code) by radius of thumb so thumb center is at value position
    left: $track-height + 1;
  }

  .iui-slider-track {
    width: $track-height;
    bottom: 0;
    left: var(--iui-size-s);
  }

  .iui-slider-ticks {
    padding-left: var(--iui-size-m);
    flex-direction: column-reverse;
    align-items: flex-start;
    height: 100%;

    .iui-slider-tick {
      flex: row;
      height: 1px;

      &::before {
        content: '';
        width: $tick-height;
        height: 1px;
        margin-right: $tick-height * 1;
      }
    }
  }

  .iui-slider-min,
  .iui-slider-max {
    margin-left: var(--iui-size-3xs);
    text-align: center;
  }

  .iui-slider-min {
    margin-top: var(--iui-size-s);
  }

  .iui-slider-max {
    margin-bottom: var(--iui-size-s);
  }
}<|MERGE_RESOLUTION|>--- conflicted
+++ resolved
@@ -4,15 +4,9 @@
 @import '../icon/index';
 @import '../utils/index';
 
-<<<<<<< HEAD
 $thumb-height: var(--iui-size-m); // 16px
 $track-height: var(--iui-size-2xs); // 4px
-$tick-height: $iui-baseline; // 11px
-=======
-$thumb-height: $iui-m; // 16px
-$track-height: $iui-xs; // 4px
 $tick-height: $iui-baseline; // 12px
->>>>>>> 1952bb76
 
 @mixin iui-slider-component-container {
   display: flex;
@@ -45,13 +39,10 @@
 
 @mixin iui-slider-rail {
   position: absolute;
-  width: 100%;
-  height: $track-height;
-<<<<<<< HEAD
-  top: var(--iui-size-s);
-=======
->>>>>>> 1952bb76
   background-color: var(--iui-color-background-border);
+  @media (forced-colors: active) {
+    background-color: CanvasText;
+  }
 }
 
 @mixin iui-slider-thumb {
@@ -65,6 +56,10 @@
   @include iui-focus($thickness: 2px);
   background: var(--iui-color-background-1);
   border: 1px solid var(--iui-color-background-border);
+  @media (forced-colors: active) {
+    background: Canvas;
+    border: 1px solid CanvasText;
+  }
 
   &:active {
     cursor: grabbing;
@@ -76,6 +71,9 @@
   position: absolute;
   top: var(--iui-size-s);
   background-color: var(--iui-color-foreground-primary);
+  @media (forced-colors: active) {
+    background-color: Highlight;
+  }
 }
 
 @mixin iui-slider-ticks {
@@ -113,6 +111,10 @@
     cursor: not-allowed;
     background-color: var(--iui-color-background-4);
     border-color: var(--iui-color-background-4);
+    @media (forced-colors: active) {
+      background-color: GrayText;
+      border-color: GrayText;
+    }
   }
 
   .iui-slider-track {
