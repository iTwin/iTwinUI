--- conflicted
+++ resolved
@@ -19,13 +19,8 @@
   user-select: all;
 
   svg {
-<<<<<<< HEAD
-    @include iui-icons-default;
+    @include iui-icon-style('m');
     margin-top: var(--iui-size-2xs);
-=======
-    @include iui-icon-style('m');
-    margin-top: $iui-xs;
->>>>>>> 684f4f1e
   }
 }
 
