// Copyright (c) Bentley Systems, Incorporated. All rights reserved.
// See LICENSE.md in the project root for license terms and full copyright notice.
@import '../utils/index';

@mixin iui-input {
  --_iui-input-background-color: var(--iui-color-background-1);
  --_iui-input-border-color: var(--iui-color-foreground-4);
  --_iui-input-text-color: var(--iui-color-foreground-2);

  @include iui-reset;
  @include iui-focus($offset: -2px, $thickness: 2px);
  width: 100%;
  font-family: inherit;
  font-size: var(--iui-font-size-1);
  font-weight: var(--iui-font-weight-normal);
  line-height: var(--iui-size-l);
  border-radius: var(--iui-border-radius-1);
  appearance: none;
  min-height: var(--_iui-input-min-height);
  padding-block: var(--_iui-input-padding-block);
  padding-inline: var(--iui-size-s);
  color: var(--_iui-input-text-color);
  background-color: var(--_iui-input-background-color);
  border: 1px solid var(--_iui-input-border-color);
  transition: border-color var(--iui-duration-1) ease-out;
  box-sizing: border-box;
  @include iui-input-size;

  &::placeholder {
    --_iui-input-text-color: var(--iui-color-foreground-5);
    user-select: none;
    color: var(--_iui-input-text-color);
  }

  &:autofill {
    --_iui-input-background-color: var(--iui-color-background-subtle-primary);
    --_iui-input-border-color: rgba(var(--iui-color-foreground-primary-rgb), var(--iui-opacity-1));
    --_iui-input-text-color: rgba(var(--iui-color-foreground-primary-rgb), var(--iui-opacity-1));
  }

  &:hover {
    --_iui-input-border-color: var(--iui-color-foreground-2);
  }

  &[disabled] {
    --_iui-input-background-color: var(--iui-color-background-disabled);
    --_iui-input-border-color: var(--iui-color-background-disabled);
    --_hover-color: var(--iui-color-background-disabled); // RENAME
    cursor: not-allowed;
  }

  @at-root :where(textarea#{&}) {
    @include textarea;
  }
}

@mixin iui-input-autofill {
<<<<<<< HEAD
  border-color: var(--iui-color-foreground-primary);
  background-color: var(--iui-color-background-subtle-primary);
}

/// Mixin for applying padding and font size to various input sizes.
/// @arg size - must be one of: small, medium, large
@mixin iui-input-size($size: medium) {
  @if $size == small {
    --_iui-input-padding-block: 0;
    --_iui-input-min-height: var(--iui-component-height-small);
  }

  @if $size == medium {
    --_iui-input-padding-block: var(--iui-size-2xs);
    --_iui-input-min-height: var(--iui-component-height);
  }

  @if $size == large {
    --_iui-input-padding-block: var(--iui-size-xs);
    --_iui-input-min-height: var(--iui-component-height-large);
    font-size: var(--iui-font-size-2);
=======
  border-color: rgba(var(--iui-color-foreground-primary-rgb), var(--iui-opacity-1));
  color: rgba(var(--iui-color-foreground-primary-rgb), var(--iui-opacity-1));
  background: linear-gradient(
    rgba(var(--iui-color-foreground-primary-rgb), var(--iui-opacity-6)),
    rgba(var(--iui-color-foreground-primary-rgb), var(--iui-opacity-6))
  ),
    linear-gradient(var(--iui-color-background-1), var(--iui-color-background-1));
}

@mixin textarea {
  resize: vertical;

  &[disabled],
  &[readonly] {
    resize: none;
>>>>>>> aee3b7e7
  }
}<|MERGE_RESOLUTION|>--- conflicted
+++ resolved
@@ -55,7 +55,6 @@
 }
 
 @mixin iui-input-autofill {
-<<<<<<< HEAD
   border-color: var(--iui-color-foreground-primary);
   background-color: var(--iui-color-background-subtle-primary);
 }
@@ -77,14 +76,7 @@
     --_iui-input-padding-block: var(--iui-size-xs);
     --_iui-input-min-height: var(--iui-component-height-large);
     font-size: var(--iui-font-size-2);
-=======
-  border-color: rgba(var(--iui-color-foreground-primary-rgb), var(--iui-opacity-1));
-  color: rgba(var(--iui-color-foreground-primary-rgb), var(--iui-opacity-1));
-  background: linear-gradient(
-    rgba(var(--iui-color-foreground-primary-rgb), var(--iui-opacity-6)),
-    rgba(var(--iui-color-foreground-primary-rgb), var(--iui-opacity-6))
-  ),
-    linear-gradient(var(--iui-color-background-1), var(--iui-color-background-1));
+  }
 }
 
 @mixin textarea {
@@ -93,6 +85,5 @@
   &[disabled],
   &[readonly] {
     resize: none;
->>>>>>> aee3b7e7
   }
 }