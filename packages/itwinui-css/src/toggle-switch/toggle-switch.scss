--- conflicted
+++ resolved
@@ -46,29 +46,12 @@
   display: flex;
   position: relative;
   cursor: pointer;
-<<<<<<< HEAD
-
-  // #region IE solution
-  width: $iui-toggle-switch-handle-size;
-  height: $iui-toggle-switch-handle-size;
-  @supports (appearance: none) {
-    appearance: none;
-    width: ($iui-toggle-switch-handle-size + ($iui-toggle-switch-handle-offset * 2)) * 2;
-    height: auto;
-    border-radius: $iui-border-radius-round;
-    transition: background-color $iui-speed-fast ease-out, border-color $iui-speed-fast ease-out;
-    background-color: var(--iui-color-background-1);
-    border: $iui-toggle-switch-border-thickness solid rgba(var(--iui-color-foreground-body-rgb), var(--iui-opacity-4));
-  }
-  // #endregion IE solution
-=======
   appearance: none;
   width: ($iui-toggle-switch-handle-size + ($iui-toggle-switch-handle-offset * 2)) * 2;
   border-radius: $iui-border-radius-round;
   transition: background-color $iui-speed-fast ease-out, border-color $iui-speed-fast ease-out;
   background-color: var(--iui-color-background-1);
   border: $iui-toggle-switch-border-thickness solid rgba(var(--iui-color-foreground-body-rgb), var(--iui-opacity-4));
->>>>>>> d3ae9125
 
   &-label {
     grid-area: label;
