--- conflicted
+++ resolved
@@ -135,17 +135,10 @@
 }
 
 @mixin iui-radio-tile-icon {
-<<<<<<< HEAD
   @include iui-icon-style('xl');
   @include iui-icon-color;
-  margin: round($iui-baseline * 0.5) auto $iui-baseline;
-=======
-  width: $iui-icons-xl;
-  height: $iui-icons-xl;
-  display: block;
   margin: ($iui-baseline * 0.5) auto $iui-baseline;
-  fill: var(--iui-icons-color);
->>>>>>> 1952bb76
+  fill: var(--iui-icon-color);
   @media (prefers-reduced-motion: no-preference) {
     transition: fill $iui-speed-fast ease-out;
   }
