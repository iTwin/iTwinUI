--- conflicted
+++ resolved
@@ -25,11 +25,7 @@
     outline-color: var(--iui-color-foreground-2);
 
     .iui-radio-tile-icon {
-<<<<<<< HEAD
       fill: var(--iui-color-foreground-2);
-=======
-      fill: var(--iui-icon-color-actionable);
->>>>>>> 684f4f1e
       @media (forced-colors: active) {
         fill: CanvasText;
       }
@@ -65,11 +61,7 @@
     }
 
     .iui-radio-tile-icon {
-<<<<<<< HEAD
       fill: var(--iui-color-foreground-primary);
-=======
-      fill: var(--iui-icon-color-primary);
->>>>>>> 684f4f1e
       @media (forced-colors: active) {
         fill: Highlight;
       }
@@ -96,24 +88,15 @@
     background-color: var(--iui-color-background-disabled);
 
     &::after {
-<<<<<<< HEAD
       background-color: var(--iui-color-foreground-5);
-=======
-      background-color: var(--iui-icon-color-actionable-disabled);
->>>>>>> 684f4f1e
       @media (forced-colors: active) {
         background-color: GrayText;
       }
     }
 
     .iui-radio-tile-icon {
-<<<<<<< HEAD
       filter: $iui-icons-color-multicolor-disabled;
       fill: var(--iui-color-foreground-5);
-=======
-      filter: $iui-icon-color-multicolor-disabled;
-      fill: var(--iui-icon-color-actionable-disabled);
->>>>>>> 684f4f1e
       @media (forced-colors: active) {
         fill: GrayText;
       }
@@ -153,18 +136,10 @@
 }
 
 @mixin iui-radio-tile-icon {
-<<<<<<< HEAD
-  width: $iui-icons-xl;
-  height: $iui-icons-xl;
-  display: block;
+  @include iui-icon-style('xl');
+  @include iui-icon-color;
   margin: calc(var(--iui-size-s) * 0.5) auto var(--iui-size-s);
   fill: var(--iui-color-foreground-4);
-=======
-  @include iui-icon-style('xl');
-  @include iui-icon-color;
-  margin: ($iui-baseline * 0.5) auto $iui-baseline;
-  fill: var(--iui-icon-color);
->>>>>>> 684f4f1e
   @media (prefers-reduced-motion: no-preference) {
     transition: fill var(--iui-duration-1) ease-out;
   }
