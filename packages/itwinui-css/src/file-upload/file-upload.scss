--- conflicted
+++ resolved
@@ -36,16 +36,10 @@
 
     > svg,
     .iui-template-icon {
-<<<<<<< HEAD
-      @include iui-icons-3xl;
+      @include iui-icon-style('3xl');
+      @include iui-icon-color;
       margin-top: var(--iui-size-s);
       margin-bottom: var(--iui-size-s);
-=======
-      @include iui-icon-style('3xl');
-      @include iui-icon-color;
-      margin-top: $iui-baseline;
-      margin-bottom: $iui-baseline;
->>>>>>> 684f4f1e
     }
 
     &:only-child {
@@ -76,11 +70,7 @@
 
     > svg,
     .iui-template-icon {
-<<<<<<< HEAD
       fill: var(--iui-color-foreground-primary);
-=======
-      fill: var(--iui-icon-color-primary);
->>>>>>> 684f4f1e
     }
   }
 }