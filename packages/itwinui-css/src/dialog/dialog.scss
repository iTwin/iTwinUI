--- conflicted
+++ resolved
@@ -149,15 +149,9 @@
 }
 
 @mixin iui-dialog-title-bar-filled {
-<<<<<<< HEAD
   font-size: var(--iui-font-size-2);
-  padding: round($iui-baseline * 0.5) var(--iui-size-m);
+  padding: ($iui-baseline * 0.5) var(--iui-size-m);
   margin: calc(0px - #{$iui-baseline}) calc(0px - var(--iui-size-m)) $iui-baseline calc(0px - var(--iui-size-m)); // negative margin to counteract dialog padding
-=======
-  font-size: $iui-font-size-leading;
-  padding: ($iui-baseline * 0.5) $iui-m;
-  margin: -#{$iui-baseline} -#{$iui-m} $iui-baseline -#{$iui-m}; // negative margin to counteract dialog padding
->>>>>>> 1952bb76
   cursor: grab;
   background-color: var(--iui-color-background-3);
   border-bottom: 1px solid var(--iui-color-background-border);
