--- conflicted
+++ resolved
@@ -26,14 +26,8 @@
 }
 
 @mixin iui-alert-icon {
-<<<<<<< HEAD
-  @include iui-icons-default;
-  flex-shrink: 0;
+  @include iui-icon-style('m');
   margin-left: var(--iui-size-m);
-=======
-  @include iui-icon-style('m');
-  margin-left: $iui-m;
->>>>>>> 684f4f1e
 }
 
 @mixin iui-alert-message {
@@ -72,11 +66,7 @@
   border-color: var(--iui-color-foreground-#{$statusColor});
 
   #{$rootSelector}-icon {
-<<<<<<< HEAD
     fill: var(--iui-color-foreground-#{$statusColor});
-=======
-    fill: var(--iui-icon-color-#{$statusColor});
->>>>>>> 684f4f1e
   }
 
   #{$rootSelector}-message {
