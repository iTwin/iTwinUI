--- conflicted
+++ resolved
@@ -144,7 +144,6 @@
   }
 }
 
-<<<<<<< HEAD
 @mixin iui-folder {
   display: inline-flex;
   flex-direction: row;
@@ -153,14 +152,6 @@
   > :where(:first-child) {
     border-top-left-radius: inherit;
     border-bottom-left-radius: inherit;
-=======
-    .iui-tile-description {
-      height: 100%;
-      max-height: calc(var(--iui-size-s) * 4);
-      margin-bottom: 0;
-      -webkit-line-clamp: 2;
-    }
->>>>>>> c32ad882
   }
 
   > :where(:last-child) {
@@ -190,13 +181,6 @@
     max-height: calc(var(--iui-size-s) * 4);
     margin-bottom: 0;
     -webkit-line-clamp: 2;
-  }
-
-  .iui-tile-more-options {
-    position: absolute;
-    margin: 0;
-    bottom: var(--iui-size-s);
-    right: var(--iui-size-xs);
   }
 }
 
