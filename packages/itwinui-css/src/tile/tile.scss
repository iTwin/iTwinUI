--- conflicted
+++ resolved
@@ -264,13 +264,8 @@
 
 @mixin iui-tile-thumbnail-badge {
   position: absolute;
-<<<<<<< HEAD
-  bottom: round($iui-baseline * 0.5);
+  bottom: ($iui-baseline * 0.5);
   width: calc(100% - 2 * #{var(--iui-size-s)});
-=======
-  bottom: ($iui-baseline * 0.5);
-  width: calc(100% - 2 * #{$iui-sm});
->>>>>>> 1952bb76
   height: auto;
   right: var(--iui-size-s);
   display: flex;
