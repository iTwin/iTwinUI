// Copyright (c) Bentley Systems, Incorporated. All rights reserved.
// See LICENSE.md in the project root for license terms and full copyright notice.
@import '../style/index';
@import '../button/index';
@import '../surface/index';
@import '../utils/index';

@mixin iui-tile {
  @include iui-reset;
  @include iui-surface;
  display: inline-flex;
  flex-direction: column;
  width: calc(var(--iui-size-3xl) * 3);
  backface-visibility: hidden;

  &:hover,
  &:focus-within {
    .iui-tile-more-options {
      @include visually-hidden-revert;
      position: absolute;
    }

    .iui-tile-metadata:not(:last-child) {
      width: calc(100% - #{var(--iui-size-xl)});
    }
  }

  &.iui-new {
    --_iui-tile-status-icon-fill: var(--iui-color-foreground-positive);

    .iui-tile-name,
    .iui-tile-description {
      font-weight: var(--iui-font-weight-semibold);
    }
  }

  &.iui-selected {
<<<<<<< HEAD
    @include iui-focus($offset: 0, $thickness: var(--iui-size-2xs));
=======
    @include iui-focus($offset: 0, $thickness: $iui-xs);

    --_iui-tile-status-icon-fill: var(--iui-color-foreground-primary);

>>>>>>> 684f4f1e
    outline: solid 2px var(--iui-color-foreground-primary);
    background-color: var(--iui-color-background-subtle-primary);
  }

  &.iui-actionable {
    @include iui-focus($offset: var(--iui-size-3xs), $thickness: var(--iui-size-3xs));
    cursor: pointer;
    transition: box-shadow var(--iui-duration-1) ease-in-out;

    &:hover {
      box-shadow: var(--iui-shadow-3);
    }

    &:hover,
    &:focus-within,
    &.iui-selected {
      .iui-tile-thumbnail-picture {
        transform: translateZ(0) scale(1.1);
      }
    }
  }

  &.iui-folder {
    display: inline-flex;
    flex-direction: row;
    flex-wrap: nowrap;

    .iui-tile-thumbnail {
      height: calc(var(--iui-size-s) * 10);
      flex: 1;
      border-bottom: none;
      border-right: 1px solid var(--iui-color-background-border);
    }

    .iui-tile-content {
      flex: 2;
    }

    .iui-tile-description {
      height: 100%;
      max-height: calc(var(--iui-size-s) * 4);
      margin-bottom: 0;
      -webkit-line-clamp: 2;
    }
  }

  //#region Statuses
  &.iui-progress {
    cursor: progress;
    font-style: italic;
  }

  &[aria-disabled='true'] {
    cursor: not-allowed;

    .iui-tile-name-label {
      color: var(--iui-color-foreground-4);
    }

    .iui-thumbnail-icon,
    .iui-tile-thumbnail-picture {
      filter: grayscale(100%);
    }

    &:hover .iui-tile-thumbnail-picture,
    &:focus-within .iui-tile-thumbnail-picture {
      transform: none;
    }

    .iui-tile-more-options {
      display: none;
    }
  }
  //#endregion Statuses
}

@mixin iui-tile-content {
  padding: var(--iui-size-s) var(--iui-size-s);
  position: relative;
  display: flex;
  flex-direction: column;
  flex-grow: 2;
  min-width: 0;

  .iui-tile-name {
    display: flex;
    flex-shrink: 0;
    align-items: center;
    font-size: var(--iui-font-size-2);
    user-select: all;
    margin-bottom: calc(var(--iui-size-s) * 0.5);
    color: var(--iui-color-foreground-2);
  }

  .iui-tile-status-icon {
<<<<<<< HEAD
    @include iui-icons-default;
    margin-right: var(--iui-size-xs);
    flex-shrink: 0;
=======
    @include iui-icon-style('m');
    margin-right: $iui-s;
    fill: var(--_iui-tile-status-icon-fill);
>>>>>>> 684f4f1e
  }

  .iui-tile-name-label {
    overflow: hidden;
    white-space: nowrap;
    text-overflow: ellipsis;
  }

  .iui-tile-description {
    margin-bottom: var(--iui-size-s);
    font-size: var(--iui-font-size-1);
    height: 100%;
    max-height: calc(var(--iui-size-s) * 6);
    @include iui-line-clamp(3);
    color: var(--iui-color-foreground-4);
  }

  .iui-tile-metadata {
    font-size: var(--iui-font-size-0);
    flex-shrink: 0;
    overflow: hidden;
    text-overflow: ellipsis;
    height: var(--iui-size-l);
    width: 100%;
    display: flex;
    align-items: center;
    margin-top: auto;
    color: var(--iui-color-foreground-4);

    > svg,
    .iui-tile-metadata-icon {
<<<<<<< HEAD
      @include iui-icons-default;
      margin-right: var(--iui-size-xs);
      flex-shrink: 0;
=======
      @include iui-icon-style('m');
      @include iui-icon-color;
      margin-right: $iui-s;
>>>>>>> 684f4f1e
    }

    > * {
      white-space: nowrap;
      overflow: hidden;
      text-overflow: ellipsis;
    }
  }
}

@mixin iui-tile-thumbnail {
  box-sizing: content-box;
  width: 100%;
  height: calc(var(--iui-size-s) * 14);
  flex-shrink: 0;
  overflow: hidden;
  position: relative;
  display: flex;
  align-items: center;
  justify-content: center;
  background-color: var(--iui-color-background-1-hover);
  border-bottom: 1px solid var(--iui-color-background-border);

  .iui-thumbnail-icon {
    @include iui-icon-style('3xl');
    @include iui-icon-color;
  }
}

@mixin iui-tile-thumbnail-picture {
  width: 100%;
  height: 100%;
  position: absolute;
  top: 0;
  left: 0;
  @media (prefers-reduced-motion: no-preference) {
    transition: transform var(--iui-duration-2) ease;
  }
  @at-root {
    div#{&} {
      background-position: center;
      background-size: cover;
    }
  }

  ~ .iui-thumbnail-icon {
    cursor: pointer;
    @media (prefers-reduced-motion: no-preference) {
      transition: fill var(--iui-duration-1) ease;
    }
    fill: rgba(var(--iui-color-foreground-accessory-rgb), var(--iui-opacity-3));
    filter: drop-shadow(0 2px 1px rgba(0, 1, 5, var(--iui-opacity-5)));

    &:hover {
      fill: rgba(var(--iui-color-foreground-accessory-rgb), var(--iui-opacity-2));
    }
  }
}

/// @arg $variant Can be either: type-indicator, quick-action
@mixin iui-tile-thumbnail-button($variant) {
  @include iui-button-borderless;
  @include iui-button-size(small, borderless);
  position: absolute;
  border-radius: 50%;
  top: calc(var(--iui-size-s) * 0.5);

  @if $variant == type-indicator {
    left: var(--iui-size-xs);
  }
  @if $variant == quick-action {
    right: var(--iui-size-xs);
  }

  &[data-iui-active='true'] {
    --_iui-button-text-color: var(--iui-color-foreground-primary);
    --_iui-button-background-color: rgba(var(--iui-color-foreground-primary-rgb), var(--iui-opacity-6));
  }

  @at-root .iui-tile-thumbnail-picture ~ & {
    @include iui-blur($opacity: 5);
    --_iui-button-text-color: var(--iui-color-foreground-accessory);

    > .iui-button-icon {
      filter: drop-shadow(0 2px 1px rgba(0, 0, 0, var(--iui-opacity-5)));
    }

    &:hover,
    &[data-iui-active='true']:enabled,
    &[data-iui-active='true']:enabled:hover,
    &[data-iui-active='true']:active {
      background-color: rgba(0, 0, 0, var(--iui-opacity-4));
    }
  }
}

@mixin iui-tile-thumbnail-badge {
  position: absolute;
  bottom: calc(var(--iui-size-s) * 0.5);
  width: calc(100% - 2 * #{var(--iui-size-s)});
  height: auto;
  right: var(--iui-size-s);
  display: flex;
  justify-content: flex-end;
  overflow: hidden;
  gap: var(--iui-size-2xs);
}

@mixin iui-tile-buttons {
  display: flex;
  flex-shrink: 0;
  user-select: none;
  white-space: nowrap;

  > .iui-button {
    font-size: var(--iui-font-size-1);
    flex: 1;
    height: auto;
    padding: var(--iui-size-s) var(--iui-size-s);
    overflow: hidden;
    white-space: nowrap;
    text-overflow: ellipsis;
    text-align: center;
    margin: 0;
    border: initial;
    border-radius: 0;

    &,
    &:hover {
      border-top: 1px solid var(--iui-color-background-border);
      border-color: var(--iui-color-background-border);
    }
  }

  > button:not(:last-child) {
    border-right: 1px solid var(--iui-color-background-border);
  }
}

@mixin iui-tile-more-options {
  position: absolute;
  bottom: calc(var(--iui-size-s) * 0.5);
  right: var(--iui-size-xs);

  &:not(.iui-visible) {
    @include visually-hidden;
  }
}

@mixin iui-tile-status($status) {
  @include iui-text-selection($status);
  --_iui-tile-status-icon-fill: var(--iui-color-foreground-#{$status});

  .iui-tile-thumbnail {
    box-shadow: 0 var(--iui-size-2xs) 0 var(--iui-color-foreground-#{$status});
  }

  @at-root &.iui-folder .iui-tile-thumbnail {
    box-shadow: var(--iui-size-2xs) 0 0 var(--iui-color-foreground-#{$status});
  }

  .iui-tile-name-label {
    color: var(--iui-color-foreground-#{$status});
  }
}<|MERGE_RESOLUTION|>--- conflicted
+++ resolved
@@ -35,14 +35,9 @@
   }
 
   &.iui-selected {
-<<<<<<< HEAD
     @include iui-focus($offset: 0, $thickness: var(--iui-size-2xs));
-=======
-    @include iui-focus($offset: 0, $thickness: $iui-xs);
-
     --_iui-tile-status-icon-fill: var(--iui-color-foreground-primary);
 
->>>>>>> 684f4f1e
     outline: solid 2px var(--iui-color-foreground-primary);
     background-color: var(--iui-color-background-subtle-primary);
   }
@@ -138,15 +133,9 @@
   }
 
   .iui-tile-status-icon {
-<<<<<<< HEAD
-    @include iui-icons-default;
+    @include iui-icon-style('m');
     margin-right: var(--iui-size-xs);
-    flex-shrink: 0;
-=======
-    @include iui-icon-style('m');
-    margin-right: $iui-s;
     fill: var(--_iui-tile-status-icon-fill);
->>>>>>> 684f4f1e
   }
 
   .iui-tile-name-label {
@@ -178,15 +167,9 @@
 
     > svg,
     .iui-tile-metadata-icon {
-<<<<<<< HEAD
-      @include iui-icons-default;
-      margin-right: var(--iui-size-xs);
-      flex-shrink: 0;
-=======
       @include iui-icon-style('m');
       @include iui-icon-color;
-      margin-right: $iui-s;
->>>>>>> 684f4f1e
+      margin-right: var(--iui-size-xs);
     }
 
     > * {
