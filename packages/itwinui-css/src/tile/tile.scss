// Copyright (c) Bentley Systems, Incorporated. All rights reserved.
// See LICENSE.md in the project root for license terms and full copyright notice.
@import '../avatar/index';
@import '../button/index';
@import '../surface/index';
@import '../utils/index';

$thumbnail-selector: ':is(.iui-thumbnail-icon, .iui-tile-thumbnail-picture)';

@mixin iui-tile {
  --_iui-tile-title-text-color: var(--iui-color-text);
  --_iui-tile-body-text-color: var(--iui-color-text-muted);

  @include iui-reset;
  @include iui-surface;
  display: inline-flex;
  flex-direction: column;
  width: calc(var(--iui-size-3xl) * 3);
  backface-visibility: hidden;
  isolation: isolate;
  position: relative;
  will-change: transform;

  &::before {
    content: '';
    position: absolute;
    inset: 0;
    z-index: -1;
  }

  &:where(:not(.iui-folder)) {
    > :where(.iui-tile-thumbnail) {
      border-top-left-radius: inherit;
      border-top-right-radius: inherit;
    }

    > :where(:last-child) {
      border-bottom-left-radius: inherit;
      border-bottom-right-radius: inherit;
    }
  }

  &:not(:hover, :focus-within) {
    .iui-tile-more-options:where(:not(.iui-visible)) {
      @include visually-hidden;
    }
  }

  &:hover,
  &:focus-within {
    .iui-tile-metadata:not(:last-child) {
      width: calc(100% - #{var(--iui-size-xl)});
    }
  }

  &.iui-new {
    --_iui-tile-status-icon-fill: var(--iui-color-icon-positive);

    .iui-tile-name,
    .iui-tile-description {
      font-weight: var(--iui-font-weight-semibold);
    }
  }

  &.iui-selected {
    @include iui-focus($offset: 0, $thickness: var(--iui-size-2xs));

    &:where(:focus-within) {
      outline-offset: -1px;
    }
    --_iui-tile-status-icon-fill: var(--iui-color-icon-accent);

    outline: solid 2px var(--iui-color-border-accent);
    background-color: var(--iui-color-background-accent-muted);
  }

  &.iui-actionable {
    @include iui-focus($offset: var(--iui-size-3xs), $thickness: var(--iui-size-3xs));
    cursor: pointer;
    transition: box-shadow var(--iui-duration-1) ease-in-out, transform var(--iui-duration-1) 50ms ease-in-out;

    &:hover {
      box-shadow: var(--iui-shadow-4);

      $y: 4px;
      transform: translateY(-$y);

      // prevent doom flicker when hovering near the bottom edge
      &::before {
        transform: translateY($y);
      }
    }

    &:is(:hover, :focus-within) #{$thumbnail-selector} {
      transform: rotate(-4deg);
    }

    &:is(:hover, :focus-within, .iui-selected) #{$thumbnail-selector} {
      &:is(div, img) {
        transform: translateZ(0) scale(1.1);
      }
    }
  }

  &.iui-folder {
    display: inline-flex;
    flex-direction: row;
    flex-wrap: nowrap;

    > :where(:first-child) {
      border-top-left-radius: inherit;
      border-bottom-left-radius: inherit;
    }

    > :where(:last-child) {
      border-top-right-radius: inherit;
      border-bottom-right-radius: inherit;
    }

    .iui-tile-thumbnail {
      height: calc(var(--iui-size-s) * 10);
      flex: 1;
      border-bottom: none;
      border-right: 1px solid var(--iui-color-border);
      margin: 0;
    }

    .iui-tile-content {
      flex: 2;
      padding: var(--iui-size-s);

      > * {
        padding: 0;
      }
    }

    .iui-tile-description {
      height: 100%;
      max-height: calc(var(--iui-size-s) * 4);
      margin-bottom: 0;
      -webkit-line-clamp: 2;
    }
  }

  //#region Statuses
  &.iui-loading,
  &[aria-disabled='true'] {
    --_iui-tile-title-text-color: var(--iui-color-text-disabled);
    --_iui-tile-body-text-color: var(--iui-color-text-disabled);

    #{$thumbnail-selector} {
      filter: grayscale(100%);
    }

    .iui-tag-container,
    .iui-tag-basic {
      color: inherit;
    }

    &:is(:hover, :focus-within) #{$thumbnail-selector} {
      transform: none;
    }
  }

  &.iui-loading {
    cursor: progress;
    font-style: italic;
  }

  &[aria-disabled='true'] {
    cursor: not-allowed;
  }
  //#endregion Statuses
}

@mixin iui-tile-content {
  padding-bottom: var(--iui-size-s);
  display: grid;
  grid-template-rows: auto 1fr auto;
  flex-grow: 2;
  min-width: 0;

  > * {
    max-width: 100%;
<<<<<<< HEAD
  }

  .iui-tile-name {
    display: flex;
    flex-shrink: 0;
    align-items: center;
    font-size: var(--iui-font-size-2);
=======
>>>>>>> 775933e3
    margin-bottom: calc(var(--iui-size-s) * 0.5);
    padding-inline: var(--iui-size-s);
  }
}

@mixin iui-tile-name {
  display: flex;
  flex-shrink: 0;
  align-items: center;
  font-size: var(--iui-font-size-2);
  user-select: all;
  color: var(--_iui-tile-title-text-color);
  overflow: hidden;
  padding-inline: var(--iui-size-s);
  margin-bottom: calc(var(--iui-size-s) * 0.5);
}

@mixin iui-tile-status-icon {
  @include iui-icon-style('m');
  margin-right: var(--iui-size-xs);
  fill: var(--_iui-tile-status-icon-fill);
}

@mixin iui-tile-name-label {
  overflow: hidden;
  white-space: nowrap;
  text-overflow: ellipsis;
}

@mixin iui-tile-description {
  margin-bottom: var(--iui-size-s);
  font-size: var(--iui-font-size-1);
  height: 100%;
  max-height: calc(var(--iui-size-s) * 6);
  @include iui-line-clamp(3);
  color: var(--_iui-tile-body-text-color);
}

@mixin iui-tile-metadata {
  font-size: var(--iui-font-size-0);
  flex-shrink: 0;
  overflow: hidden;
  text-overflow: ellipsis;
  height: var(--iui-size-l);
  width: 100%;
  display: flex;
  align-items: center;
  margin-top: auto;
  margin-bottom: 0;
  color: var(--_iui-tile-body-text-color);

  > svg,
  .iui-tile-metadata-icon {
    @include iui-icon-style('m');
    fill: var(--iui-color-icon-muted);
    margin-right: var(--iui-size-xs);
  }

  > * {
    white-space: nowrap;
    overflow: hidden;
    text-overflow: ellipsis;
  }
}

@mixin iui-tile-thumbnail {
  order: -1;
  box-sizing: content-box;
  height: calc(var(--iui-size-s) * 13);
  flex-shrink: 0;
  overflow: hidden;
  display: grid;
  background-color: var(--iui-color-background-zebra);
  border-bottom: 1px solid var(--iui-color-border);
  margin-bottom: var(--iui-size-s);

  > * {
    grid-area: 1 / 1 / -1 / -1;
  }

  .iui-avatar {
    @include iui-avatar-size($size: 3xl, $font-size: var(--iui-font-size-4));
    place-self: center;
  }

  .iui-thumbnail-icon {
    @include iui-icon-style(3xl);
    @include iui-icon-color;
    transition: transform var(--iui-duration-2) ease;
    place-self: center;
  }
}

@mixin iui-tile-thumbnail-picture {
  @media (prefers-reduced-motion: no-preference) {
    transition: transform var(--iui-duration-2) ease;
    will-change: transform;
  }

  &:is(div) {
    background-position: center;
    background-size: cover;
  }

  ~ .iui-thumbnail-icon {
    cursor: pointer;
    transition: fill var(--iui-duration-1) ease;
    fill: rgba(255, 255, 255, var(--iui-opacity-3));
    filter: drop-shadow(0 2px 1px rgba(0, 1, 5, var(--iui-opacity-5)));

    &:hover {
      fill: rgba(255, 255, 255, var(--iui-opacity-2));
    }
  }
}

/// @arg $variant Can be either: type-indicator, quick-action
@mixin iui-tile-thumbnail-button($variant) {
  @include iui-button-borderless;
  @include iui-button-size(small, borderless);
  position: absolute;
  border-radius: 50%;
  margin-top: calc(var(--iui-size-s) * 0.5);
  margin-inline: var(--iui-size-xs);

  @if $variant == quick-action {
    justify-self: end;
  }

  &[data-iui-active='true'] {
    --_iui-button-text-color: var(--iui-color-text-accent);
    --_iui-button-background-color: hsl(var(--iui-color-accent-hsl) / var(--iui-opacity-6));
  }

  .iui-tile-thumbnail-picture ~ & {
    @include iui-blur($opacity: 5);
    --_iui-button-icon-fill: var(--iui-color-white);

    > .iui-button-icon {
      filter: drop-shadow(0 2px 1px rgba(0, 0, 0, var(--iui-opacity-5)));
    }

    &:hover,
    &[data-iui-active='true']:enabled,
    &[data-iui-active='true']:enabled:hover,
    &[data-iui-active='true']:active {
      background-color: rgba(0, 0, 0, var(--iui-opacity-4));
    }
  }
}

@mixin iui-tile-thumbnail-badge {
  place-self: end;
  margin-bottom: calc(var(--iui-size-s) * 0.5);
  width: calc(100% - 2 * #{var(--iui-size-s)});
  margin-right: var(--iui-size-s);
  display: flex;
  justify-content: flex-end;
  overflow: hidden;
  gap: var(--iui-size-2xs);
  z-index: 1;
}

@mixin iui-tile-buttons {
  display: flex;
  flex-shrink: 0;
  user-select: none;
  white-space: nowrap;
  overflow: hidden;

  > .iui-button {
    font-size: var(--iui-font-size-1);
    flex: 1;
    height: auto;
    padding: var(--iui-size-s) var(--iui-size-s);
    overflow: hidden;
    white-space: nowrap;
    text-overflow: ellipsis;
    text-align: center;
    margin: 0;
    border: initial;
    border-radius: 0;

    &,
    &:hover {
      border-top: 1px solid var(--iui-color-border);
      border-color: var(--iui-color-border);
    }
  }

  > button:not(:last-child) {
    border-right: 1px solid var(--iui-color-border);
  }
}

@mixin iui-tile-more-options {
  grid-area: 1 / 1 / -1 / -1;
  place-self: end;
  position: absolute;
  margin: 0;

  // visual adjustment to counteract invisible padding from borderless button
  margin-right: calc(-1 * var(--iui-size-2xs));
}

@mixin iui-tile-status($status) {
  @include iui-text-selection($status);
  --_iui-tile-status-icon-fill: var(--iui-color-icon-#{$status});
  --_iui-tile-title-text-color: var(--iui-color-text-#{$status});

  .iui-tile-thumbnail {
    box-shadow: 0 var(--iui-size-2xs) 0 var(--iui-color-border-#{$status});
  }

  &.iui-folder .iui-tile-thumbnail {
    box-shadow: var(--iui-size-2xs) 0 0 var(--iui-color-border-#{$status});
  }
}<|MERGE_RESOLUTION|>--- conflicted
+++ resolved
@@ -182,16 +182,6 @@
 
   > * {
     max-width: 100%;
-<<<<<<< HEAD
-  }
-
-  .iui-tile-name {
-    display: flex;
-    flex-shrink: 0;
-    align-items: center;
-    font-size: var(--iui-font-size-2);
-=======
->>>>>>> 775933e3
     margin-bottom: calc(var(--iui-size-s) * 0.5);
     padding-inline: var(--iui-size-s);
   }
