// Copyright (c) Bentley Systems, Incorporated. All rights reserved.
// See LICENSE.md in the project root for license terms and full copyright notice.
@import '../avatar/index';
@import '../button/index';
@import '../surface/index';
@import '../utils/index';

$thumbnail-selector: ':is(.iui-thumbnail-icon, .iui-tile-thumbnail-picture)';

@mixin iui-tile {
  --_iui-tile-title-text-color: var(--iui-color-text);
  --_iui-tile-body-text-color: var(--iui-color-text-muted);

  @include iui-reset;
  @include iui-surface;
  display: inline-flex;
  flex-direction: column;
  width: calc(var(--iui-size-3xl) * 3);
  backface-visibility: hidden;
  isolation: isolate;

  &:where(:not(.iui-folder)) {
    > :where(:first-child) {
      border-top-left-radius: inherit;
      border-top-right-radius: inherit;
    }

    > :where(:last-child) {
      border-bottom-left-radius: inherit;
      border-bottom-right-radius: inherit;
    }
  }

  &:not(:hover, :focus-within) {
    .iui-tile-more-options:where(:not(.iui-visible)) {
      @include visually-hidden;
    }
  }

  &:hover,
  &:focus-within {
    .iui-tile-metadata:not(:last-child) {
      width: calc(100% - #{var(--iui-size-xl)});
    }
  }

  &.iui-new {
    --_iui-tile-status-icon-fill: var(--iui-color-icon-positive);

    .iui-tile-name,
    .iui-tile-description {
      font-weight: var(--iui-font-weight-semibold);
    }
  }

  &.iui-selected {
    @include iui-focus($offset: 0, $thickness: var(--iui-size-2xs));
    --_iui-tile-status-icon-fill: var(--iui-color-icon-accent);

    outline: solid 2px var(--iui-color-border-accent);
    background-color: var(--iui-color-background-accent-muted);
  }

  &.iui-actionable {
    @include iui-focus($offset: var(--iui-size-3xs), $thickness: var(--iui-size-3xs));
    cursor: pointer;
    transition: box-shadow var(--iui-duration-1) ease-in-out, transform var(--iui-duration-1) 50ms ease-in-out;

    &:hover {
      box-shadow: var(--iui-shadow-4);
      transform: translateY(-4px);
    }

    &:is(:hover, :focus-within, .iui-selected) #{$thumbnail-selector} {
      transform: rotate(-4deg);

      &:is(div, img) {
        transform: translateZ(0) scale(1.1);
      }
    }
  }

  &.iui-folder {
    display: inline-flex;
    flex-direction: row;
    flex-wrap: nowrap;

    > :where(:first-child) {
      border-top-left-radius: inherit;
      border-bottom-left-radius: inherit;
    }

    > :where(:last-child) {
      border-top-right-radius: inherit;
      border-bottom-right-radius: inherit;
    }

    .iui-tile-thumbnail {
      height: calc(var(--iui-size-s) * 10);
      flex: 1;
      border-bottom: none;
      border-right: 1px solid var(--iui-color-border);
    }

    .iui-tile-content {
      flex: 2;
    }

    .iui-tile-description {
      height: 100%;
      max-height: calc(var(--iui-size-s) * 4);
      margin-bottom: 0;
      -webkit-line-clamp: 2;
    }
  }

  //#region Statuses
  &.iui-loading,
  &[aria-disabled='true'] {
    --_iui-tile-title-text-color: var(--iui-color-text-disabled);
    --_iui-tile-body-text-color: var(--iui-color-text-disabled);

    #{$thumbnail-selector} {
      filter: grayscale(100%);
    }

    .iui-tag-container,
    .iui-tag-basic {
      color: inherit;
    }

    &:is(:hover, :focus-within) #{$thumbnail-selector} {
      transform: none;
    }
  }

  &.iui-loading {
    cursor: progress;
    font-style: italic;
  }

  &[aria-disabled='true'] {
    cursor: not-allowed;
  }
  //#endregion Statuses
}

@mixin iui-tile-content {
  padding: var(--iui-size-s);
  display: grid;
  grid-template-rows: auto 1fr auto;
  flex-grow: 2;
  min-width: 0;

  > * {
    max-width: 100%;
  }

  .iui-tile-name {
    display: flex;
    flex-shrink: 0;
    align-items: center;
    font-size: var(--iui-font-size-2);
    user-select: all;
    margin-bottom: calc(var(--iui-size-s) * 0.5);
    color: var(--_iui-tile-title-text-color);
    overflow: hidden;
  }

  .iui-tile-status-icon {
    @include iui-icon-style('m');
    margin-right: var(--iui-size-xs);
    fill: var(--_iui-tile-status-icon-fill);
  }

  .iui-tile-name-label {
    overflow: hidden;
    white-space: nowrap;
    text-overflow: ellipsis;
  }

  .iui-tile-description {
    margin-bottom: var(--iui-size-s);
    font-size: var(--iui-font-size-1);
    height: 100%;
    max-height: calc(var(--iui-size-s) * 6);
    @include iui-line-clamp(3);
    color: var(--_iui-tile-body-text-color);
  }

  .iui-tile-metadata {
    font-size: var(--iui-font-size-0);
    flex-shrink: 0;
    overflow: hidden;
    text-overflow: ellipsis;
    height: var(--iui-size-l);
    width: 100%;
    display: flex;
    align-items: center;
    margin-top: auto;
    color: var(--_iui-tile-body-text-color);

    > svg,
    .iui-tile-metadata-icon {
      @include iui-icon-style('m');
      fill: var(--iui-color-icon-muted);
      margin-right: var(--iui-size-xs);
    }

    > * {
      white-space: nowrap;
      overflow: hidden;
      text-overflow: ellipsis;
    }
  }
}

@mixin iui-tile-thumbnail {
  box-sizing: content-box;
  height: calc(var(--iui-size-s) * 13);
  flex-shrink: 0;
  overflow: hidden;
  display: grid;
  background-color: var(--iui-color-background-zebra);
  border-bottom: 1px solid var(--iui-color-border);

  > * {
    grid-area: 1 / 1 / -1 / -1;
  }

  .iui-avatar {
    @include iui-avatar-size($size: 3xl, $font-size: var(--iui-font-size-4));
    place-self: center;
  }

  .iui-thumbnail-icon {
    @include iui-icon-style(3xl);
    @include iui-icon-color;
    transition: transform var(--iui-duration-2) ease;
<<<<<<< HEAD
=======
    place-self: center;
>>>>>>> 8a8f85df
  }
}

@mixin iui-tile-thumbnail-picture {
  @media (prefers-reduced-motion: no-preference) {
    transition: transform var(--iui-duration-2) ease;
    will-change: transform;
  }

  &:is(div) {
    background-position: center;
    background-size: cover;
  }

  ~ .iui-thumbnail-icon {
    cursor: pointer;
    transition: fill var(--iui-duration-1) ease;
    fill: rgba(255, 255, 255, var(--iui-opacity-3));
    filter: drop-shadow(0 2px 1px rgba(0, 1, 5, var(--iui-opacity-5)));

    &:hover {
      fill: rgba(255, 255, 255, var(--iui-opacity-2));
    }
  }
}

/// @arg $variant Can be either: type-indicator, quick-action
@mixin iui-tile-thumbnail-button($variant) {
  @include iui-button-borderless;
  @include iui-button-size(small, borderless);
  position: absolute;
  border-radius: 50%;
  margin-top: calc(var(--iui-size-s) * 0.5);
  margin-inline: var(--iui-size-xs);

  @if $variant == quick-action {
    justify-self: end;
  }

  &[data-iui-active='true'] {
    --_iui-button-text-color: var(--iui-color-text-accent);
    --_iui-button-background-color: hsl(var(--iui-color-accent-hsl) / var(--iui-opacity-6));
  }

  .iui-tile-thumbnail-picture ~ & {
    @include iui-blur($opacity: 5);
    --_iui-button-icon-fill: var(--iui-color-white);

    > .iui-button-icon {
      filter: drop-shadow(0 2px 1px rgba(0, 0, 0, var(--iui-opacity-5)));
    }

    &:hover,
    &[data-iui-active='true']:enabled,
    &[data-iui-active='true']:enabled:hover,
    &[data-iui-active='true']:active {
      background-color: rgba(0, 0, 0, var(--iui-opacity-4));
    }
  }
}

@mixin iui-tile-thumbnail-badge {
  place-self: end;
  margin-bottom: calc(var(--iui-size-s) * 0.5);
  width: calc(100% - 2 * #{var(--iui-size-s)});
  margin-right: var(--iui-size-s);
  display: flex;
  justify-content: flex-end;
  overflow: hidden;
  gap: var(--iui-size-2xs);
  z-index: 1;
}

@mixin iui-tile-buttons {
  display: flex;
  flex-shrink: 0;
  user-select: none;
  white-space: nowrap;
  overflow: hidden;

  > .iui-button {
    font-size: var(--iui-font-size-1);
    flex: 1;
    height: auto;
    padding: var(--iui-size-s) var(--iui-size-s);
    overflow: hidden;
    white-space: nowrap;
    text-overflow: ellipsis;
    text-align: center;
    margin: 0;
    border: initial;
    border-radius: 0;

    &,
    &:hover {
      border-top: 1px solid var(--iui-color-border);
      border-color: var(--iui-color-border);
    }
  }

  > button:not(:last-child) {
    border-right: 1px solid var(--iui-color-border);
  }
}

@mixin iui-tile-more-options {
  grid-area: 1 / 1 / -1 / -1;
  place-self: end;
  position: absolute;

  // visual adjustment to counteract invisible padding from borderless button
  margin-right: calc(-1 * var(--iui-size-2xs));
}

@mixin iui-tile-status($status) {
  @include iui-text-selection($status);
  --_iui-tile-status-icon-fill: var(--iui-color-icon-#{$status});
  --_iui-tile-title-text-color: var(--iui-color-text-#{$status});

  .iui-tile-thumbnail {
    box-shadow: 0 var(--iui-size-2xs) 0 var(--iui-color-border-#{$status});
  }

  &.iui-folder .iui-tile-thumbnail {
    box-shadow: var(--iui-size-2xs) 0 0 var(--iui-color-border-#{$status});
  }
}<|MERGE_RESOLUTION|>--- conflicted
+++ resolved
@@ -237,10 +237,7 @@
     @include iui-icon-style(3xl);
     @include iui-icon-color;
     transition: transform var(--iui-duration-2) ease;
-<<<<<<< HEAD
-=======
     place-self: center;
->>>>>>> 8a8f85df
   }
 }
 
