--- conflicted
+++ resolved
@@ -304,15 +304,12 @@
   }
 
   .iui-thumbnail-icon {
-<<<<<<< HEAD
-=======
     &,
     > svg {
       @include mixins.iui-icon-style(3xl);
       @include mixins.iui-icon-color;
     }
     transition: transform var(--iui-duration-2) ease;
->>>>>>> 4ddb8d02
     place-self: center;
 
     svg:not(.iui-radial) {
