--- conflicted
+++ resolved
@@ -10,21 +10,17 @@
   height: calc(var(--iui-size-s) * 26);
   display: inline-flex;
   background-color: var(--iui-color-background-1);
-  border-top-right-radius: $iui-border-radius;
-  border-bottom-right-radius: $iui-border-radius;
+  border-top-right-radius: var(--iui-border-radius-1);
+  border-bottom-right-radius: var(--iui-border-radius-1);
 
   &:not(:first-child) {
     border-left: 1px solid var(--iui-color-background-border);
   }
 
   &:first-child {
-<<<<<<< HEAD
     box-shadow: var(--iui-shadow-1);
-=======
-    box-shadow: $iui-elevation-2;
-    border-top-left-radius: $iui-border-radius;
-    border-bottom-left-radius: $iui-border-radius;
->>>>>>> 3f473f9d
+    border-top-left-radius: var(--iui-border-radius-1);
+    border-bottom-left-radius: var(--iui-border-radius-1);
   }
 }
 
