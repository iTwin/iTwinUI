// Copyright (c) Bentley Systems, Incorporated. All rights reserved.
// See LICENSE.md in the project root for license terms and full copyright notice.
@import '../style/index';
@import '../surface/index';
@import '../button/borderless';
@import '../utils/index';

$iui-color-picker-content-width: ($iui-l * 9) + ($iui-s * 8); // (9 swatches per row) + (gaps)
$iui-color-picker-max-width: ($iui-l * 10) + ($iui-s * 9); // (10 swatches per row) + (gaps)
$iui-color-swatch-border-radius: 5px;
$iui-inset-box-shadow: inset 0 0 0 1px rgba(var(--iui-color-foreground-body-rgb), var(--iui-opacity-5));
$iui-active-box-shadow: 0 0 0 $iui-xxs rgba(var(--iui-color-foreground-primary-rgb), var(--iui-opacity-3));
$iui-hover-box-shadow: 0 0 1px $iui-xxs + 1 rgba(var(--iui-color-foreground-body-rgb), var(--iui-opacity-5));

@mixin iui-color-picker {
  --iui-color-picker-selected-color: initial;

  @include iui-surface;
  border-radius: $iui-border-radius;
  display: inline-flex;
  padding: $iui-baseline $iui-sm;
  user-select: none;
  overflow-y: auto;
  flex-direction: column;
  max-height: $iui-baseline * 45;
  @supports (overflow-y: overlay) {
    overflow-y: overlay;
  }
  row-gap: $iui-baseline;
}

@mixin iui-color-swatch {
  --iui-color-swatch-background: initial;

  height: $iui-l;
  width: $iui-l;
  cursor: pointer;
  border-radius: $iui-color-swatch-border-radius;
  position: relative;
  background-color: var(--iui-color-swatch-background);
  forced-color-adjust: none;
  @include iui-transparent-background;

  &::after {
    content: '';
    position: absolute;
    left: 0;
    top: 0;
    width: inherit;
    height: inherit;
    border-radius: inherit;
    background-color: inherit;
    box-shadow: $iui-inset-box-shadow;
  }

  &:hover {
    box-shadow: $iui-hover-box-shadow, $iui-inset-box-shadow;
  }

  @include iui-focus($offset: 1px, $thickness: 2px);

  &.iui-active {
    box-shadow: $iui-active-box-shadow, $iui-inset-box-shadow;

    &:hover {
      box-shadow: $iui-hover-box-shadow, $iui-inset-box-shadow, $iui-active-box-shadow;
    }
  }
}

@mixin iui-color-palette {
  //Contains the color swatches
  display: flex;
  flex-wrap: wrap;
  align-content: flex-start;
  min-height: $iui-l;
  min-width: $iui-l;
  gap: $iui-s;

  button[data-iui-variant='borderless'] {
    --_iui-button-height: #{$iui-l};
    --_iui-button-padding-inline: 0;
  }

  &-wrapper {
    max-width: $iui-color-picker-content-width;

    &:only-child {
      max-width: $iui-color-picker-max-width;
    }
  }
}

@mixin iui-color-input {
  display: flex;
  align-items: center;

  &-wrapper {
    max-width: $iui-color-picker-content-width;
  }

  .iui-button {
    margin-right: $iui-xs;
  }

  &-fields {
    display: flex;
    width: 100%;
    gap: $iui-xxs;

    > * {
      flex-grow: 1;
    }

    input {
      text-transform: uppercase;
    }

    input[type='number'] {
      appearance: textfield;
      text-align: right;

      &::-webkit-inner-spin-button {
        appearance: none;
      }
    }
  }
}

@mixin iui-color-picker-section-label {
  margin-bottom: $iui-baseline * 0.5;
  overflow: hidden;
  text-overflow: ellipsis;
  white-space: nowrap;
  flex-shrink: 0;
}

@mixin iui-color-selection-wrapper {
  display: flex;
  flex-direction: column;
  min-width: $iui-color-picker-content-width;
}

@mixin iui-color-field {
  --iui-color-field-hue: initial;

  position: relative;
  cursor: crosshair;
  width: 100%;
  height: $iui-baseline * 19;
  forced-color-adjust: none;
  background-image: linear-gradient(0deg, rgb(0, 0, 0), transparent),
    linear-gradient(90deg, rgb(255, 255, 255), var(--iui-color-field-hue));

  &:not(:last-child) {
    margin-bottom: round($iui-baseline * 0.5);
  }
}

@mixin iui-hue-slider {
<<<<<<< HEAD
  .iui-slider-rail {
    height: $iui-s;
    forced-color-adjust: none;
    background: linear-gradient(
      to right,
      $iui-color-system-red 0%,
      $iui-color-system-yellow 17%,
      rgb(0, 255, 0) 33%,
      rgb(0, 255, 255) 50%,
      $iui-color-system-blue 67%,
      $iui-color-system-magenta 83%,
      $iui-color-system-red 100%
    );
  }
=======
  .iui-slider-container {
    .iui-slider-rail {
      height: $iui-s;
      forced-color-adjust: none;
      @include themed {
        background: linear-gradient(
          to right,
          $iui-color-system-red 0%,
          $iui-color-system-yellow 17%,
          rgb(0, 255, 0) 33%,
          rgb(0, 255, 255) 50%,
          $iui-color-system-blue 67%,
          $iui-color-system-magenta 83%,
          $iui-color-system-red 100%
        );
      }
    }
>>>>>>> aa04c38f

    .iui-slider-thumb {
      top: 7px;
    }
  }
}

@mixin iui-opacity-slider {
  .iui-slider-container {
    .iui-slider-rail {
      height: $iui-s;
      forced-color-adjust: none;
      @include iui-transparent-background($size: $iui-s);

      &::before {
        display: block;
        content: '';
        width: 100%;
        height: 100%;
        background-image: linear-gradient(to right, transparent 0%, var(--iui-color-picker-selected-color) 100%);
      }
    }

    .iui-slider-thumb {
      top: 7px;
    }
  }
}

@mixin iui-color-dot {
  --iui-color-dot-inset: initial;

  position: absolute;
  inset: var(--iui-color-dot-inset);
  width: $iui-m;
  height: $iui-m;
  border-radius: 50%;
  transform: translate(-$iui-s, -$iui-s);
  cursor: crosshair;
  box-shadow: rgba(var(--iui-color-foreground-accessory-rgb), var(--iui-opacity-1)) 0 0 0 $iui-xxs - 1,
    inset 0 0 0 $iui-xxs - 1 rgba(var(--iui-color-foreground-accessory-rgb), var(--iui-opacity-6));
  background-color: var(--iui-color-picker-selected-color);

  &:hover {
    box-shadow: $iui-hover-box-shadow;
  }

  @include iui-focus($offset: 0, $thickness: 2px);
}

@mixin iui-transparent-background($size: $iui-m) {
  background-position: 0 0, ($size * 0.5) ($size * 0.5);
  background-size: $size $size;
  background-image: repeating-linear-gradient(
    45deg,
    var(--iui-color-background-3) 25%,
    transparent 25%,
    transparent 75%,
    var(--iui-color-background-3) 75%,
    var(--iui-color-background-3)
  ),
    repeating-linear-gradient(
    45deg,
    var(--iui-color-background-3) 25%,
    var(--iui-color-background-5) 25%,
    var(--iui-color-background-5) 75%,
    var(--iui-color-background-3) 75%,
    var(--iui-color-background-3)
  );
}<|MERGE_RESOLUTION|>--- conflicted
+++ resolved
@@ -158,40 +158,21 @@
 }
 
 @mixin iui-hue-slider {
-<<<<<<< HEAD
-  .iui-slider-rail {
-    height: $iui-s;
-    forced-color-adjust: none;
-    background: linear-gradient(
-      to right,
-      $iui-color-system-red 0%,
-      $iui-color-system-yellow 17%,
-      rgb(0, 255, 0) 33%,
-      rgb(0, 255, 255) 50%,
-      $iui-color-system-blue 67%,
-      $iui-color-system-magenta 83%,
-      $iui-color-system-red 100%
-    );
-  }
-=======
   .iui-slider-container {
     .iui-slider-rail {
       height: $iui-s;
       forced-color-adjust: none;
-      @include themed {
-        background: linear-gradient(
-          to right,
-          $iui-color-system-red 0%,
-          $iui-color-system-yellow 17%,
-          rgb(0, 255, 0) 33%,
-          rgb(0, 255, 255) 50%,
-          $iui-color-system-blue 67%,
-          $iui-color-system-magenta 83%,
-          $iui-color-system-red 100%
-        );
-      }
-    }
->>>>>>> aa04c38f
+      background: linear-gradient(
+        to right,
+        $iui-color-system-red 0%,
+        $iui-color-system-yellow 17%,
+        rgb(0, 255, 0) 33%,
+        rgb(0, 255, 255) 50%,
+        $iui-color-system-blue 67%,
+        $iui-color-system-magenta 83%,
+        $iui-color-system-red 100%
+      );
+    }
 
     .iui-slider-thumb {
       top: 7px;
