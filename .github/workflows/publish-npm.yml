--- conflicted
+++ resolved
@@ -38,12 +38,7 @@
       - run: yarn install
       - run: yarn build
 
-<<<<<<< HEAD
       - run: npm publish --access public --tag dev
-        working-directory: './packages/${{ github.event.inputs.package }}/'
-=======
-      - run: npm publish --access public
         working-directory: './packages/${{ inputs.package }}/'
->>>>>>> e0354042
         env:
           NODE_AUTH_TOKEN: ${{ secrets.NPMJS_PUBLISH_ITWIN }}