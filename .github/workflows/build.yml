--- conflicted
+++ resolved
@@ -22,12 +22,8 @@
 
       - run: yarn install --frozen-lockfile
 
-<<<<<<< HEAD
       - run: yarn audit
         continue-on-error: true
-=======
-      - run: yarn audit:ci
->>>>>>> f241e12a
 
       - run: yarn lint
       - run: yarn lint:copyright ${{ github.workspace }}/*/**.{scss,html,js,ts}
