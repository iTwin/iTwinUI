--- conflicted
+++ resolved
@@ -242,11 +242,7 @@
       - run: pnpm install
 
       - name: pnpm run test --filter=css-workshop
-<<<<<<< HEAD
-        uses: nick-fields/retry@v2
-=======
         uses: nick-fields/retry@v3
->>>>>>> d42244e4
         with:
           timeout_minutes: 15
           max_attempts: 2
@@ -316,20 +312,12 @@
       - run: pnpm run build --filter=itwinui-react
 
       - name: Install node modules inside Docker
-<<<<<<< HEAD
-        uses: cypress-io/github-action@v5
-=======
         uses: cypress-io/github-action@v6
->>>>>>> d42244e4
         with:
           runTests: false # just perform install from monorepo root
 
       - name: Run a11y tests
-<<<<<<< HEAD
-        uses: cypress-io/github-action@v5
-=======
         uses: cypress-io/github-action@v6
->>>>>>> d42244e4
         with:
           working-directory: testing/a11y
           component: true
