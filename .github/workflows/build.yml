name: CI

on:
  workflow_dispatch:
  push:
    branches: [main]
  pull_request:
    branches: [main]

jobs:
  build:
    name: Build and run tests
    runs-on: ubuntu-latest

    steps:
      - uses: actions/checkout@v2

      - name: Use Node 16.X
        uses: actions/setup-node@v2
        with:
          node-version: 16.x
          cache: yarn

      - run: yarn install --frozen-lockfile
      - run: yarn audit

      - run: yarn lint
      - run: yarn lint:copyright ${{ github.workspace }}/*/**.{scss,html,js,ts}
      - run: yarn build
      - run: yarn test:ci

      - name: Publish test results artifact
        if: failure()
        uses: actions/upload-artifact@v2.2.3
        with:
          name: 'backstop_test_results'
          path: '${{ github.workspace }}/backstop/results/'

      - name: Host test results on gh pages
        continue-on-error: true
        if: github.ref != 'refs/heads/main' && failure()
        uses: JamesIves/github-pages-deploy-action@4.1.3
        with:
          branch: gh-pages
          folder: ${{ github.workspace }}/backstop/results
          target-folder: ${{ github.event.number }}
          single-commit: true
          git-config-name: github-actions[bot]
          git-config-email: github-actions[bot]@users.noreply.github.com

      - name: Post gh pages link under Checks
        if: failure()
        uses: actions/github-script@v6
        with:
          script: |
            github.rest.repos.createCommitStatus({
              owner: context.repo.owner,
              repo: context.repo.repo,
              sha: '${{ github.event.pull_request.head.sha }}',
              state: '${{ job.status }}',
              context: 'Test results',
              description: 'Backstop html report',
              target_url: 'https://itwin.github.io/iTwinUI/${{ github.event.number }}/html_report/'
            })

  deploy:
    name: Deploy demo html pages
    if: github.ref == 'refs/heads/main'
    runs-on: ubuntu-latest

    steps:
      - uses: actions/checkout@v2

      - name: Use Node 16.X
        uses: actions/setup-node@v2
        with:
          node-version: 16.x
          cache: yarn

      - run: yarn install --frozen-lockfile
      - run: yarn build

      - name: List open pull requests
        id: open_prs
        uses: actions/github-script@v4
        with:
          result-encoding: string
          script: |
            return ((await github.pulls.list({
              owner: context.repo.owner,
              repo: context.repo.repo,
              state: 'open'
            })).data.map(pr => pr.number).join('\n'))

      - name: Host backstop folder on gh pages
        uses: JamesIves/github-pages-deploy-action@4.1.3
        with:
          branch: gh-pages
          single-commit: true
          folder: ${{ github.workspace }}/backstop/
          target-folder: backstop
          clean-exclude: |
<<<<<<< HEAD
            index.html
            ./*.ts
            ./*.js
=======
            gh-pages
            *.ts
            *.js
>>>>>>> e3ca6128
            tests
            scenarios
            results
            engine_scripts
          git-config-name: github-actions[bot]
          git-config-email: github-actions[bot]@users.noreply.github.com

      - name: Host css on gh pages
        uses: JamesIves/github-pages-deploy-action@4.1.3
        with:
          branch: gh-pages
          folder: ${{ github.workspace }}/lib/css
          target-folder: lib/css
          git-config-name: github-actions[bot]
          git-config-email: github-actions[bot]@users.noreply.github.com

      - name: Host index file on gh pages
        uses: JamesIves/github-pages-deploy-action@4.1.3
        with:
          branch: gh-pages
          folder: ${{ github.workspace }}/backstop/gh-pages/
          target-folder: ./
          clean-exclude: |
            backstop
            lib/css/all.css
            lib/css/global.css
            ${{ steps.open_prs.outputs.result }}
          git-config-name: github-actions[bot]
          git-config-email: github-actions[bot]@users.noreply.github.com<|MERGE_RESOLUTION|>--- conflicted
+++ resolved
@@ -100,15 +100,9 @@
           folder: ${{ github.workspace }}/backstop/
           target-folder: backstop
           clean-exclude: |
-<<<<<<< HEAD
-            index.html
+            gh-pages
             ./*.ts
             ./*.js
-=======
-            gh-pages
-            *.ts
-            *.js
->>>>>>> e3ca6128
             tests
             scenarios
             results
