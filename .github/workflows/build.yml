--- conflicted
+++ resolved
@@ -180,11 +180,8 @@
             playgrounds/*/node_modules
           key: modules-${{ runner.os }}-${{ hashFiles('yarn.lock') }}
 
-<<<<<<< HEAD
-      - name: Build html test pages
-=======
+
       - name: Build css-workshop
->>>>>>> 4f307656
         run: yarn build --filter=css-workshop
 
       - name: Build portal
