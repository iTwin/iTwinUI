--- conflicted
+++ resolved
@@ -14,8 +14,6 @@
     selectors: ['#demo-pill'],
     viewports: [{ width: 800, height: 600 }],
   }),
-<<<<<<< HEAD
-=======
 
   // Hover & focus states
   scenario('State hover & focus in default', {
@@ -33,5 +31,4 @@
     selectors: ['#demo-pill-2'],
     viewports: [{ width: 800, height: 600 }],
   }),
->>>>>>> 49828c4b
 ];