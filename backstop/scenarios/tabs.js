--- conflicted
+++ resolved
@@ -4,14 +4,6 @@
   // Types
   scenario('Type default', {
     selectors: ['#demo-default'],
-<<<<<<< HEAD
-  }),
-  scenario('Type borderless', {
-    selectors: ['#demo-borderless'],
-  }),
-  scenario('Type pill', {
-    selectors: ['#demo-pill'],
-=======
     viewports: [{ width: 800, height: 600 }],
   }),
   scenario('Type borderless', {
@@ -38,6 +30,5 @@
     actions: [focus('#test-tab-5'), hover('#test-tab-6')],
     selectors: ['#demo-pill-2'],
     viewports: [{ width: 800, height: 600 }],
->>>>>>> 90372007
   }),
 ];