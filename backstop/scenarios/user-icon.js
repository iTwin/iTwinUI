const { scenario, hover } = require('../scenarioHelper');

module.exports = [
  // Types
  scenario('Type default', {
    selectors: ['#demo-default'],
<<<<<<< HEAD
  }),
  scenario('Type status', {
    selectors: ['#demo-status'],
  }),
=======
    misMatchThreshold: 0.1,
  }),
  scenario('Type online status', {
    selectors: ['#demo-status'],
  }),
  scenario('Type list', {
    selectors: ['#demo-list'],
  }),
  scenario('Type animated', {
    selectors: ['#demo-animated'],
  }),

  // Hover states
  //// Animated
  scenario('State hover animated', {
    actions: [hover('#test-animated-1')],
    selectors: ['#demo-animated-1'],
  }),
>>>>>>> 90372007
];<|MERGE_RESOLUTION|>--- conflicted
+++ resolved
@@ -4,12 +4,6 @@
   // Types
   scenario('Type default', {
     selectors: ['#demo-default'],
-<<<<<<< HEAD
-  }),
-  scenario('Type status', {
-    selectors: ['#demo-status'],
-  }),
-=======
     misMatchThreshold: 0.1,
   }),
   scenario('Type online status', {
@@ -28,5 +22,4 @@
     actions: [hover('#test-animated-1')],
     selectors: ['#demo-animated-1'],
   }),
->>>>>>> 90372007
 ];