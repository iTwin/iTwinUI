<!--
  Copyright (c) Bentley Systems, Incorporated. All rights reserved.
  See LICENSE.md in the project root for license terms and full copyright notice.
-->
<!DOCTYPE html>
<html
  lang="en-US"
  id="theme"
>
  <head>
    <meta charset="UTF-8">
    <meta
      name="viewport"
      content="width=device-width, initial-scale=1"
    >
    <title>Tile | iTwinUI</title>
    <link
      rel="stylesheet"
      href="../../lib/css/all.css"
    />
    <link
      rel="stylesheet"
      href="../assets/demo.css"
    />
    <style>
      /* Set the width of all tiles */
      .iui-tile {
        width: 288px;
        margin-bottom: 11px;
      }

      /* Set the gap between tiles */
      .iui-tile:not(:last-child) {
        margin-right: 16px;
      }

      /* Set the thumbnail image */
      div.iui-tile-thumbnail-picture {
        background-image: url('../assets/image-test.jpg');
      }

      section {
        height: fit-content;
        display: flex;
        flex-wrap: wrap;
        padding: 16px;
      }
    </style>
    <script
      type="module"
      src="https://cdn.skypack.dev/@itwin/itwinui-icons-elements/placeholder"
    ></script>
    <script
      type="module"
      src="https://cdn.skypack.dev/@itwin/itwinui-icons-elements/star"
    ></script>
    <script
      type="module"
      src="https://cdn.skypack.dev/@itwin/itwinui-icons-elements/star-hollow"
    ></script>
    <script
      type="module"
      src="https://cdn.skypack.dev/@itwin/itwinui-icons-elements/new"
    ></script>
    <script
      type="module"
      src="https://cdn.skypack.dev/@itwin/itwinui-icons-elements/more"
    ></script>
    <script
      type="module"
      src="https://cdn.skypack.dev/@itwin/itwinui-icons-elements/info"
    ></script>
    <script
      type="module"
      src="https://cdn.skypack.dev/@itwin/itwinui-icons-elements/imodel-hollow"
    ></script>
    <script
      type="module"
      src="https://cdn.skypack.dev/@itwin/itwinui-icons-elements/tag"
    ></script>
    <script
      type="module"
      src="https://cdn.skypack.dev/@itwin/itwinui-icons-elements/checkmark"
    ></script>
    <script
      type="module"
      src="https://cdn.skypack.dev/@itwin/itwinui-icons-elements/play-circular"
    ></script>
    <script
      type="module"
      src="https://cdn.skypack.dev/@itwin/itwinui-icons-elements/clock"
    ></script>
    <script
      type="module"
      src="https://cdn.skypack.dev/@itwin/itwinui-icons-elements/folder"
    ></script>
    <script src="../assets/theme.js"></script>
    <script src="../assets/userIcon.js"></script>
  </head>

  <body class="iui-body">
    <theme-button></theme-button>
    <h1>Tile</h1>
    <hr />

    <h2>Everything turned on</h2>
    <p class="iui-text-small iui-text-muted">
      This is not a real world example, please use pieces as necessary.
    </p>

    <section id="demo-everything-turned-on">
      <!-- Newly uploaded file, text overflow, no thumbnail, lots of labels -->
      <div
        class="iui-tile iui-new"
        tabindex="0"
        id="test-tile-1"
      >
        <div class="iui-tile-thumbnail">
          <button
            aria-label="Type indicator"
            type="button"
            class="iui-button iui-borderless iui-small iui-tile-thumbnail-type-indicator"
          >
            <svg-placeholder
              class="iui-button-icon"
              aria-hidden="true"
            ></svg-placeholder>
          </button>
          <button
            aria-label="Favorited"
            type="button"
            class="iui-button iui-borderless iui-active iui-small iui-tile-thumbnail-quick-action"
          >
            <svg-star
              class="iui-button-icon"
              aria-hidden="true"
            ></svg-star>
          </button>
          <div class="iui-tile-thumbnail-badge-container">
            <div
              class="iui-badge"
              style="background-color: hsl(197, 71%, 83%);"
            >
              Label
            </div>
            <div
              class="iui-badge"
              style="background-color: hsl(72, 51%, 66%);"
            >
              Label
            </div>
            <div
              class="iui-badge"
              style="background-color: hsl(2, 90%, 83%);"
            >
              Label
            </div>
          </div>
          <svg-placeholder
            class="iui-thumbnail-icon"
            aria-hidden="true"
          ></svg-placeholder>
        </div>

        <div class="iui-tile-content ">
          <div class="iui-tile-name">
            <svg-new
              class="iui-tile-status-icon iui-positive"
              aria-hidden="true"
            ></svg-new>
            <span class="iui-tile-name-label">Super long tile name that will truncate</span>
          </div>
          <div class="iui-tile-description">
            Lorem ipsum dolor sit amet, consectetur adipiscing elit, sed do
            eiusmod tempor incididunt ut labore et dolore magna aliqua. Ut enim
            ad minim veniam, quis nostrud exercitation ullamco laboris nisi ut
            aliquip ex ea commodo consequat. Duis aute irure dolor in
            reprehenderit in voluptate velit esse cillum dolore eu fugiat nulla
            pariatur. Excepteur sint occaecat cupidatat non proident, sunt in
            culpa qui officia deserunt mollit anim id est laborum.
          </div>
          <div class="iui-tile-metadata">
            <svg-placeholder
              class="iui-tile-metadata-icon"
              aria-hidden="true"
            ></svg-placeholder>
            <div class="iui-tag-container">
              <span class="iui-tag iui-basic">tags</span>
              <span class="iui-tag iui-basic">go</span>
              <span class="iui-tag iui-basic">here</span>
              <span class="iui-tag iui-basic">tags</span>
              <span class="iui-tag iui-basic">go</span>
              <span class="iui-tag iui-basic">here</span>
              <span class="iui-tag iui-basic">tags</span>
              <span class="iui-tag iui-basic">go</span>
              <span class="iui-tag iui-basic">here</span>
              <span class="iui-tag iui-basic">tags</span>
              <span class="iui-tag iui-basic">go</span>
              <span class="iui-tag iui-basic">here</span>
              <span class="iui-tag iui-basic">tags</span>
              <span class="iui-tag iui-basic">go</span>
              <span class="iui-tag iui-basic">here</span>
              <span class="iui-tag iui-basic">tags</span>
              <span class="iui-tag iui-basic">go</span>
              <span class="iui-tag iui-basic">here</span>
            </div>
          </div>

          <button
            aria-label="More options"
            type="button"
            class="iui-button iui-borderless iui-small iui-tile-more-options"
          >
            <svg-more
              class="iui-button-icon"
              aria-hidden="true"
            ></svg-more>
          </button>
        </div>

        <div class="iui-tile-buttons">
          <button class="iui-button iui-default">Button 1</button><button class="iui-button iui-default">Button
            2</button>
        </div>
      </div>

      <!-- With thumbnail -->
      <div
        class="iui-tile"
        tabindex="0"
        id="test-tile-2"
      >
        <div class="iui-tile-thumbnail">
          <div class="iui-tile-thumbnail-picture"></div>
          <button
            aria-label="Type indicator"
            type="button"
            class="iui-button iui-borderless iui-small iui-tile-thumbnail-type-indicator"
          >
            <svg-placeholder
              class="iui-button-icon"
              aria-hidden="true"
            ></svg-placeholder>
          </button>
          <button
            aria-label="Favorited"
            type="button"
            class="iui-button iui-borderless iui-active iui-small iui-tile-thumbnail-quick-action"
          >
            <svg-star
              class="iui-button-icon"
              aria-hidden="true"
            ></svg-star>
          </button>
          <div class="iui-tile-thumbnail-badge-container">
            <div
              class="iui-badge"
              style="background-color: hsl(197, 71%, 83%);"
            >
              Label
            </div>
          </div>
        </div>

        <div class="iui-tile-content ">
          <div class="iui-tile-name">
            <span class="iui-tile-name-label">Title</span>
          </div>
          <div class="iui-tile-description">
            This tile uses a DIV with a background image & only has 1 button.
          </div>
          <div class="iui-tile-metadata">
            <svg-placeholder
              class="iui-tile-metadata-icon"
              aria-hidden="true"
            ></svg-placeholder>
            <span>Metadata</span>
          </div>

          <button
            aria-label="More options"
            type="button"
            class="iui-button iui-borderless iui-small iui-tile-more-options"
          >
            <svg-more
              class="iui-button-icon"
              aria-hidden="true"
            ></svg-more>
          </button>
        </div>

        <div class="iui-tile-buttons">
          <button class="iui-button iui-default">Only button</button>
        </div>
      </div>
    </section>

    <hr />

    <h2>Default</h2>
    <section id="demo-default">
      <!-- No thumbnail -->
<<<<<<< HEAD
      <div
        class="iui-tile"
        tabindex="0"
      >
        <div class="iui-thumbnail">
=======
      <div class="iui-tile">
        <div class="iui-tile-thumbnail">
>>>>>>> a2fc0d59
          <button
            aria-label="Info"
            type="button"
            class="iui-button iui-borderless iui-small iui-tile-thumbnail-quick-action"
          >
            <svg-info
              class="iui-button-icon"
              aria-hidden="true"
            ></svg-info>
          </button>
          <div class="iui-tile-thumbnail-badge-container">
            <div
              class="iui-badge"
              style="background-color: hsl(2, 90%, 83%);"
            >
              Draft
            </div>
          </div>
          <svg-imodel-hollow
            class="iui-thumbnail-icon"
            aria-hidden="true"
          ></svg-imodel-hollow>
        </div>

        <div class="iui-tile-content ">
          <div class="iui-tile-name">
            <span class="iui-tile-name-label">Tile name</span>
          </div>
          <div class="iui-tile-description">
            Bentley Systems, Incorporated, is an American-based software
            development company that develops, manufactures, licenses, sells and
            supports computer software and services for the design,
            construction, and operation of infrastructure.
          </div>
          <div class="iui-tile-metadata">
            <svg-tag
              class="iui-tile-metadata-icon"
              aria-hidden="true"
            ></svg-tag>
            <div class="iui-tag-container">
              <span class="iui-tag iui-basic">tags</span>
              <span class="iui-tag iui-basic">go</span>
              <span class="iui-tag iui-basic">here</span>
            </div>
          </div>

          <button
            aria-label="More options"
            type="button"
            class="iui-button iui-borderless iui-small iui-tile-more-options"
          >
            <svg-more
              class="iui-button-icon"
              aria-hidden="true"
            ></svg-more>
          </button>
        </div>
      </div>

      <!-- With thumbnail -->
<<<<<<< HEAD
      <div
        class="iui-tile"
        tabindex="0"
      >
        <div class="iui-thumbnail">
          <div class="iui-picture"></div>
=======
      <div class="iui-tile">
        <div class="iui-tile-thumbnail">
          <div class="iui-tile-thumbnail-picture"></div>
>>>>>>> a2fc0d59
          <button
            aria-label="Info"
            type="button"
            class="iui-button iui-borderless iui-small iui-tile-thumbnail-quick-action"
          >
            <svg-info
              class="iui-button-icon"
              aria-hidden="true"
            ></svg-info>
          </button>
          <div class="iui-tile-thumbnail-badge-container">
            <div
              class="iui-badge"
              style="background-color: hsl(2, 90%, 83%);"
            >
              Draft
            </div>
          </div>
        </div>

        <div class="iui-tile-content ">
          <div class="iui-tile-name">
            <span class="iui-tile-name-label">Tile name</span>
          </div>
          <div class="iui-tile-description">
            Bentley Systems, Incorporated, is an American-based software
            development company that develops, manufactures, licenses, sells and
            supports computer software and services for the design,
            construction, and operation of infrastructure.
          </div>
          <div class="iui-tile-metadata">
            <svg-tag
              class="iui-tile-metadata-icon"
              aria-hidden="true"
            ></svg-tag>
            <div class="iui-tag-container">
              <span class="iui-tag iui-basic">tags</span>
              <span class="iui-tag iui-basic">go</span>
              <span class="iui-tag iui-basic">here</span>
            </div>
          </div>

          <button
            aria-label="More options"
            type="button"
            class="iui-button iui-borderless iui-small iui-tile-more-options"
          >
            <svg-more
              class="iui-button-icon"
              aria-hidden="true"
            ></svg-more>
          </button>
        </div>
      </div>

      <!-- With thumbnail & selected -->
<<<<<<< HEAD
      <div
        class="iui-tile iui-selected"
        tabindex="0"
      >
        <div class="iui-thumbnail">
          <div class="iui-picture"></div>
=======
      <div class="iui-tile iui-selected">
        <div class="iui-tile-thumbnail">
          <div class="iui-tile-thumbnail-picture"></div>
>>>>>>> a2fc0d59
          <button
            aria-label="Info"
            type="button"
            class="iui-button iui-borderless iui-small iui-tile-thumbnail-quick-action"
          >
            <svg-info
              class="iui-button-icon"
              aria-hidden="true"
            ></svg-info>
          </button>
          <div class="iui-tile-thumbnail-badge-container">
            <div
              class="iui-badge"
              style="background-color: hsl(2, 90%, 83%);"
            >
              Draft
            </div>
          </div>
        </div>

        <div class="iui-tile-content ">
          <div class="iui-tile-name">
            <svg-checkmark
              class="iui-tile-status-icon iui-informational"
              aria-hidden="true"
            ></svg-checkmark>
            <span class="iui-tile-name-label">Tile name</span>
          </div>
          <div class="iui-tile-description">
            Bentley Systems, Incorporated, is an American-based software
            development company that develops, manufactures, licenses, sells and
            supports computer software and services for the design,
            construction, and operation of infrastructure.
          </div>
          <div class="iui-tile-metadata">
            <svg-tag
              class="iui-tile-metadata-icon"
              aria-hidden="true"
            ></svg-tag>
            <div class="iui-tag-container">
              <span class="iui-tag iui-basic">tags</span>
              <span class="iui-tag iui-basic">go</span>
              <span class="iui-tag iui-basic">here</span>
            </div>
          </div>

          <button
            aria-label="More options"
            type="button"
            class="iui-button iui-borderless iui-small iui-tile-more-options"
          >
            <svg-more
              class="iui-button-icon"
              aria-hidden="true"
            ></svg-more>
          </button>
        </div>
      </div>
    </section>

    <hr />

    <h2>User</h2>
    <section id="demo-user">
<<<<<<< HEAD
      <div
        class="iui-tile"
        tabindex="0"
      >
        <div class="iui-thumbnail">
=======
      <div class="iui-tile">
        <div class="iui-tile-thumbnail">
>>>>>>> a2fc0d59
          <user-icon
            size="x-large"
            type="2"
            status="online"
            showPlaceholder="true"
          >
          </user-icon>
        </div>

        <div class="iui-tile-content ">
          <div class="iui-tile-name">
            <span class="iui-tile-name-label">Terry Rivers</span>
          </div>
          <div class="iui-tile-description">CEO</div>

          <button
            aria-label="More options"
            type="button"
            class="iui-button iui-borderless iui-small iui-tile-more-options"
          >
            <svg-more
              class="iui-button-icon"
              aria-hidden="true"
            ></svg-more>
          </button>
        </div>
      </div>

<<<<<<< HEAD
      <div
        class="iui-tile iui-selected"
        tabindex="0"
      >
        <div class="iui-thumbnail">
=======
      <div class="iui-tile iui-selected">
        <div class="iui-tile-thumbnail">
>>>>>>> a2fc0d59
          <user-icon
            size="x-large"
            type="2"
            status="online"
            showPlaceholder="true"
          >
          </user-icon>
        </div>

        <div class="iui-tile-content ">
          <div class="iui-tile-name">
            <svg-checkmark
              class="iui-tile-status-icon iui-informational"
              aria-hidden="true"
            ></svg-checkmark>
            <span class="iui-tile-name-label">Terry Rivers</span>
          </div>
          <div class="iui-tile-description">CEO</div>

          <button
            aria-label="More options"
            type="button"
            class="iui-button iui-borderless iui-small iui-tile-more-options"
          >
            <svg-more
              class="iui-button-icon"
              aria-hidden="true"
            ></svg-more>
          </button>
        </div>
      </div>
    </section>

    <hr />

    <h2>Location</h2>
    <section id="demo-location">
      <!-- No thumbnail -->
<<<<<<< HEAD
      <div
        class="iui-tile"
        tabindex="0"
      >
        <div class="iui-thumbnail">
=======
      <div class="iui-tile">
        <div class="iui-tile-thumbnail">
>>>>>>> a2fc0d59
          <iframe
            class="iui-tile-thumbnail-picture"
            frameborder="0"
            src="
            https://www.bing.com/maps/embed?cp=40.065643~-75.688389&lvl=11&typ=s&sty=r&src=SHELL&FORM=MBEDV8"
            scrolling="no"
          >
          </iframe>
          <button
            aria-label="Assetwise"
            type="button"
            class="iui-button iui-borderless iui-small iui-tile-thumbnail-type-indicator"
          >
            <svg
              class="iui-button-icon"
              viewBox="0 0 16 16"
              aria-hidden="true"
            >
              <path
                d="M2.4709,5.1959A9.26518,9.26518,0,0,1,3.5693,4.11,9.90549,9.90549,0,0,1,4.83,3.2133a10.194,10.194,0,0,1,1.4319-.712q.2616-.10571.5229-.1946t.5239-.1626q.2632-.0738.5257-.1316.26471-.0585.5283-.1009l.1439-.32a.15067.15067,0,0,1,.0151-.0264.14755.14755,0,0,1,.0195-.0222.15616.15616,0,0,1,.0228-.0177.16383.16383,0,0,1,.026-.0134.17083.17083,0,0,1,.034-.0095A.16831.16831,0,0,1,8.66,1.5a.17533.17533,0,0,1,.0368.0054.18319.18319,0,0,1,.0367.0135l.591.29.79.3875a.14375.14375,0,0,1,.0489.0339.03719.03719,0,0,1,.0082.0367.09063.09063,0,0,1-.033.04.41517.41517,0,0,1-.0745.0439l-1.0582.5228L7.9062,3.416l-.0125.006-.0127.0056-.0119.0052-.0117.0047a.32722.32722,0,0,1-.0812.0217.09722.09722,0,0,1-.0543-.0065.04089.04089,0,0,1-.023-.033.11.11,0,0,1,.0125-.0579L7.8962,2.95q-.1775.02869-.3564.0677t-.3566.0881q-.17809.0492-.3569.1088t-.3572.13A7.20864,7.20864,0,0,0,5.38,3.8841a6.93585,6.93585,0,0,0-.9456.6869,6.31775,6.31775,0,0,0-.7965.8241,5.33115,5.33115,0,0,0-.6156.9558L1.5652,6.488A8.11438,8.11438,0,0,1,2.4709,5.1959Zm7.78,8.5387q-.1839.07759-.3715.1478t-.3779.1331q-.19.0626-.3833.1179a8.64512,8.64512,0,0,1-3.8986.2467,6.16,6.16,0,0,1-2.3975-.9529l-.0006.0016-.0431-.0307c-.0136-.0095-.0282-.0182-.0417-.0278v-.0015c-.0938-.0665-.1857-.1345-.2732-.2058A4.66591,4.66591,0,0,1,1.041,11.2258,4.83108,4.83108,0,0,1,.744,9.08L.135,9.3a.21.21,0,0,1-.0943.0165.0418.0418,0,0,1-.0394-.0334.12876.12876,0,0,1,.0169-.0756.57835.57835,0,0,1,.0731-.111l.8253-1.02.9006-1.1133c.0115-.0144.0226-.0272.0335-.0387a.43038.43038,0,0,1,.0316-.03.25958.25958,0,0,1,.03-.0226.1602.1602,0,0,1,.0289-.0146A.11069.11069,0,0,1,1.97,6.85a.09617.09617,0,0,1,.0271.0009.111.111,0,0,1,.0264.0086.14809.14809,0,0,1,.026.0163l.62.469.7316.553a.14673.14673,0,0,1,.0527.068.1013.1013,0,0,1-.0028.0731.17821.17821,0,0,1-.0562.0694.37627.37627,0,0,1-.1055.0559L2.6,8.4121a2.87649,2.87649,0,0,0,.4561,1.3147A3.142,3.142,0,0,0,4.142,10.7289c.0187.0107.0365.0221.0555.0326a4.41716,4.41716,0,0,0,1.8212.5079A6.26611,6.26611,0,0,0,8.3411,10.97q.1033-.0329.2053-.0686t.2024-.0747q.1007-.0389.2-.08t.1964-.0862l1.4694,2.9131q-.18019.0838-.3646.161Zm5.7064-2.6052a.33587.33587,0,0,1-.1435.0765l-.0244.0066-.0258.006-.0271.0052-.0286.0045-2.2016.3066-2.4552.3411a.52173.52173,0,0,1-.1638.0018.22327.22327,0,0,1-.1124-.0511.217.217,0,0,1-.0626-.1047.49754.49754,0,0,1-.0156-.159L10.74,9.6607l.04-1.6754a.37716.37716,0,0,1,.0105-.08.23815.23815,0,0,1,.0256-.0634.17194.17194,0,0,1,.0386-.0459.15588.15588,0,0,1,.05-.028.174.174,0,0,1,.0488-.0088.2219.2219,0,0,1,.0546.0045.31638.31638,0,0,1,.0595.0187.44656.44656,0,0,1,.0637.0337l.8092.513A4.80789,4.80789,0,0,0,12.486,7.216a3.74682,3.74682,0,0,0,.196-1.076c.0019-.0668.0012-.1332-.0011-.1991a3.02129,3.02129,0,0,0-.1257-.7764,2.877,2.877,0,0,0-.4112-.8357,3.01447,3.01447,0,0,0-.4321-.4851,3.28328,3.28328,0,0,0-.5028-.3734,3.73329,3.73329,0,0,0-.5522-.2743,4.27117,4.27117,0,0,0-.5859-.1857l.9438-1.1168a7.03821,7.03821,0,0,1,.8728.1954,6.23067,6.23067,0,0,1,.8585.3207,5.54366,5.54366,0,0,1,.8264.4689,5.0583,5.0583,0,0,1,.7666.6475A4.5678,4.5678,0,0,1,15.617,6.2612h0l.0045.0372a5.4056,5.4056,0,0,1-.1388,1.8073,6.87741,6.87741,0,0,1-.822,1.9467l1.1194.7089a.68989.68989,0,0,1,.16.1337.22922.22922,0,0,1,.0592.1266.1356.1356,0,0,1-.0424.1079Z"
              />
            </svg>
          </button>
          <div class="iui-tile-thumbnail-badge-container">
            <div
              class="iui-badge"
              style="background-color: hsl(305, 19%, 75%);"
            >
              External
            </div>
          </div>
        </div>

        <div class="iui-tile-content ">
          <div class="iui-tile-name">
            <span class="iui-tile-name-label">Bentley Systems Headquarters</span>
          </div>
          <div class="iui-tile-description">
            <div class="iui-tile-description">
              685 Stockton Drive, Exton, PA 19341
            </div>
          </div>
          <div class="iui-tile-metadata">
            ID: <span class="iui-tag iui-basic">10001</span>
          </div>

          <button
            aria-label="More options"
            type="button"
            class="iui-button iui-borderless iui-small iui-tile-more-options"
          >
            <svg-more
              class="iui-button-icon"
              aria-hidden="true"
            ></svg-more>
          </button>
        </div>

        <div class="iui-tile-buttons">
          <button class="iui-button iui-default">Manage</button><button class="iui-button iui-default">Projects</button>
        </div>
      </div>

      <!-- With thumbnail -->
<<<<<<< HEAD
      <div
        class="iui-tile"
        tabindex="0"
      >
        <div class="iui-thumbnail">
          <div class="iui-picture"></div>
=======
      <div class="iui-tile">
        <div class="iui-tile-thumbnail">
          <div class="iui-tile-thumbnail-picture"></div>
>>>>>>> a2fc0d59
          <button
            aria-label="Assetwise"
            type="button"
            class="iui-button iui-borderless iui-small iui-tile-thumbnail-type-indicator"
          >
            <svg
              class="iui-button-icon"
              viewBox="0 0 16 16"
              aria-hidden="true"
            >
              <path
                d="M2.4709,5.1959A9.26518,9.26518,0,0,1,3.5693,4.11,9.90549,9.90549,0,0,1,4.83,3.2133a10.194,10.194,0,0,1,1.4319-.712q.2616-.10571.5229-.1946t.5239-.1626q.2632-.0738.5257-.1316.26471-.0585.5283-.1009l.1439-.32a.15067.15067,0,0,1,.0151-.0264.14755.14755,0,0,1,.0195-.0222.15616.15616,0,0,1,.0228-.0177.16383.16383,0,0,1,.026-.0134.17083.17083,0,0,1,.034-.0095A.16831.16831,0,0,1,8.66,1.5a.17533.17533,0,0,1,.0368.0054.18319.18319,0,0,1,.0367.0135l.591.29.79.3875a.14375.14375,0,0,1,.0489.0339.03719.03719,0,0,1,.0082.0367.09063.09063,0,0,1-.033.04.41517.41517,0,0,1-.0745.0439l-1.0582.5228L7.9062,3.416l-.0125.006-.0127.0056-.0119.0052-.0117.0047a.32722.32722,0,0,1-.0812.0217.09722.09722,0,0,1-.0543-.0065.04089.04089,0,0,1-.023-.033.11.11,0,0,1,.0125-.0579L7.8962,2.95q-.1775.02869-.3564.0677t-.3566.0881q-.17809.0492-.3569.1088t-.3572.13A7.20864,7.20864,0,0,0,5.38,3.8841a6.93585,6.93585,0,0,0-.9456.6869,6.31775,6.31775,0,0,0-.7965.8241,5.33115,5.33115,0,0,0-.6156.9558L1.5652,6.488A8.11438,8.11438,0,0,1,2.4709,5.1959Zm7.78,8.5387q-.1839.07759-.3715.1478t-.3779.1331q-.19.0626-.3833.1179a8.64512,8.64512,0,0,1-3.8986.2467,6.16,6.16,0,0,1-2.3975-.9529l-.0006.0016-.0431-.0307c-.0136-.0095-.0282-.0182-.0417-.0278v-.0015c-.0938-.0665-.1857-.1345-.2732-.2058A4.66591,4.66591,0,0,1,1.041,11.2258,4.83108,4.83108,0,0,1,.744,9.08L.135,9.3a.21.21,0,0,1-.0943.0165.0418.0418,0,0,1-.0394-.0334.12876.12876,0,0,1,.0169-.0756.57835.57835,0,0,1,.0731-.111l.8253-1.02.9006-1.1133c.0115-.0144.0226-.0272.0335-.0387a.43038.43038,0,0,1,.0316-.03.25958.25958,0,0,1,.03-.0226.1602.1602,0,0,1,.0289-.0146A.11069.11069,0,0,1,1.97,6.85a.09617.09617,0,0,1,.0271.0009.111.111,0,0,1,.0264.0086.14809.14809,0,0,1,.026.0163l.62.469.7316.553a.14673.14673,0,0,1,.0527.068.1013.1013,0,0,1-.0028.0731.17821.17821,0,0,1-.0562.0694.37627.37627,0,0,1-.1055.0559L2.6,8.4121a2.87649,2.87649,0,0,0,.4561,1.3147A3.142,3.142,0,0,0,4.142,10.7289c.0187.0107.0365.0221.0555.0326a4.41716,4.41716,0,0,0,1.8212.5079A6.26611,6.26611,0,0,0,8.3411,10.97q.1033-.0329.2053-.0686t.2024-.0747q.1007-.0389.2-.08t.1964-.0862l1.4694,2.9131q-.18019.0838-.3646.161Zm5.7064-2.6052a.33587.33587,0,0,1-.1435.0765l-.0244.0066-.0258.006-.0271.0052-.0286.0045-2.2016.3066-2.4552.3411a.52173.52173,0,0,1-.1638.0018.22327.22327,0,0,1-.1124-.0511.217.217,0,0,1-.0626-.1047.49754.49754,0,0,1-.0156-.159L10.74,9.6607l.04-1.6754a.37716.37716,0,0,1,.0105-.08.23815.23815,0,0,1,.0256-.0634.17194.17194,0,0,1,.0386-.0459.15588.15588,0,0,1,.05-.028.174.174,0,0,1,.0488-.0088.2219.2219,0,0,1,.0546.0045.31638.31638,0,0,1,.0595.0187.44656.44656,0,0,1,.0637.0337l.8092.513A4.80789,4.80789,0,0,0,12.486,7.216a3.74682,3.74682,0,0,0,.196-1.076c.0019-.0668.0012-.1332-.0011-.1991a3.02129,3.02129,0,0,0-.1257-.7764,2.877,2.877,0,0,0-.4112-.8357,3.01447,3.01447,0,0,0-.4321-.4851,3.28328,3.28328,0,0,0-.5028-.3734,3.73329,3.73329,0,0,0-.5522-.2743,4.27117,4.27117,0,0,0-.5859-.1857l.9438-1.1168a7.03821,7.03821,0,0,1,.8728.1954,6.23067,6.23067,0,0,1,.8585.3207,5.54366,5.54366,0,0,1,.8264.4689,5.0583,5.0583,0,0,1,.7666.6475A4.5678,4.5678,0,0,1,15.617,6.2612h0l.0045.0372a5.4056,5.4056,0,0,1-.1388,1.8073,6.87741,6.87741,0,0,1-.822,1.9467l1.1194.7089a.68989.68989,0,0,1,.16.1337.22922.22922,0,0,1,.0592.1266.1356.1356,0,0,1-.0424.1079Z"
              />
            </svg>
          </button>
          <div class="iui-tile-thumbnail-badge-container">
            <div
              class="iui-badge"
              style="background-color: hsl(305, 19%, 75%);"
            >
              External
            </div>
          </div>
        </div>

        <div class="iui-tile-content ">
          <div class="iui-tile-name">
            <span class="iui-tile-name-label">Bentley Systems Headquarters</span>
          </div>
          <div class="iui-tile-description">
            <div class="iui-tile-description">
              685 Stockton Drive, Exton, PA 19341
            </div>
          </div>
          <div class="iui-tile-metadata">
            ID: <span class="iui-tag iui-basic">10001</span>
          </div>

          <button
            aria-label="More options"
            type="button"
            class="iui-button iui-borderless iui-small iui-tile-more-options"
          >
            <svg-more
              class="iui-button-icon"
              aria-hidden="true"
            ></svg-more>
          </button>
        </div>
        <div class="iui-tile-buttons">
          <button class="iui-button iui-default">Manage</button><button class="iui-button iui-default">Projects</button>
        </div>
      </div>
    </section>

    <hr />

    <h2>Video</h2>
    <section id="demo-video">
      <!-- No thumbnail -->
<<<<<<< HEAD
      <div
        class="iui-tile"
        tabindex="0"
      >
        <div class="iui-thumbnail">
=======
      <div class="iui-tile">
        <div class="iui-tile-thumbnail">
>>>>>>> a2fc0d59
          <button
            aria-label="Favorite"
            type="button"
            class="iui-button iui-borderless iui-small iui-tile-thumbnail-quick-action"
          >
            <svg-star-hollow
              class="iui-button-icon"
              aria-hidden="true"
            ></svg-star-hollow>
          </button>
          <div class="iui-tile-thumbnail-badge-container">
            <div
              class="iui-badge"
              style="background-color: hsl(197, 71%, 83%);"
            >
              10:23
            </div>
          </div>
          <svg-play-circular
            class="iui-thumbnail-icon"
            aria-hidden="true"
          ></svg-play-circular>
        </div>

        <div class="iui-tile-content ">
          <div class="iui-tile-name">
            <span class="iui-tile-name-label">Video name</span>
          </div>
          <div class="iui-tile-description">
            Are you ready to be inspired by some of the world’s most impressive
            infrastructure projects? We have highlighted a few of the most
            impressive projects that were made possible with Bentley.
          </div>
          <div class="iui-tile-metadata">
            <svg-clock
              class="iui-tile-metadata-icon"
              aria-hidden="true"
            ></svg-clock>
            <time datetime="2020-12-31 14:00">Dec 31, 2020 @ 2:00pm</time>
          </div>

          <button
            aria-label="More options"
            type="button"
            class="iui-button iui-borderless iui-small iui-tile-more-options"
          >
            <svg-more
              class="iui-button-icon"
              aria-hidden="true"
            ></svg-more>
          </button>
        </div>
      </div>

      <!-- With thumbnail -->
<<<<<<< HEAD
      <div
        class="iui-tile"
        tabindex="0"
      >
        <div class="iui-thumbnail">
          <div class="iui-picture"></div>
=======
      <div class="iui-tile">
        <div class="iui-tile-thumbnail">
          <div class="iui-tile-thumbnail-picture"></div>
>>>>>>> a2fc0d59
          <button
            aria-label="Favorite"
            type="button"
            class="iui-button iui-borderless iui-small iui-tile-thumbnail-quick-action"
          >
            <svg-star-hollow
              class="iui-button-icon"
              aria-hidden="true"
            ></svg-star-hollow>
          </button>
          <svg-play-circular
            class="iui-thumbnail-icon"
            aria-hidden="true"
          ></svg-play-circular>
          <div class="iui-tile-thumbnail-badge-container">
            <div
              class="iui-badge"
              style="background-color: hsl(197, 71%, 83%);"
            >
              10:23
            </div>
          </div>
        </div>

        <div class="iui-tile-content ">
          <div class="iui-tile-name">
            <span class="iui-tile-name-label">Video name</span>
          </div>
          <div class="iui-tile-description">
            Are you ready to be inspired by some of the world’s most impressive
            infrastructure projects? We have highlighted a few of the most
            impressive projects that were made possible with Bentley.
          </div>
          <div class="iui-tile-metadata">
            <svg-clock
              class="iui-tile-metadata-icon"
              aria-hidden="true"
            ></svg-clock>
            <time datetime="2020-12-31 14:00">Dec 31, 2020 @ 2:00pm</time>
          </div>

          <button
            aria-label="More options"
            type="button"
            class="iui-button iui-borderless iui-small iui-tile-more-options"
          >
            <svg-more
              class="iui-button-icon"
              aria-hidden="true"
            ></svg-more>
          </button>
        </div>
      </div>

      <!-- With thumbnail -->
      <div
        class="iui-tile iui-selected"
        tabindex="0"
        id="test-tile-3"
      >
        <div class="iui-tile-thumbnail">
          <div class="iui-tile-thumbnail-picture"></div>
          <button
            aria-label="Favorite"
            type="button"
            class="iui-button iui-borderless iui-small iui-tile-thumbnail-quick-action"
          >
            <svg-star-hollow
              class="iui-button-icon"
              aria-hidden="true"
            ></svg-star-hollow>
          </button>
          <svg-play-circular
            class="iui-thumbnail-icon"
            aria-hidden="true"
          ></svg-play-circular>
          <div class="iui-tile-thumbnail-badge-container">
            <div
              class="iui-badge"
              style="background-color: hsl(197, 71%, 83%);"
            >
              10:23
            </div>
          </div>
        </div>

        <div class="iui-tile-content ">
          <div class="iui-tile-name">
            <svg-checkmark
              class="iui-tile-status-icon iui-informational"
              aria-hidden="true"
            ></svg-checkmark>
            <span class="iui-tile-name-label">Video name</span>
          </div>
          <div class="iui-tile-description">
            Are you ready to be inspired by some of the world’s most impressive
            infrastructure projects? We have highlighted a few of the most
            impressive projects that were made possible with Bentley.
          </div>
          <div class="iui-tile-metadata">
            <svg-clock
              class="iui-tile-metadata-icon"
              aria-hidden="true"
            ></svg-clock>
            <time datetime="2020-12-31 14:00">Dec 31, 2020 @ 2:00pm</time>
          </div>

          <button
            aria-label="More options"
            type="button"
            class="iui-button iui-borderless iui-small iui-tile-more-options"
          >
            <svg-more
              class="iui-button-icon"
              aria-hidden="true"
            ></svg-more>
          </button>
        </div>
      </div>
    </section>

    <hr />

    <h2>Folder</h2>
    <section id="demo-folder">
      <!-- No thumbnail & new -->
<<<<<<< HEAD
      <div
        class="iui-tile iui-folder iui-new"
        tabindex="0"
      >
        <div class="iui-thumbnail">
=======
      <div class="iui-tile iui-folder iui-new">
        <div class="iui-tile-thumbnail">
>>>>>>> a2fc0d59
          <svg-folder
            class="iui-thumbnail-icon"
            aria-hidden="true"
          ></svg-folder>
        </div>

        <div class="iui-tile-content ">
          <div class="iui-tile-name">
            <svg-new
              class="iui-tile-status-icon iui-positive"
              aria-hidden="true"
            ></svg-new>

            <span class="iui-tile-name-label">Folder name</span>
          </div>
          <div class="iui-tile-description">
            A collection of all Bentley Systems 2D and 3D marketing assets.
          </div>
          <button
            aria-label="More options"
            type="button"
            class="iui-button iui-borderless iui-small iui-tile-more-options"
          >
            <svg-more
              class="iui-button-icon"
              aria-hidden="true"
            ></svg-more>
          </button>
        </div>
      </div>

      <!-- No thumbnail -->
<<<<<<< HEAD
      <div
        class="iui-tile iui-folder"
        tabindex="0"
      >
        <div class="iui-thumbnail">
=======
      <div class="iui-tile iui-folder">
        <div class="iui-tile-thumbnail">
>>>>>>> a2fc0d59
          <svg-folder
            class="iui-thumbnail-icon"
            aria-hidden="true"
          ></svg-folder>
        </div>

        <div class="iui-tile-content ">
          <div class="iui-tile-name">
            <span class="iui-tile-name-label">Folder name</span>
          </div>
          <div class="iui-tile-description">
            A collection of all Bentley Systems 2D and 3D marketing assets.
          </div>
          <button
            aria-label="More options"
            type="button"
            class="iui-button iui-borderless iui-small iui-tile-more-options"
          >
            <svg-more
              class="iui-button-icon"
              aria-hidden="true"
            ></svg-more>
          </button>
        </div>
      </div>

      <!-- With thumbnail -->
<<<<<<< HEAD
      <div
        class="iui-tile iui-folder"
        tabindex="0"
      >
        <div class="iui-thumbnail">
          <div class="iui-picture"></div>
=======
      <div class="iui-tile iui-folder">
        <div class="iui-tile-thumbnail">
          <div class="iui-tile-thumbnail-picture"></div>
>>>>>>> a2fc0d59
        </div>

        <div class="iui-tile-content ">
          <div class="iui-tile-name">
            <span class="iui-tile-name-label">Folder name</span>
          </div>
          <div class="iui-tile-description">
            A collection of all Bentley Systems 2D and 3D marketing assets.
          </div>
          <button
            aria-label="More options"
            type="button"
            class="iui-button iui-borderless iui-small iui-tile-more-options"
          >
            <svg-more
              class="iui-button-icon"
              aria-hidden="true"
            ></svg-more>
          </button>
        </div>
      </div>

      <!-- With thumbnail -->
<<<<<<< HEAD
      <div
        class="iui-tile iui-folder iui-selected"
        tabindex="0"
      >
        <div class="iui-thumbnail">
          <div class="iui-picture"></div>
=======
      <div class="iui-tile iui-folder iui-selected">
        <div class="iui-tile-thumbnail">
          <div class="iui-tile-thumbnail-picture"></div>
>>>>>>> a2fc0d59
        </div>

        <div class="iui-tile-content ">
          <div class="iui-tile-name">
            <svg-checkmark
              class="iui-tile-status-icon iui-informational"
              aria-hidden="true"
            ></svg-checkmark>
            <span class="iui-tile-name-label">Folder name</span>
          </div>
          <div class="iui-tile-description">
            A collection of all Bentley Systems 2D and 3D marketing assets.
          </div>
          <button
            aria-label="More options"
            type="button"
            class="iui-button iui-borderless iui-small iui-tile-more-options"
          >
            <svg-more
              class="iui-button-icon"
              aria-hidden="true"
            ></svg-more>
          </button>
        </div>
      </div>
    </section>
  </body>
</html><|MERGE_RESOLUTION|>--- conflicted
+++ resolved
@@ -300,16 +300,11 @@
     <h2>Default</h2>
     <section id="demo-default">
       <!-- No thumbnail -->
-<<<<<<< HEAD
       <div
         class="iui-tile"
         tabindex="0"
       >
-        <div class="iui-thumbnail">
-=======
-      <div class="iui-tile">
-        <div class="iui-tile-thumbnail">
->>>>>>> a2fc0d59
+        <div class="iui-tile-thumbnail">
           <button
             aria-label="Info"
             type="button"
@@ -370,18 +365,12 @@
       </div>
 
       <!-- With thumbnail -->
-<<<<<<< HEAD
       <div
         class="iui-tile"
         tabindex="0"
       >
-        <div class="iui-thumbnail">
-          <div class="iui-picture"></div>
-=======
-      <div class="iui-tile">
         <div class="iui-tile-thumbnail">
           <div class="iui-tile-thumbnail-picture"></div>
->>>>>>> a2fc0d59
           <button
             aria-label="Info"
             type="button"
@@ -438,18 +427,12 @@
       </div>
 
       <!-- With thumbnail & selected -->
-<<<<<<< HEAD
       <div
         class="iui-tile iui-selected"
         tabindex="0"
       >
-        <div class="iui-thumbnail">
-          <div class="iui-picture"></div>
-=======
-      <div class="iui-tile iui-selected">
         <div class="iui-tile-thumbnail">
           <div class="iui-tile-thumbnail-picture"></div>
->>>>>>> a2fc0d59
           <button
             aria-label="Info"
             type="button"
@@ -514,16 +497,11 @@
 
     <h2>User</h2>
     <section id="demo-user">
-<<<<<<< HEAD
       <div
         class="iui-tile"
         tabindex="0"
       >
-        <div class="iui-thumbnail">
-=======
-      <div class="iui-tile">
-        <div class="iui-tile-thumbnail">
->>>>>>> a2fc0d59
+        <div class="iui-tile-thumbnail">
           <user-icon
             size="x-large"
             type="2"
@@ -552,16 +530,11 @@
         </div>
       </div>
 
-<<<<<<< HEAD
       <div
         class="iui-tile iui-selected"
         tabindex="0"
       >
-        <div class="iui-thumbnail">
-=======
-      <div class="iui-tile iui-selected">
-        <div class="iui-tile-thumbnail">
->>>>>>> a2fc0d59
+        <div class="iui-tile-thumbnail">
           <user-icon
             size="x-large"
             type="2"
@@ -600,16 +573,11 @@
     <h2>Location</h2>
     <section id="demo-location">
       <!-- No thumbnail -->
-<<<<<<< HEAD
       <div
         class="iui-tile"
         tabindex="0"
       >
-        <div class="iui-thumbnail">
-=======
-      <div class="iui-tile">
-        <div class="iui-tile-thumbnail">
->>>>>>> a2fc0d59
+        <div class="iui-tile-thumbnail">
           <iframe
             class="iui-tile-thumbnail-picture"
             frameborder="0"
@@ -674,18 +642,12 @@
       </div>
 
       <!-- With thumbnail -->
-<<<<<<< HEAD
       <div
         class="iui-tile"
         tabindex="0"
       >
-        <div class="iui-thumbnail">
-          <div class="iui-picture"></div>
-=======
-      <div class="iui-tile">
         <div class="iui-tile-thumbnail">
           <div class="iui-tile-thumbnail-picture"></div>
->>>>>>> a2fc0d59
           <button
             aria-label="Assetwise"
             type="button"
@@ -746,16 +708,11 @@
     <h2>Video</h2>
     <section id="demo-video">
       <!-- No thumbnail -->
-<<<<<<< HEAD
       <div
         class="iui-tile"
         tabindex="0"
       >
-        <div class="iui-thumbnail">
-=======
-      <div class="iui-tile">
-        <div class="iui-tile-thumbnail">
->>>>>>> a2fc0d59
+        <div class="iui-tile-thumbnail">
           <button
             aria-label="Favorite"
             type="button"
@@ -811,18 +768,12 @@
       </div>
 
       <!-- With thumbnail -->
-<<<<<<< HEAD
       <div
         class="iui-tile"
         tabindex="0"
       >
-        <div class="iui-thumbnail">
-          <div class="iui-picture"></div>
-=======
-      <div class="iui-tile">
         <div class="iui-tile-thumbnail">
           <div class="iui-tile-thumbnail-picture"></div>
->>>>>>> a2fc0d59
           <button
             aria-label="Favorite"
             type="button"
@@ -949,16 +900,11 @@
     <h2>Folder</h2>
     <section id="demo-folder">
       <!-- No thumbnail & new -->
-<<<<<<< HEAD
       <div
         class="iui-tile iui-folder iui-new"
         tabindex="0"
       >
-        <div class="iui-thumbnail">
-=======
-      <div class="iui-tile iui-folder iui-new">
-        <div class="iui-tile-thumbnail">
->>>>>>> a2fc0d59
+        <div class="iui-tile-thumbnail">
           <svg-folder
             class="iui-thumbnail-icon"
             aria-hidden="true"
@@ -991,16 +937,11 @@
       </div>
 
       <!-- No thumbnail -->
-<<<<<<< HEAD
       <div
         class="iui-tile iui-folder"
         tabindex="0"
       >
-        <div class="iui-thumbnail">
-=======
-      <div class="iui-tile iui-folder">
-        <div class="iui-tile-thumbnail">
->>>>>>> a2fc0d59
+        <div class="iui-tile-thumbnail">
           <svg-folder
             class="iui-thumbnail-icon"
             aria-hidden="true"
@@ -1028,18 +969,12 @@
       </div>
 
       <!-- With thumbnail -->
-<<<<<<< HEAD
       <div
         class="iui-tile iui-folder"
         tabindex="0"
       >
-        <div class="iui-thumbnail">
-          <div class="iui-picture"></div>
-=======
-      <div class="iui-tile iui-folder">
         <div class="iui-tile-thumbnail">
           <div class="iui-tile-thumbnail-picture"></div>
->>>>>>> a2fc0d59
         </div>
 
         <div class="iui-tile-content ">
@@ -1063,18 +998,12 @@
       </div>
 
       <!-- With thumbnail -->
-<<<<<<< HEAD
       <div
         class="iui-tile iui-folder iui-selected"
         tabindex="0"
       >
-        <div class="iui-thumbnail">
-          <div class="iui-picture"></div>
-=======
-      <div class="iui-tile iui-folder iui-selected">
         <div class="iui-tile-thumbnail">
           <div class="iui-tile-thumbnail-picture"></div>
->>>>>>> a2fc0d59
         </div>
 
         <div class="iui-tile-content ">
