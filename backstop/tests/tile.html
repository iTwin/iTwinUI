--- conflicted
+++ resolved
@@ -43,8 +43,6 @@
       div.demo-photo {
         background-image: url('../assets/image-test.jpg');
       }
-<<<<<<< HEAD
-=======
 
       div.demo-map {
         background-image: url('https://dev.virtualearth.net/REST/v1/Imagery/Map/Road/40.063042,-75.686659/18?mapSize=388,255&pp=40.063041,-75.686659;66&mapLayer=Basemap,Buildings&key=Ai5vgiR-OozsHavYr0VwSAyfvHOsgbRk4lV8CgdqmUbUj5XLj6VSUzql7jTtFwXj');
@@ -56,7 +54,6 @@
         flex-wrap: wrap;
         padding: 16px;
       }
->>>>>>> b91bb2dc
     </style>
     <script
       type="module"
@@ -1075,37 +1072,30 @@
     <section id="demo-tile-array">
 
       <div class="iui-tile-array">
-        <div class="iui-tile">
-          <div class="iui-thumbnail">
-            <button
-              aria-label="Info"
-              type="button"
-              class="iui-button iui-borderless iui-small iui-quick-action"
-            >
-              <svg-info
-                class="iui-button-icon"
-                aria-hidden="true"
-              ></svg-info>
-            </button>
+        <div
+          class="iui-tile"
+          tabindex="0"
+        >
+          <div class="iui-tile-thumbnail">
             <svg-imodel-hollow
               class="iui-thumbnail-icon"
               aria-hidden="true"
             ></svg-imodel-hollow>
           </div>
 
-          <div class="iui-content">
-            <div class="iui-name">
-              <span class="iui-name-label">Tile name</span>
-            </div>
-            <div class="iui-description">
+          <div class="iui-tile-content ">
+            <div class="iui-tile-name">
+              <span class="iui-tile-name-label">Tile name</span>
+            </div>
+            <div class="iui-tile-description">
               Bentley Systems, Incorporated, is an American-based software
               development company that develops, manufactures, licenses, sells and
               supports computer software and services for the design,
               construction, and operation of infrastructure.
             </div>
-            <div class="iui-metadata">
+            <div class="iui-tile-metadata">
               <svg-tag
-                class="iui-metadata-icon"
+                class="iui-tile-metadata-icon"
                 aria-hidden="true"
               ></svg-tag>
               <div class="iui-tag-container">
@@ -1115,50 +1105,45 @@
               </div>
             </div>
 
-            <button
-              aria-label="More options"
-              type="button"
-              class="iui-button iui-borderless iui-small iui-more-options"
-            >
-              <svg-more
-                class="iui-button-icon"
-                aria-hidden="true"
-              ></svg-more>
-            </button>
-          </div>
-        </div>
-
-        <div class="iui-tile">
-          <div class="iui-thumbnail">
-            <button
-              aria-label="Info"
-              type="button"
-              class="iui-button iui-borderless iui-small iui-quick-action"
-            >
-              <svg-info
-                class="iui-button-icon"
-                aria-hidden="true"
-              ></svg-info>
-            </button>
+            <div class="iui-tile-more-options">
+              <button
+                aria-label="More options"
+                type="button"
+                class="iui-button iui-borderless iui-small"
+              >
+                <svg-more
+                  class="iui-button-icon"
+                  aria-hidden="true"
+                ></svg-more>
+              </button>
+            </div>
+          </div>
+        </div>
+
+        <div
+          class="iui-tile"
+          tabindex="0"
+        >
+          <div class="iui-tile-thumbnail">
             <svg-imodel-hollow
               class="iui-thumbnail-icon"
               aria-hidden="true"
             ></svg-imodel-hollow>
           </div>
 
-          <div class="iui-content">
-            <div class="iui-name">
-              <span class="iui-name-label">Tile name</span>
-            </div>
-            <div class="iui-description">
+          <div class="iui-tile-content ">
+            <div class="iui-tile-name">
+              <span class="iui-tile-name-label">Tile name</span>
+            </div>
+            <div class="iui-tile-description">
               Bentley Systems, Incorporated, is an American-based software
               development company that develops, manufactures, licenses, sells and
               supports computer software and services for the design,
               construction, and operation of infrastructure.
             </div>
-            <div class="iui-metadata">
+            <div class="iui-tile-metadata">
               <svg-tag
-                class="iui-metadata-icon"
+                class="iui-tile-metadata-icon"
                 aria-hidden="true"
               ></svg-tag>
               <div class="iui-tag-container">
@@ -1168,50 +1153,45 @@
               </div>
             </div>
 
-            <button
-              aria-label="More options"
-              type="button"
-              class="iui-button iui-borderless iui-small iui-more-options"
-            >
-              <svg-more
-                class="iui-button-icon"
-                aria-hidden="true"
-              ></svg-more>
-            </button>
-          </div>
-        </div>
-
-        <div class="iui-tile">
-          <div class="iui-thumbnail">
-            <button
-              aria-label="Info"
-              type="button"
-              class="iui-button iui-borderless iui-small iui-quick-action"
-            >
-              <svg-info
-                class="iui-button-icon"
-                aria-hidden="true"
-              ></svg-info>
-            </button>
+            <div class="iui-tile-more-options">
+              <button
+                aria-label="More options"
+                type="button"
+                class="iui-button iui-borderless iui-small"
+              >
+                <svg-more
+                  class="iui-button-icon"
+                  aria-hidden="true"
+                ></svg-more>
+              </button>
+            </div>
+          </div>
+        </div>
+
+        <div
+          class="iui-tile"
+          tabindex="0"
+        >
+          <div class="iui-tile-thumbnail">
             <svg-imodel-hollow
               class="iui-thumbnail-icon"
               aria-hidden="true"
             ></svg-imodel-hollow>
           </div>
 
-          <div class="iui-content">
-            <div class="iui-name">
-              <span class="iui-name-label">Tile name</span>
-            </div>
-            <div class="iui-description">
+          <div class="iui-tile-content ">
+            <div class="iui-tile-name">
+              <span class="iui-tile-name-label">Tile name</span>
+            </div>
+            <div class="iui-tile-description">
               Bentley Systems, Incorporated, is an American-based software
               development company that develops, manufactures, licenses, sells and
               supports computer software and services for the design,
               construction, and operation of infrastructure.
             </div>
-            <div class="iui-metadata">
+            <div class="iui-tile-metadata">
               <svg-tag
-                class="iui-metadata-icon"
+                class="iui-tile-metadata-icon"
                 aria-hidden="true"
               ></svg-tag>
               <div class="iui-tag-container">
@@ -1221,50 +1201,45 @@
               </div>
             </div>
 
-            <button
-              aria-label="More options"
-              type="button"
-              class="iui-button iui-borderless iui-small iui-more-options"
-            >
-              <svg-more
-                class="iui-button-icon"
-                aria-hidden="true"
-              ></svg-more>
-            </button>
-          </div>
-        </div>
-
-        <div class="iui-tile">
-          <div class="iui-thumbnail">
-            <button
-              aria-label="Info"
-              type="button"
-              class="iui-button iui-borderless iui-small iui-quick-action"
-            >
-              <svg-info
-                class="iui-button-icon"
-                aria-hidden="true"
-              ></svg-info>
-            </button>
+            <div class="iui-tile-more-options">
+              <button
+                aria-label="More options"
+                type="button"
+                class="iui-button iui-borderless iui-small"
+              >
+                <svg-more
+                  class="iui-button-icon"
+                  aria-hidden="true"
+                ></svg-more>
+              </button>
+            </div>
+          </div>
+        </div>
+
+        <div
+          class="iui-tile"
+          tabindex="0"
+        >
+          <div class="iui-tile-thumbnail">
             <svg-imodel-hollow
               class="iui-thumbnail-icon"
               aria-hidden="true"
             ></svg-imodel-hollow>
           </div>
 
-          <div class="iui-content">
-            <div class="iui-name">
-              <span class="iui-name-label">Tile name</span>
-            </div>
-            <div class="iui-description">
+          <div class="iui-tile-content ">
+            <div class="iui-tile-name">
+              <span class="iui-tile-name-label">Tile name</span>
+            </div>
+            <div class="iui-tile-description">
               Bentley Systems, Incorporated, is an American-based software
               development company that develops, manufactures, licenses, sells and
               supports computer software and services for the design,
               construction, and operation of infrastructure.
             </div>
-            <div class="iui-metadata">
+            <div class="iui-tile-metadata">
               <svg-tag
-                class="iui-metadata-icon"
+                class="iui-tile-metadata-icon"
                 aria-hidden="true"
               ></svg-tag>
               <div class="iui-tag-container">
@@ -1274,50 +1249,45 @@
               </div>
             </div>
 
-            <button
-              aria-label="More options"
-              type="button"
-              class="iui-button iui-borderless iui-small iui-more-options"
-            >
-              <svg-more
-                class="iui-button-icon"
-                aria-hidden="true"
-              ></svg-more>
-            </button>
-          </div>
-        </div>
-
-        <div class="iui-tile">
-          <div class="iui-thumbnail">
-            <button
-              aria-label="Info"
-              type="button"
-              class="iui-button iui-borderless iui-small iui-quick-action"
-            >
-              <svg-info
-                class="iui-button-icon"
-                aria-hidden="true"
-              ></svg-info>
-            </button>
+            <div class="iui-tile-more-options">
+              <button
+                aria-label="More options"
+                type="button"
+                class="iui-button iui-borderless iui-small"
+              >
+                <svg-more
+                  class="iui-button-icon"
+                  aria-hidden="true"
+                ></svg-more>
+              </button>
+            </div>
+          </div>
+        </div>
+
+        <div
+          class="iui-tile"
+          tabindex="0"
+        >
+          <div class="iui-tile-thumbnail">
             <svg-imodel-hollow
               class="iui-thumbnail-icon"
               aria-hidden="true"
             ></svg-imodel-hollow>
           </div>
 
-          <div class="iui-content">
-            <div class="iui-name">
-              <span class="iui-name-label">Tile name</span>
-            </div>
-            <div class="iui-description">
+          <div class="iui-tile-content ">
+            <div class="iui-tile-name">
+              <span class="iui-tile-name-label">Tile name</span>
+            </div>
+            <div class="iui-tile-description">
               Bentley Systems, Incorporated, is an American-based software
               development company that develops, manufactures, licenses, sells and
               supports computer software and services for the design,
               construction, and operation of infrastructure.
             </div>
-            <div class="iui-metadata">
+            <div class="iui-tile-metadata">
               <svg-tag
-                class="iui-metadata-icon"
+                class="iui-tile-metadata-icon"
                 aria-hidden="true"
               ></svg-tag>
               <div class="iui-tag-container">
@@ -1327,50 +1297,45 @@
               </div>
             </div>
 
-            <button
-              aria-label="More options"
-              type="button"
-              class="iui-button iui-borderless iui-small iui-more-options"
-            >
-              <svg-more
-                class="iui-button-icon"
-                aria-hidden="true"
-              ></svg-more>
-            </button>
-          </div>
-        </div>
-
-        <div class="iui-tile">
-          <div class="iui-thumbnail">
-            <button
-              aria-label="Info"
-              type="button"
-              class="iui-button iui-borderless iui-small iui-quick-action"
-            >
-              <svg-info
-                class="iui-button-icon"
-                aria-hidden="true"
-              ></svg-info>
-            </button>
+            <div class="iui-tile-more-options">
+              <button
+                aria-label="More options"
+                type="button"
+                class="iui-button iui-borderless iui-small"
+              >
+                <svg-more
+                  class="iui-button-icon"
+                  aria-hidden="true"
+                ></svg-more>
+              </button>
+            </div>
+          </div>
+        </div>
+
+        <div
+          class="iui-tile"
+          tabindex="0"
+        >
+          <div class="iui-tile-thumbnail">
             <svg-imodel-hollow
               class="iui-thumbnail-icon"
               aria-hidden="true"
             ></svg-imodel-hollow>
           </div>
 
-          <div class="iui-content">
-            <div class="iui-name">
-              <span class="iui-name-label">Tile name</span>
-            </div>
-            <div class="iui-description">
+          <div class="iui-tile-content ">
+            <div class="iui-tile-name">
+              <span class="iui-tile-name-label">Tile name</span>
+            </div>
+            <div class="iui-tile-description">
               Bentley Systems, Incorporated, is an American-based software
               development company that develops, manufactures, licenses, sells and
               supports computer software and services for the design,
               construction, and operation of infrastructure.
             </div>
-            <div class="iui-metadata">
+            <div class="iui-tile-metadata">
               <svg-tag
-                class="iui-metadata-icon"
+                class="iui-tile-metadata-icon"
                 aria-hidden="true"
               ></svg-tag>
               <div class="iui-tag-container">
@@ -1380,50 +1345,45 @@
               </div>
             </div>
 
-            <button
-              aria-label="More options"
-              type="button"
-              class="iui-button iui-borderless iui-small iui-more-options"
-            >
-              <svg-more
-                class="iui-button-icon"
-                aria-hidden="true"
-              ></svg-more>
-            </button>
-          </div>
-        </div>
-
-        <div class="iui-tile">
-          <div class="iui-thumbnail">
-            <button
-              aria-label="Info"
-              type="button"
-              class="iui-button iui-borderless iui-small iui-quick-action"
-            >
-              <svg-info
-                class="iui-button-icon"
-                aria-hidden="true"
-              ></svg-info>
-            </button>
+            <div class="iui-tile-more-options">
+              <button
+                aria-label="More options"
+                type="button"
+                class="iui-button iui-borderless iui-small"
+              >
+                <svg-more
+                  class="iui-button-icon"
+                  aria-hidden="true"
+                ></svg-more>
+              </button>
+            </div>
+          </div>
+        </div>
+
+        <div
+          class="iui-tile"
+          tabindex="0"
+        >
+          <div class="iui-tile-thumbnail">
             <svg-imodel-hollow
               class="iui-thumbnail-icon"
               aria-hidden="true"
             ></svg-imodel-hollow>
           </div>
 
-          <div class="iui-content">
-            <div class="iui-name">
-              <span class="iui-name-label">Tile name</span>
-            </div>
-            <div class="iui-description">
+          <div class="iui-tile-content ">
+            <div class="iui-tile-name">
+              <span class="iui-tile-name-label">Tile name</span>
+            </div>
+            <div class="iui-tile-description">
               Bentley Systems, Incorporated, is an American-based software
               development company that develops, manufactures, licenses, sells and
               supports computer software and services for the design,
               construction, and operation of infrastructure.
             </div>
-            <div class="iui-metadata">
+            <div class="iui-tile-metadata">
               <svg-tag
-                class="iui-metadata-icon"
+                class="iui-tile-metadata-icon"
                 aria-hidden="true"
               ></svg-tag>
               <div class="iui-tag-container">
@@ -1433,50 +1393,45 @@
               </div>
             </div>
 
-            <button
-              aria-label="More options"
-              type="button"
-              class="iui-button iui-borderless iui-small iui-more-options"
-            >
-              <svg-more
-                class="iui-button-icon"
-                aria-hidden="true"
-              ></svg-more>
-            </button>
-          </div>
-        </div>
-
-        <div class="iui-tile">
-          <div class="iui-thumbnail">
-            <button
-              aria-label="Info"
-              type="button"
-              class="iui-button iui-borderless iui-small iui-quick-action"
-            >
-              <svg-info
-                class="iui-button-icon"
-                aria-hidden="true"
-              ></svg-info>
-            </button>
+            <div class="iui-tile-more-options">
+              <button
+                aria-label="More options"
+                type="button"
+                class="iui-button iui-borderless iui-small"
+              >
+                <svg-more
+                  class="iui-button-icon"
+                  aria-hidden="true"
+                ></svg-more>
+              </button>
+            </div>
+          </div>
+        </div>
+
+        <div
+          class="iui-tile"
+          tabindex="0"
+        >
+          <div class="iui-tile-thumbnail">
             <svg-imodel-hollow
               class="iui-thumbnail-icon"
               aria-hidden="true"
             ></svg-imodel-hollow>
           </div>
 
-          <div class="iui-content">
-            <div class="iui-name">
-              <span class="iui-name-label">Tile name</span>
-            </div>
-            <div class="iui-description">
+          <div class="iui-tile-content ">
+            <div class="iui-tile-name">
+              <span class="iui-tile-name-label">Tile name</span>
+            </div>
+            <div class="iui-tile-description">
               Bentley Systems, Incorporated, is an American-based software
               development company that develops, manufactures, licenses, sells and
               supports computer software and services for the design,
               construction, and operation of infrastructure.
             </div>
-            <div class="iui-metadata">
+            <div class="iui-tile-metadata">
               <svg-tag
-                class="iui-metadata-icon"
+                class="iui-tile-metadata-icon"
                 aria-hidden="true"
               ></svg-tag>
               <div class="iui-tag-container">
@@ -1486,50 +1441,45 @@
               </div>
             </div>
 
-            <button
-              aria-label="More options"
-              type="button"
-              class="iui-button iui-borderless iui-small iui-more-options"
-            >
-              <svg-more
-                class="iui-button-icon"
-                aria-hidden="true"
-              ></svg-more>
-            </button>
-          </div>
-        </div>
-
-        <div class="iui-tile">
-          <div class="iui-thumbnail">
-            <button
-              aria-label="Info"
-              type="button"
-              class="iui-button iui-borderless iui-small iui-quick-action"
-            >
-              <svg-info
-                class="iui-button-icon"
-                aria-hidden="true"
-              ></svg-info>
-            </button>
+            <div class="iui-tile-more-options">
+              <button
+                aria-label="More options"
+                type="button"
+                class="iui-button iui-borderless iui-small"
+              >
+                <svg-more
+                  class="iui-button-icon"
+                  aria-hidden="true"
+                ></svg-more>
+              </button>
+            </div>
+          </div>
+        </div>
+
+        <div
+          class="iui-tile"
+          tabindex="0"
+        >
+          <div class="iui-tile-thumbnail">
             <svg-imodel-hollow
               class="iui-thumbnail-icon"
               aria-hidden="true"
             ></svg-imodel-hollow>
           </div>
 
-          <div class="iui-content">
-            <div class="iui-name">
-              <span class="iui-name-label">Tile name</span>
-            </div>
-            <div class="iui-description">
+          <div class="iui-tile-content ">
+            <div class="iui-tile-name">
+              <span class="iui-tile-name-label">Tile name</span>
+            </div>
+            <div class="iui-tile-description">
               Bentley Systems, Incorporated, is an American-based software
               development company that develops, manufactures, licenses, sells and
               supports computer software and services for the design,
               construction, and operation of infrastructure.
             </div>
-            <div class="iui-metadata">
+            <div class="iui-tile-metadata">
               <svg-tag
-                class="iui-metadata-icon"
+                class="iui-tile-metadata-icon"
                 aria-hidden="true"
               ></svg-tag>
               <div class="iui-tag-container">
@@ -1539,50 +1489,45 @@
               </div>
             </div>
 
-            <button
-              aria-label="More options"
-              type="button"
-              class="iui-button iui-borderless iui-small iui-more-options"
-            >
-              <svg-more
-                class="iui-button-icon"
-                aria-hidden="true"
-              ></svg-more>
-            </button>
-          </div>
-        </div>
-
-        <div class="iui-tile">
-          <div class="iui-thumbnail">
-            <button
-              aria-label="Info"
-              type="button"
-              class="iui-button iui-borderless iui-small iui-quick-action"
-            >
-              <svg-info
-                class="iui-button-icon"
-                aria-hidden="true"
-              ></svg-info>
-            </button>
+            <div class="iui-tile-more-options">
+              <button
+                aria-label="More options"
+                type="button"
+                class="iui-button iui-borderless iui-small"
+              >
+                <svg-more
+                  class="iui-button-icon"
+                  aria-hidden="true"
+                ></svg-more>
+              </button>
+            </div>
+          </div>
+        </div>
+
+        <div
+          class="iui-tile"
+          tabindex="0"
+        >
+          <div class="iui-tile-thumbnail">
             <svg-imodel-hollow
               class="iui-thumbnail-icon"
               aria-hidden="true"
             ></svg-imodel-hollow>
           </div>
 
-          <div class="iui-content">
-            <div class="iui-name">
-              <span class="iui-name-label">Tile name</span>
-            </div>
-            <div class="iui-description">
+          <div class="iui-tile-content ">
+            <div class="iui-tile-name">
+              <span class="iui-tile-name-label">Tile name</span>
+            </div>
+            <div class="iui-tile-description">
               Bentley Systems, Incorporated, is an American-based software
               development company that develops, manufactures, licenses, sells and
               supports computer software and services for the design,
               construction, and operation of infrastructure.
             </div>
-            <div class="iui-metadata">
+            <div class="iui-tile-metadata">
               <svg-tag
-                class="iui-metadata-icon"
+                class="iui-tile-metadata-icon"
                 aria-hidden="true"
               ></svg-tag>
               <div class="iui-tag-container">
@@ -1592,50 +1537,45 @@
               </div>
             </div>
 
-            <button
-              aria-label="More options"
-              type="button"
-              class="iui-button iui-borderless iui-small iui-more-options"
-            >
-              <svg-more
-                class="iui-button-icon"
-                aria-hidden="true"
-              ></svg-more>
-            </button>
-          </div>
-        </div>
-
-        <div class="iui-tile">
-          <div class="iui-thumbnail">
-            <button
-              aria-label="Info"
-              type="button"
-              class="iui-button iui-borderless iui-small iui-quick-action"
-            >
-              <svg-info
-                class="iui-button-icon"
-                aria-hidden="true"
-              ></svg-info>
-            </button>
+            <div class="iui-tile-more-options">
+              <button
+                aria-label="More options"
+                type="button"
+                class="iui-button iui-borderless iui-small"
+              >
+                <svg-more
+                  class="iui-button-icon"
+                  aria-hidden="true"
+                ></svg-more>
+              </button>
+            </div>
+          </div>
+        </div>
+
+        <div
+          class="iui-tile"
+          tabindex="0"
+        >
+          <div class="iui-tile-thumbnail">
             <svg-imodel-hollow
               class="iui-thumbnail-icon"
               aria-hidden="true"
             ></svg-imodel-hollow>
           </div>
 
-          <div class="iui-content">
-            <div class="iui-name">
-              <span class="iui-name-label">Tile name</span>
-            </div>
-            <div class="iui-description">
+          <div class="iui-tile-content ">
+            <div class="iui-tile-name">
+              <span class="iui-tile-name-label">Tile name</span>
+            </div>
+            <div class="iui-tile-description">
               Bentley Systems, Incorporated, is an American-based software
               development company that develops, manufactures, licenses, sells and
               supports computer software and services for the design,
               construction, and operation of infrastructure.
             </div>
-            <div class="iui-metadata">
+            <div class="iui-tile-metadata">
               <svg-tag
-                class="iui-metadata-icon"
+                class="iui-tile-metadata-icon"
                 aria-hidden="true"
               ></svg-tag>
               <div class="iui-tag-container">
@@ -1645,230 +1585,21 @@
               </div>
             </div>
 
-            <button
-              aria-label="More options"
-              type="button"
-              class="iui-button iui-borderless iui-small iui-more-options"
-            >
-              <svg-more
-                class="iui-button-icon"
-                aria-hidden="true"
-              ></svg-more>
-            </button>
-          </div>
-        </div>
-
-        <div class="iui-tile">
-          <div class="iui-thumbnail">
-            <button
-              aria-label="Info"
-              type="button"
-              class="iui-button iui-borderless iui-small iui-quick-action"
-            >
-              <svg-info
-                class="iui-button-icon"
-                aria-hidden="true"
-              ></svg-info>
-            </button>
-            <svg-imodel-hollow
-              class="iui-thumbnail-icon"
-              aria-hidden="true"
-            ></svg-imodel-hollow>
-          </div>
-
-          <div class="iui-content">
-            <div class="iui-name">
-              <span class="iui-name-label">Tile name</span>
-            </div>
-            <div class="iui-description">
-              Bentley Systems, Incorporated, is an American-based software
-              development company that develops, manufactures, licenses, sells and
-              supports computer software and services for the design,
-              construction, and operation of infrastructure.
-            </div>
-            <div class="iui-metadata">
-              <svg-tag
-                class="iui-metadata-icon"
-                aria-hidden="true"
-              ></svg-tag>
-              <div class="iui-tag-container">
-                <span class="iui-tag iui-basic">tags</span>
-                <span class="iui-tag iui-basic">go</span>
-                <span class="iui-tag iui-basic">here</span>
-              </div>
-            </div>
-
-            <button
-              aria-label="More options"
-              type="button"
-              class="iui-button iui-borderless iui-small iui-more-options"
-            >
-              <svg-more
-                class="iui-button-icon"
-                aria-hidden="true"
-              ></svg-more>
-            </button>
-          </div>
-        </div>
-
-        <div class="iui-tile">
-          <div class="iui-thumbnail">
-            <button
-              aria-label="Info"
-              type="button"
-              class="iui-button iui-borderless iui-small iui-quick-action"
-            >
-              <svg-info
-                class="iui-button-icon"
-                aria-hidden="true"
-              ></svg-info>
-            </button>
-            <svg-imodel-hollow
-              class="iui-thumbnail-icon"
-              aria-hidden="true"
-            ></svg-imodel-hollow>
-          </div>
-
-          <div class="iui-content">
-            <div class="iui-name">
-              <span class="iui-name-label">Tile name</span>
-            </div>
-            <div class="iui-description">
-              Bentley Systems, Incorporated, is an American-based software
-              development company that develops, manufactures, licenses, sells and
-              supports computer software and services for the design,
-              construction, and operation of infrastructure.
-            </div>
-            <div class="iui-metadata">
-              <svg-tag
-                class="iui-metadata-icon"
-                aria-hidden="true"
-              ></svg-tag>
-              <div class="iui-tag-container">
-                <span class="iui-tag iui-basic">tags</span>
-                <span class="iui-tag iui-basic">go</span>
-                <span class="iui-tag iui-basic">here</span>
-              </div>
-            </div>
-
-            <button
-              aria-label="More options"
-              type="button"
-              class="iui-button iui-borderless iui-small iui-more-options"
-            >
-              <svg-more
-                class="iui-button-icon"
-                aria-hidden="true"
-              ></svg-more>
-            </button>
-          </div>
-        </div>
-
-        <div class="iui-tile">
-          <div class="iui-thumbnail">
-            <button
-              aria-label="Info"
-              type="button"
-              class="iui-button iui-borderless iui-small iui-quick-action"
-            >
-              <svg-info
-                class="iui-button-icon"
-                aria-hidden="true"
-              ></svg-info>
-            </button>
-            <svg-imodel-hollow
-              class="iui-thumbnail-icon"
-              aria-hidden="true"
-            ></svg-imodel-hollow>
-          </div>
-
-          <div class="iui-content">
-            <div class="iui-name">
-              <span class="iui-name-label">Tile name</span>
-            </div>
-            <div class="iui-description">
-              Bentley Systems, Incorporated, is an American-based software
-              development company that develops, manufactures, licenses, sells and
-              supports computer software and services for the design,
-              construction, and operation of infrastructure.
-            </div>
-            <div class="iui-metadata">
-              <svg-tag
-                class="iui-metadata-icon"
-                aria-hidden="true"
-              ></svg-tag>
-              <div class="iui-tag-container">
-                <span class="iui-tag iui-basic">tags</span>
-                <span class="iui-tag iui-basic">go</span>
-                <span class="iui-tag iui-basic">here</span>
-              </div>
-            </div>
-
-            <button
-              aria-label="More options"
-              type="button"
-              class="iui-button iui-borderless iui-small iui-more-options"
-            >
-              <svg-more
-                class="iui-button-icon"
-                aria-hidden="true"
-              ></svg-more>
-            </button>
-          </div>
-        </div>
-
-        <div class="iui-tile">
-          <div class="iui-thumbnail">
-            <button
-              aria-label="Info"
-              type="button"
-              class="iui-button iui-borderless iui-small iui-quick-action"
-            >
-              <svg-info
-                class="iui-button-icon"
-                aria-hidden="true"
-              ></svg-info>
-            </button>
-            <svg-imodel-hollow
-              class="iui-thumbnail-icon"
-              aria-hidden="true"
-            ></svg-imodel-hollow>
-          </div>
-
-          <div class="iui-content">
-            <div class="iui-name">
-              <span class="iui-name-label">Tile name</span>
-            </div>
-            <div class="iui-description">
-              Bentley Systems, Incorporated, is an American-based software
-              development company that develops, manufactures, licenses, sells and
-              supports computer software and services for the design,
-              construction, and operation of infrastructure.
-            </div>
-            <div class="iui-metadata">
-              <svg-tag
-                class="iui-metadata-icon"
-                aria-hidden="true"
-              ></svg-tag>
-              <div class="iui-tag-container">
-                <span class="iui-tag iui-basic">tags</span>
-                <span class="iui-tag iui-basic">go</span>
-                <span class="iui-tag iui-basic">here</span>
-              </div>
-            </div>
-
-            <button
-              aria-label="More options"
-              type="button"
-              class="iui-button iui-borderless iui-small iui-more-options"
-            >
-              <svg-more
-                class="iui-button-icon"
-                aria-hidden="true"
-              ></svg-more>
-            </button>
-          </div>
-        </div>
+            <div class="iui-tile-more-options">
+              <button
+                aria-label="More options"
+                type="button"
+                class="iui-button iui-borderless iui-small"
+              >
+                <svg-more
+                  class="iui-button-icon"
+                  aria-hidden="true"
+                ></svg-more>
+              </button>
+            </div>
+          </div>
+        </div>
+
 
       </div>
 
