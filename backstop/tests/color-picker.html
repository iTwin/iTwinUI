<!--
  Copyright (c) Bentley Systems, Incorporated. All rights reserved.
  See LICENSE.md in the project root for license terms and full copyright notice.
-->
<!DOCTYPE html>
<html
  lang="en-US"
  id="theme"
>
  <head>
    <meta charset="UTF-8">
    <meta
      name="viewport"
      content="width=device-width, initial-scale=1"
    >
    <title>Color Picker | iTwinUI</title>
    <link
      rel="stylesheet"
      href="../../lib/css/all.css"
    />
    <link
      rel="stylesheet"
      href="../assets/demo.css"
    />
    <script src="../assets/theme.js"></script>
    <script
      type="module"
      src="https://cdn.skypack.dev/@itwin/itwinui-icons-elements/add-circular"
    ></script>
    <script
      type="module"
      src="https://cdn.skypack.dev/@itwin/itwinui-icons-elements/swap"
    ></script>
  </head>
  <body class="iui-body">
    <theme-button></theme-button>
    <h1>Color Picker</h1>
    <hr />

    <h2>Basic</h2>
    <section id="demo-basic">
      <div class="iui-color-picker">
        <div class="iui-color-palette-wrapper">
          <div class="iui-color-palette">
            <span
<<<<<<< HEAD
=======
              style="--iui-color-swatch-background: hsl(0, 0%, 100%);"
>>>>>>> 19dc058b
              class="iui-color-swatch"
              tabindex="0"
            ></span>
            <span
<<<<<<< HEAD
              style="--swatch-color: hsla(0, 100%, 40%, .5);"
=======
              style="--iui-color-swatch-background: hsl(204, 12%, 40%);"
>>>>>>> 19dc058b
              class="iui-color-swatch"
              tabindex="0"
            ></span>
            <span
              style="--iui-color-swatch-background: hsl(202, 99%, 5%);"
              class="iui-color-swatch"
              tabindex="0"
            ></span>
            <span
              style="--iui-color-swatch-background: hsl(202, 100%, 13%);"
              class="iui-color-swatch"
              tabindex="0"
            ></span>
            <span
              style="--iui-color-swatch-background: hsl(202, 99%, 20%);"
              class="iui-color-swatch"
              tabindex="0"
            ></span>
            <span
              style="--iui-color-swatch-background: hsl(203, 100%, 28%);"
              class="iui-color-swatch"
              tabindex="0"
            ></span>
            <span
              style="--iui-color-swatch-background: hsl(202, 100%, 36%);"
              class="iui-color-swatch"
              tabindex="0"
            ></span>
            <span
              style="--iui-color-swatch-background: hsl(202, 100%, 44%);"
              class="iui-color-swatch"
              tabindex="0"
            ></span>
            <span
              style="--iui-color-swatch-background: hsl(202, 100%, 59%);"
              class="iui-color-swatch"
              tabindex="0"
            ></span>

            <span
              style="--iui-color-swatch-background: hsl(202, 100%, 67%);"
              class="iui-color-swatch"
              tabindex="0"
            ></span>
            <span
              style="--iui-color-swatch-background: hsl(202, 100%, 74%);"
              class="iui-color-swatch"
              tabindex="0"
            ></span>
            <span
              style="--iui-color-swatch-background: hsl(202, 99%, 82%);"
              class="iui-color-swatch"
              tabindex="0"
            ></span>
            <span
              style="--iui-color-swatch-background: hsl(202, 100%, 90%);"
              class="iui-color-swatch"
              tabindex="0"
            ></span>
            <span
              style="--iui-color-swatch-background: hsl(200, 85%, 94%);"
              class="iui-color-swatch"
              tabindex="0"
            ></span>
            <span
              style="--iui-color-swatch-background: hsl(90, 100%, 0%);"
              class="iui-color-swatch"
              tabindex="0"
            ></span>
            <span
              style="--iui-color-swatch-background: hsl(95, 70%, 8%);"
              class="iui-color-swatch"
              tabindex="0"
            ></span>
            <span
              style="--iui-color-swatch-background: hsl(95, 72%, 15%);"
              class="iui-color-swatch"
              tabindex="0"
            ></span>

            <span
              style="--iui-color-swatch-background: hsl(95, 71%, 23%);"
              class="iui-color-swatch"
              tabindex="0"
            ></span>
            <span
              style="--iui-color-swatch-background: hsl(95, 72%, 30%);"
              class="iui-color-swatch"
              tabindex="0"
            ></span>
            <span
              style="--iui-color-swatch-background: hsl(95, 71%, 38%);"
              class="iui-color-swatch"
              tabindex="0"
            ></span>
            <span
              style="--iui-color-swatch-background: hsl(95, 71%, 42%);"
              class="iui-color-swatch"
              tabindex="0"
            ></span>
            <span
              style="--iui-color-swatch-background: hsl(95, 71%, 46%);"
              class="iui-color-swatch"
              tabindex="0"
            ></span>
            <span
              style="--iui-color-swatch-background: hsl(95, 72%, 61%);"
              class="iui-color-swatch"
              tabindex="0"
            ></span>
            <span
              style="--iui-color-swatch-background: hsl(95, 71%, 73%);"
              class="iui-color-swatch"
              tabindex="0"
            ></span>
            <span
              style="--iui-color-swatch-background: hsl(94, 71%, 84%);"
              class="iui-color-swatch"
              tabindex="0"
              id="test-color-swatch"
            ></span>

            <span
              style="--iui-color-swatch-background: hsl(94, 43%, 93%);"
              class="iui-color-swatch"
              tabindex="0"
            ></span>
            <span
              style="--iui-color-swatch-background: hsl(209, 11%, 64%);"
              class="iui-color-swatch"
              tabindex="0"
            ></span>
            <span
              style="--iui-color-swatch-background: hsl(0, 100%, 40%);"
              class="iui-color-swatch"
              tabindex="0"
            ></span>
            <span
              style="--iui-color-swatch-background: hsl(23, 100%, 50%);"
              class="iui-color-swatch"
              tabindex="0"
            ></span>
            <span
              style="--iui-color-swatch-background: hsl(42, 99%, 60%);"
              class="iui-color-swatch  iui-active"
              tabindex="0"
            ></span>
          </div>
        </div>
      </div>
    </section>

    <br />

    <h2>Advanced</h2>
    <section id="demo-advanced">
      <!-- RGBA -->
      <div
        class="iui-color-picker"
        id="demo-advanced-interactions"
        style="--iui-color-picker-selected-color: rgb(255, 195, 53);"
      >
        <div class="iui-color-selection-wrapper">
          <div
            class="iui-color-field"
            style="--iui-color-field-hue: #FFC335;"
          >
            <div
              class="iui-color-dot"
              style="--iui-color-dot-inset: 2% auto auto 79.2157%;"
              tabindex="0"
              id="test-color-dot"
            ></div>
          </div>

          <div class="iui-slider-component-container iui-hue-slider">
            <div class="iui-slider-container iui-progress-slider">
              <div class="iui-slider-rail"></div>
              <div
                style="left: 16%;"
                class="iui-slider-thumb"
                role="slider"
                tabindex="0"
                aria-label="Hue"
                aria-valuemin="0"
                aria-valuenow="42"
                aria-valuemax="359"
              ></div>
            </div>
          </div>
          <div class="iui-slider-component-container iui-opacity-slider">
            <div class="iui-slider-container iui-progress-slider">
              <div class="iui-slider-rail"></div>
              <div
                style="left: 100%;"
                class="iui-slider-thumb"
                role="slider"
                tabindex="0"
                aria-label="Opacity"
                aria-valuemin="0"
                aria-valuenow="100"
                aria-valuemax="100"
              ></div>
            </div>
          </div>
        </div>


        <div class="iui-color-input-wrapper">
          <div class="iui-color-picker-section-label">RGBA</div>
          <div class="iui-color-input">
            <button class="iui-button iui-borderless iui-small">
              <svg-swap
                class="iui-button-icon"
                aria-hidden="true"
              ></svg-swap>
            </button>
            <div class="iui-color-input-fields">
              <div class="iui-input-container">
                <input
                  type="number"
                  min="0"
                  max="255"
                  value="255"
                  class="iui-input iui-small"
                />
              </div>
              <div class="iui-input-container">
                <input
                  type="number"
                  min="0"
                  max="255"
                  value="195"
                  class="iui-input iui-small"
                />
              </div>
              <div class="iui-input-container">
                <input
                  type="number"
                  min="0"
                  max="255"
                  value="53"
                  class="iui-input iui-small"
                />
              </div>
              <div class="iui-input-container">
                <input
                  type="number"
                  min="0"
                  max="1"
                  step="0.01"
                  value="1.0"
                  class="iui-input iui-small"
                />
              </div>
            </div>
          </div>
        </div>

        <div class="iui-color-palette-wrapper">
          <div class="iui-color-picker-section-label">Saved colors</div>
          <div class="iui-color-palette">
            <button class="iui-button iui-borderless">
              <svg-add-circular
                class="iui-button-icon"
                aria-hidden="true"
              ></svg-add-circular>
            </button>
            <span
              style="--iui-color-swatch-background: hsl(0, 100%, 40%);"
              class="iui-color-swatch"
              tabindex="0"
            ></span>
            <span
              style="--iui-color-swatch-background: hsl(23, 100%, 50%);"
              class="iui-color-swatch"
              tabindex="0"
            ></span>
            <span
              style="--iui-color-swatch-background: hsl(42, 99%, 60%);"
              class="iui-color-swatch  iui-active"
              tabindex="0"
            ></span>
            <span
              style="--iui-color-swatch-background: hsl(95, 71%, 42%);"
              class="iui-color-swatch"
              tabindex="0"
            ></span>
            <span
              style="--iui-color-swatch-background: hsl(202, 100%, 59%);"
              class="iui-color-swatch"
              tabindex="0"
            ></span>
          </div>
        </div>
      </div>

      <br /><br />

      <!-- HSLA -->
      <div
        class="iui-color-picker"
        style="--iui-color-picker-selected-color: rgb(255, 195, 53);"
      >
        <div class="iui-color-selection-wrapper">
          <div
            class="iui-color-field"
            style="--iui-color-field-hue: #FFC335;"
          >
            <div
              class="iui-color-dot"
              style="--iui-color-dot-inset: 2% auto auto 79.2157%;"
              tabindex="0"
            ></div>
          </div>

          <div class="iui-slider-component-container iui-hue-slider">
            <div class="iui-slider-container iui-progress-slider">
              <div class="iui-slider-rail"></div>
              <div
                style="left: 16%;"
                class="iui-slider-thumb"
                role="slider"
                tabindex="0"
                aria-label="Hue"
                aria-valuemin="0"
                aria-valuenow="42"
                aria-valuemax="359"
              ></div>
            </div>
          </div>

          <div class="iui-slider-component-container iui-opacity-slider">
            <div class="iui-slider-container iui-progress-slider">
              <div class="iui-slider-rail"></div>
              <div
                style="left: 100%;"
                class="iui-slider-thumb"
                role="slider"
                tabindex="0"
                aria-label="Opacity"
                aria-valuemin="0"
                aria-valuenow="100"
                aria-valuemax="100"
              ></div>
            </div>
          </div>
        </div>

        <div class="iui-color-input-wrapper">
          <div class="iui-color-picker-section-label">HSLA</div>
          <div class="iui-color-input">
            <button class="iui-button iui-borderless iui-small">
              <svg-swap
                class="iui-button-icon"
                aria-hidden="true"
              ></svg-swap>
            </button>
            <div class="iui-color-input-fields">
              <div class="iui-input-container">
                <input
                  type="number"
                  min="0"
                  max="255"
                  value="42"
                  class="iui-input iui-small"
                />
              </div>
              <div class="iui-input-container">
                <input
                  type="number"
                  min="0"
                  max="100"
                  value="100"
                  class="iui-input iui-small"
                />
              </div>
              <div class="iui-input-container">
                <input
                  type="number"
                  min="0"
                  max="100"
                  value="60"
                  class="iui-input iui-small"
                />
              </div>
              <div class="iui-input-container">
                <input
                  type="number"
                  min="0"
                  max="1"
                  step="0.01"
                  value="1.0"
                  class="iui-input iui-small"
                />
              </div>
            </div>
          </div>
        </div>

        <div class="iui-color-palette-wrapper">
          <div class="iui-color-picker-section-label">Saved colors</div>
          <div class="iui-color-palette">
            <button class="iui-button iui-borderless">
              <svg-add-circular
                class="iui-button-icon"
                aria-hidden="true"
              ></svg-add-circular>
            </button>
            <span
              style="--iui-color-swatch-background: hsl(0, 100%, 40%);"
              class="iui-color-swatch"
              tabindex="0"
            ></span>
            <span
              style="--iui-color-swatch-background: hsl(23, 100%, 50%);"
              class="iui-color-swatch"
              tabindex="0"
            ></span>
            <span
              style="--iui-color-swatch-background: hsl(42, 99%, 60%);"
              class="iui-color-swatch  iui-active"
              tabindex="0"
            ></span>
            <span
              style="--iui-color-swatch-background: hsl(95, 71%, 42%);"
              class="iui-color-swatch"
              tabindex="0"
            ></span>
            <span
              style="--iui-color-swatch-background: hsl(202, 100%, 59%);"
              class="iui-color-swatch"
              tabindex="0"
            ></span>
          </div>
        </div>
      </div>

      <br /><br />

      <!-- HEX -->
      <div
        class="iui-color-picker"
        style="--iui-color-picker-selected-color: rgb(255, 195, 53);"
      >
        <div class="iui-color-selection-wrapper">
          <div
            class="iui-color-field"
            style="--iui-color-field-hue: #FFC335;"
          >
            <div
              class="iui-color-dot"
              style="--iui-color-dot-inset: 2% auto auto 79.2157%;"
              tabindex="0"
            ></div>
          </div>

          <div class="iui-slider-component-container iui-hue-slider">
            <div class="iui-slider-container iui-progress-slider">
              <div class="iui-slider-rail"></div>
              <div
                style="left: 16%;"
                class="iui-slider-thumb"
                role="slider"
                tabindex="0"
                aria-label="Hue"
                aria-valuemin="0"
                aria-valuenow="42"
                aria-valuemax="359"
              ></div>
            </div>
          </div>
        </div>

        <div class="iui-color-input-wrapper">
          <div class="iui-color-picker-section-label">HEX</div>
          <div class="iui-color-input">
            <button class="iui-button iui-borderless iui-small">
              <svg-swap
                class="iui-button-icon"
                aria-hidden="true"
              ></svg-swap>
            </button>
            <div class="iui-color-input-fields">
              <div class="iui-input-container">
                <input
                  value="#ffc335"
                  maxlength="7"
                  class="iui-input iui-small"
                />
              </div>
            </div>
          </div>
        </div>

        <div class="iui-color-palette-wrapper">
          <div class="iui-color-picker-section-label">Saved colors</div>
          <div class="iui-color-palette">
            <button class="iui-button iui-borderless">
              <svg-add-circular
                class="iui-button-icon"
                aria-hidden="true"
              ></svg-add-circular>
            </button>
            <span
              style="--iui-color-swatch-background: hsl(0, 100%, 40%);"
              class="iui-color-swatch"
              tabindex="0"
            ></span>
            <span
              style="--iui-color-swatch-background: hsl(23, 100%, 50%);"
              class="iui-color-swatch"
              tabindex="0"
            ></span>
            <span
              style="--iui-color-swatch-background: hsl(42, 99%, 60%);"
              class="iui-color-swatch  iui-active"
              tabindex="0"
            ></span>
            <span
              style="--iui-color-swatch-background: hsl(95, 71%, 42%);"
              class="iui-color-swatch"
              tabindex="0"
            ></span>
            <span
              style="--iui-color-swatch-background: hsl(202, 100%, 59%);"
              class="iui-color-swatch"
              tabindex="0"
            ></span>
          </div>
        </div>
      </div>
    </section>

    <script>
      // Clicking on color should toggle active
      document.querySelectorAll('.iui-color-picker').forEach((colorPicker) => {
        //Foreach color picker, go through its colors
        colorPicker.querySelectorAll('.iui-color-swatch').forEach((item) => {
          item.addEventListener('click', () => {
            //Remove the current active color
            colorPicker.querySelectorAll('.iui-color-swatch').forEach((activeItem) => {
              if (activeItem.classList.contains('iui-active'))
                activeItem.classList.toggle('iui-active');
            });
            item.classList.toggle('iui-active');
          });
        });
      });
    </script>
    </div>
  </body>
</html><|MERGE_RESOLUTION|>--- conflicted
+++ resolved
@@ -43,19 +43,11 @@
         <div class="iui-color-palette-wrapper">
           <div class="iui-color-palette">
             <span
-<<<<<<< HEAD
-=======
-              style="--iui-color-swatch-background: hsl(0, 0%, 100%);"
->>>>>>> 19dc058b
-              class="iui-color-swatch"
-              tabindex="0"
-            ></span>
-            <span
-<<<<<<< HEAD
-              style="--swatch-color: hsla(0, 100%, 40%, .5);"
-=======
-              style="--iui-color-swatch-background: hsl(204, 12%, 40%);"
->>>>>>> 19dc058b
+              class="iui-color-swatch"
+              tabindex="0"
+            ></span>
+            <span
+              style="--iui-color-swatch-background: hsla(0, 100%, 40%, .5);"
               class="iui-color-swatch"
               tabindex="0"
             ></span>
