<!--
  Copyright (c) Bentley Systems, Incorporated. All rights reserved.
  See LICENSE.md in the project root for license terms and full copyright notice.
-->
<!DOCTYPE html>
<html
  lang="en-US"
  id="theme"
>
  <head>
    <meta charset="UTF-8">
    <meta
      name="viewport"
      content="width=device-width, initial-scale=1"
    >
    <title>Header | iTwinUI</title>
    <link
      rel="stylesheet"
      href="../../lib/css/all.css"
    />
    <link
      rel="stylesheet"
      href="../assets/demo.css"
    />
    <style>
      div.demo-picture {
        background-image: url('../assets/image-test.jpg');
        background-position: center;
        background-size: cover;
      }

      .demo-side-navigation {
        background-color: var(--iui-color-background-1);
        width: 72px;
        height: 55px;
        border-right: 1px solid var(--iui-color-background-5);
        border-bottom: 1px solid var(--iui-color-background-5);
        display: flex;
        justify-content: center;
        align-items: center;
      }

      .demo-side-navigation-icon {
        width: 24px;
        height: 24px;
        fill: var(--iui-icons-color-actionable);
      }

      .demo-searchbar {
        border-radius: 9999px;
        width: 20vw;
        background-color: var(--iui-color-background-2);
      }

      .demo-searchbar-button {
        border-top-right-radius: 9999px !important;
        border-bottom-right-radius: 9999px !important;
      }

      @media (max-width: 1024px) {
        .iui-page-header-center { display: none; }
      }

      section {
        width: auto !important;
      }
    </style>
    <script
      type="module"
      src="https://cdn.skypack.dev/@itwin/itwinui-icons-elements/imodel-hollow"
    ></script>
    <script
      type="module"
      src="https://cdn.skypack.dev/@itwin/itwinui-icons-elements/caret-down-small"
    ></script>
    <script
      type="module"
      src="https://cdn.skypack.dev/@itwin/itwinui-icons-elements/chevron-right"
    ></script>
    <script
      type="module"
      src="https://cdn.skypack.dev/@itwin/itwinui-icons-elements/model"
    ></script>
    <script
      type="module"
      src="https://cdn.skypack.dev/@itwin/itwinui-icons-elements/notification"
    ></script>
    <script
      type="module"
      src="https://cdn.skypack.dev/@itwin/itwinui-icons-elements/help-circular-hollow"
    ></script>
    <script
      type="module"
      src="https://cdn.skypack.dev/@itwin/itwinui-icons-elements/more-vertical"
    ></script>
    <script
      type="module"
      src="https://cdn.skypack.dev/@itwin/itwinui-icons-elements/placeholder"
    ></script>
    <script
      type="module"
      src="https://cdn.skypack.dev/@itwin/itwinui-icons-elements/search"
    ></script>
    <script src="../assets/theme.js"></script>
    <script src="../assets/userIcon.js"></script>
  </head>

  <body class="iui-body">
    <theme-button></theme-button>
    <h1>Header</h1>
    <hr />

    <div id="demo-all">

      <h2>
        Default
        <label
          class="iui-toggle-switch demo-disabled-toggle"
          style="display: inline-flex; vertical-align: middle; margin-left: 1em;"
        >
          <input type="checkbox" />
          <span class="iui-toggle">
            <span class="iui-handle"></span>
          </span>
          <span class="iui-label">Disabled</span>
        </label>
      </h2>
      <section id="demo-default">

        <header class="iui-page-header">
          <div class="iui-page-header-left">
            <!-- Application Button -->
            <div
              class="iui-header-brand"
              role="button"
              aria-label="App name"
              aria-expanded="false"
              tabindex="0"
            >
              <svg-imodel-hollow
                class="iui-header-brand-icon"
                aria-hidden="true"
              ></svg-imodel-hollow>
              <span class="iui-header-brand-label">App name</span>
            </div>

            <div class="iui-page-header-divider"></div>

            <nav aria-label="breadcrumbs">
              <!-- Project Button -->
              <span class="iui-header-breadcrumb">
                <button
                  class="iui-header-breadcrumb-button"
                  type="button"
                  aria-label="Project picker"
                  aria-expanded="false"
                  id="test-button-1"
                >
                  <img
                    class="iui-header-breadcrumb-button-icon"
                    src="../assets/image-test.jpg"
                    draggable="false"
                  />
                  <span class="iui-header-breadcrumb-button-label">
                    <div class="iui-header-breadcrumb-button-label-name">Project Alpha</div>
                    <div class="iui-header-breadcrumb-button-label-description">0x0123456789</div>
                  </span>
                  <svg-caret-down-small
                    class="iui-button-icon"
                    aria-hidden="true"
                  ></svg-caret-down-small>
                </button>
              </span>

              <svg-chevron-right
                class="iui-page-header-chevron"
                aria-hidden="true"
              ></svg-chevron-right>

              <!-- IModel Button -->
              <span class="iui-header-breadcrumb iui-active">
                <button
                  class="iui-header-breadcrumb-button"
                  type="button"
                  aria-label="Model picker"
                  aria-expanded="false"
                  aria-current="location"
                >
                  <svg-model
                    class="iui-header-breadcrumb-button-icon"
                    aria-hidden="true"
                  ></svg-model>
                  <span class="iui-header-breadcrumb-button-label">
                    <div class="iui-header-breadcrumb-button-label-name">Model Beta</div>
                    <div class="iui-header-breadcrumb-button-label-description">0x0123456789</div>
                  </span>
                  <svg-caret-down-small
                    class="iui-button-icon"
                    aria-hidden="true"
                  ></svg-caret-down-small>
                </button>
              </span>
            </nav>
          </div>

          <div class="iui-page-header-center">
            <!-- <input
              type="search"
              placeholder="Search within Model Beta…"
              class="iui-input demo-searchbar"
            > -->

            <label class="iui-input-container iui-inline-label iui-inline-icon">
              <input
                placeholder="Search within Model Beta…"
                class="iui-input demo-searchbar"
              >
              <button
                class="iui-button iui-borderless iui-input-icon demo-searchbar-button"
                aria-label="Search"
              >
                <svg-search
                  class="iui-button-icon"
                  aria-hidden="true"
                ></svg-search>
              </button>
            </label>
          </div>

          <div class="iui-page-header-right">
            <!-- Notifications -->
            <button
              class="iui-button iui-borderless"
              type="button"
              aria-label="Notifications"
              aria-expanded="false"
              id="test-button-2"
            >
              <svg-notification
                class="iui-button-icon iui-notification-primary"
                aria-hidden="true"
              ></svg-notification>
            </button>

            <!-- Help -->
            <button
              class="iui-button iui-borderless"
              type="button"
              aria-label="Help"
              aria-expanded="false"
            >
              <svg-help-circular-hollow
                class="iui-button-icon"
                aria-hidden="true"
              ></svg-help-circular-hollow>
            </button>

            <!-- Profile dropdown button -->
            <button
              class="iui-button iui-borderless"
              type="button"
              aria-label="My account"
              aria-expanded="false"
            >
              <user-icon type="2"></user-icon>
            </button>

            <!-- More menu -->
            <button
              class="iui-button iui-borderless"
              type="button"
              aria-label="More options"
              aria-expanded="false"
            >
              <svg-more-vertical
                class="iui-button-icon"
                aria-hidden="true"
              ></svg-more-vertical>
            </button>
          </div>
        </header>

        <br />

        <header class="iui-page-header">
          <div class="iui-page-header-left">
            <!-- Application Button -->
            <div
              class="iui-header-brand"
              role="button"
              aria-label="App name"
              aria-expanded="false"
              tabindex="0"
            >
              <svg-imodel-hollow
                class="iui-header-brand-icon"
                aria-hidden="true"
              ></svg-imodel-hollow>
            </div>

            <div class="iui-page-header-divider"></div>

            <nav aria-label="breadcrumbs">
              <!-- Project Button -->
              <span class="iui-header-breadcrumb">
                <button
                  class="iui-header-breadcrumb-button"
                  type="button"
                  aria-label="Project picker"
                  aria-expanded="false"
                >
                  <span class="iui-header-breadcrumb-button-label">
                    <div class="iui-header-breadcrumb-button-label-name">Project Alpha</div>
                  </span>
                  <svg-caret-down-small
                    class="iui-button-icon"
                    aria-hidden="true"
                  ></svg-caret-down-small>
                </button>
              </span>

              <svg-chevron-right
                class="iui-page-header-chevron"
                aria-hidden="true"
              ></svg-chevron-right>

              <!-- IModel Button -->
              <span class="iui-header-breadcrumb iui-active">
                <button
                  class="iui-header-breadcrumb-button"
                  type="button"
                  aria-label="Model picker"
                  aria-expanded="false"
                  aria-current="location"
                >
                  <span class="iui-header-breadcrumb-button-label">
                    <div class="iui-header-breadcrumb-button-label-name">Model Beta</div>
                  </span>
                  <svg-caret-down-small
                    class="iui-button-icon"
                    aria-hidden="true"
                  ></svg-caret-down-small>
                </button>
              </span>
            </nav>
          </div>

          <div class="iui-page-header-right">
            <!-- Notifications -->
            <button
              class="iui-button iui-borderless"
              type="button"
              aria-label="Notifications"
              aria-expanded="false"
            >
              <svg-notification
                class="iui-button-icon iui-notification-positive"
                aria-hidden="true"
              ></svg-notification>
            </button>

            <!-- Help -->
            <button
              class="iui-button iui-borderless"
              type="button"
              aria-label="Help"
              aria-expanded="false"
            >
              <svg-help-circular-hollow
                class="iui-button-icon"
                aria-hidden="true"
              ></svg-help-circular-hollow>
            </button>

            <!-- Profile dropdown button -->
            <button
              class="iui-button iui-borderless"
              type="button"
              aria-label="My account"
              aria-expanded="false"
            >

              <user-icon type="2"></user-icon>
              </span>
            </button>

            <!-- More menu -->
            <button
              class="iui-button iui-borderless"
              type="button"
              aria-label="More options"
              aria-expanded="false"
            >
              <svg-more-vertical
                class="iui-button-icon"
                aria-hidden="true"
              ></svg-more-vertical>
            </button>
          </div>
        </header>

      </section>

      <hr />

      <h2>
        Slim
        <label
          class="iui-toggle-switch demo-disabled-toggle"
          style="display: inline-flex; vertical-align: middle; margin-left: 1em;"
        >
          <input type="checkbox" />
          <span class="iui-toggle">
            <span class="iui-handle"></span>
          </span>
          <span class="iui-label">Disabled</span>
        </label>
      </h2>
      <section id="demo-slim">

        <header class="iui-page-header iui-slim">
          <div class="iui-page-header-left">
            <!-- Application Button -->
            <div
              class="iui-header-brand"
              role="button"
              aria-label="App name"
              aria-expanded="false"
              tabindex="0"
            >
              <svg-imodel-hollow
                class="iui-header-brand-icon"
                aria-hidden="true"
              ></svg-imodel-hollow>
              <span class="iui-header-brand-label">App name</span>
            </div>

            <div class="iui-page-header-divider"></div>

            <nav aria-label="breadcrumbs">
              <!-- Project Button -->
              <span class="iui-header-breadcrumb">
                <button
                  class="iui-header-breadcrumb-button"
                  type="button"
                  aria-label="Project picker"
                  aria-expanded="false"
                  id="test-button-3"
                >
                  <div class="iui-header-breadcrumb-button-icon demo-picture"></div>
                  <span class="iui-header-breadcrumb-button-label">
                    <div class="iui-header-breadcrumb-button-label-name">Project Alpha</div>
                    <div class="iui-header-breadcrumb-button-label-description">0x0123456789</div>
                  </span>
                  <svg-caret-down-small
                    class="iui-button-icon"
                    aria-hidden="true"
                  ></svg-caret-down-small>
                </button>
              </span>

              <svg-chevron-right
                class="iui-page-header-chevron"
                aria-hidden="true"
              ></svg-chevron-right>

              <!-- IModel Button -->
              <span class="iui-header-breadcrumb iui-active">
                <button
                  class="iui-header-breadcrumb-button"
                  type="button"
                  aria-label="Model picker"
                  aria-expanded="false"
                  aria-current="location"
                >
                  <svg-model
                    class="iui-header-breadcrumb-button-icon"
                    aria-hidden="true"
                  ></svg-model>
                  <span class="iui-header-breadcrumb-button-label">
                    <div class="iui-header-breadcrumb-button-label-name">Model Beta</div>
                    <div class="iui-header-breadcrumb-button-label-description">0x0123456789</div>
                  </span>
                  <svg-caret-down-small
                    class="iui-button-icon"
                    aria-hidden="true"
                  ></svg-caret-down-small>
                </button>
              </span>
            </nav>
          </div>

          <div class="iui-page-header-right">
            <!-- Notifications -->
            <button
              class="iui-button iui-borderless"
              type="button"
              aria-label="Notifications"
              aria-expanded="false"
              id="test-button-4"
            >
              <svg-notification
                class="iui-button-icon iui-notification-warning iui-urgent"
                aria-hidden="true"
              ></svg-notification>
            </button>

            <!-- Help -->
            <button
              class="iui-button iui-borderless"
              type="button"
              aria-label="Help"
              aria-expanded="false"
            >
              <svg-help-circular-hollow
                class="iui-button-icon"
                aria-hidden="true"
              ></svg-help-circular-hollow>
            </button>

            <!-- Profile dropdown button -->
            <button
              class="iui-button iui-borderless"
              type="button"
              aria-label="My account"
              aria-expanded="false"
            >
              <user-icon
                type="2"
                size="small"
              ></user-icon>
            </button>

            <!-- More menu -->
            <button
              class="iui-button iui-borderless"
              type="button"
              aria-label="More options"
              aria-expanded="false"
            >
              <svg-more-vertical
                class="iui-button-icon"
                aria-hidden="true"
              ></svg-more-vertical>
            </button>
          </div>
        </header>

        <br />

        <header class="iui-page-header iui-slim">
          <div class="iui-page-header-left">
            <!-- Application Button -->
            <div
              class="iui-header-brand"
              role="button"
              aria-label="App name"
              aria-expanded="false"
              tabindex="0"
            >
              <svg-imodel-hollow
                class="iui-header-brand-icon"
                aria-hidden="true"
              ></svg-imodel-hollow>
            </div>

            <div class="iui-page-header-divider"></div>

            <nav aria-label="breadcrumbs">
              <!-- Project Button -->
              <span class="iui-header-breadcrumb">
                <button
                  class="iui-header-breadcrumb-button"
                  type="button"
                  aria-label="Project picker"
                  aria-expanded="false"
                >
                  <span class="iui-header-breadcrumb-button-label">
                    <div class="iui-header-breadcrumb-button-label-name">Project Alpha</div>
                  </span>
                  <svg-caret-down-small
                    class="iui-button-icon"
                    aria-hidden="true"
                  ></svg-caret-down-small>
                </button>
              </span>

              <svg-chevron-right
                class="iui-page-header-chevron"
                aria-hidden="true"
              ></svg-chevron-right>

              <!-- IModel Button -->
              <span class="iui-header-breadcrumb iui-active">
                <button
                  class="iui-header-breadcrumb-button"
                  type="button"
                  aria-label="Model picker"
                  aria-expanded="false"
                  aria-current="location"
                >
                  <span class="iui-header-breadcrumb-button-label">
                    <div class="iui-header-breadcrumb-button-label-name">Model Beta</div>
                  </span>
                  <svg-caret-down-small
                    class="iui-button-icon"
                    aria-hidden="true"
                  ></svg-caret-down-small>
                </button>
              </span>
            </nav>
          </div>

          <div class="iui-page-header-right">
            <!-- Notifications -->
            <button
              class="iui-button iui-borderless"
              type="button"
              aria-label="Notifications"
              aria-expanded="false"
            >
              <svg-notification
                class="iui-button-icon iui-notification-negative iui-urgent"
                aria-hidden="true"
              ></svg-notification>
            </button>

            <!-- Help -->
            <button
              class="iui-button iui-borderless"
              type="button"
              aria-label="Help"
              aria-expanded="false"
            >
              <svg-help-circular-hollow
                class="iui-button-icon"
                aria-hidden="true"
              ></svg-help-circular-hollow>
            </button>

            <!-- Profile dropdown button -->
            <button
              class="iui-button iui-borderless"
              type="button"
              aria-label="My account"
              aria-expanded="false"
            >
              <user-icon
                type="2"
                size="small"
              ></user-icon>
            </button>

            <!-- More menu -->
            <button
              class="iui-button iui-borderless"
              type="button"
              aria-label="More options"
              aria-expanded="false"
            >
              <svg-more-vertical
                class="iui-button-icon"
                aria-hidden="true"
              ></svg-more-vertical>
            </button>
          </div>
        </header>

      </section>

      <hr />

      <h2>
        Split Menu Buttons
        <label
<<<<<<< HEAD
          class="iui-toggle-switch demo-disabled-toggle"
=======
          id="disabled-toggle"
          class="iui-toggle-switch-wrapper iui-label-on-right"
>>>>>>> 64a582fa
          style="display: inline-flex; vertical-align: middle; margin-left: 1em;"
        >
          <input
            class="iui-toggle-switch"
            type="checkbox"
            role="switch"
          />
          <span class="iui-toggle-switch-label">Disabled</span>
        </label>
      </h2>

      <section id="demo-split">

        <header class="iui-page-header iui-slim">
          <div class="iui-page-header-left">
            <!-- Application Button -->
            <div
              class="iui-header-brand"
              role="button"
              aria-label="App name"
              aria-expanded="false"
              tabindex="0"
            >
              <svg-imodel-hollow
                class="iui-header-brand-icon"
                aria-hidden="true"
              ></svg-imodel-hollow>
              <span class="iui-header-brand-label">App name</span>
            </div>

            <div class="iui-page-header-divider"></div>

            <!-- Project Button -->
            <nav aria-label="breadcrumbs">
              <span class="iui-header-breadcrumb">
                <button
                  class="iui-header-breadcrumb-button"
                  type="button"
                  aria-label="Project picker"
                  aria-expanded="false"
                  id="test-button-5"
                >
                  <div class="iui-header-breadcrumb-button-icon demo-picture"></div>
                  <span class="iui-header-breadcrumb-button-label">
                    <div class="iui-header-breadcrumb-button-label-name">Project Alpha</div>
                    <div class="iui-header-breadcrumb-button-label-description">0x0123456789</div>
                  </span>
                </button>
                <button
                  class="iui-header-breadcrumb-button iui-header-breadcrumb-button-dropdown"
                  id='test-button-6'
                >
                  <svg-caret-down-small
                    class="iui-button-icon"
                    aria-hidden="true"
                  ></svg-caret-down-small>
                </button>
              </span>

              <svg-chevron-right
                class="iui-page-header-chevron"
                aria-hidden="true"
              ></svg-chevron-right>

              <!-- IModel Button -->
              <span class="iui-header-breadcrumb iui-active">
                <button
                  class="iui-header-breadcrumb-button"
                  type="button"
                  aria-label="Model picker"
                  aria-expanded="false"
                  aria-current="location"
                >
                  <svg-model
                    class="iui-header-breadcrumb-button-icon"
                    aria-hidden="true"
                  ></svg-model>
                  <span class="iui-header-breadcrumb-button-label">
                    <div class="iui-header-breadcrumb-button-label-name">Model Beta</div>
                    <div class="iui-header-breadcrumb-button-label-description">0x0123456789</div>
                  </span>
                </button>
                <button class="iui-header-breadcrumb-button iui-header-breadcrumb-button-dropdown">
                  <svg-caret-down-small
                    class="iui-button-icon"
                    aria-hidden="true"
                  ></svg-caret-down-small>
                </button>
              </span>
            </nav>
          </div>

          <div class="iui-page-header-right">
            <!-- Notifications -->
            <button
              class="iui-button iui-borderless"
              type="button"
              aria-label="Notifications"
              aria-expanded="false"
            >
              <svg-notification
                class="iui-button-icon"
                aria-hidden="true"
              ></svg-notification>
            </button>

            <!-- Help -->
            <button
              class="iui-button iui-borderless"
              type="button"
              aria-label="Help"
              aria-expanded="false"
            >
              <svg-help-circular-hollow
                class="iui-button-icon"
                aria-hidden="true"
              ></svg-help-circular-hollow>
            </button>

            <!-- Profile dropdown button -->
            <button
              class="iui-button iui-borderless"
              type="button"
              aria-label="My account"
              aria-expanded="false"
            >
              <user-icon
                type="2"
                size="small"
              ></user-icon>
            </button>

            <!-- More menu -->
            <button
              class="iui-button iui-borderless"
              type="button"
              aria-label="More options"
              aria-expanded="false"
            >
              <svg-more-vertical
                class="iui-button-icon"
                aria-hidden="true"
              ></svg-more-vertical>
            </button>
          </div>
        </header>

        <br />

        <header class="iui-page-header">
          <div class="iui-page-header-left">
            <!-- Application Button -->
            <div
              class="iui-header-brand"
              role="button"
              aria-label="App name"
              aria-expanded="false"
              tabindex="0"
            >
              <svg-imodel-hollow
                class="iui-header-brand-icon"
                aria-hidden="true"
              ></svg-imodel-hollow>
            </div>

            <div class="iui-page-header-divider"></div>

            <!-- Project Button -->
            <nav aria-label="breadcrumbs">
              <span class="iui-header-breadcrumb">
                <button
                  class="iui-header-breadcrumb-button"
                  type="button"
                  aria-label="Project picker"
                  aria-expanded="false"
                  id="test-button-1"
                >
                  <div class="iui-header-breadcrumb-button-icon demo-picture"></div>
                  <span class="iui-header-breadcrumb-button-label">
                    <div class="iui-header-breadcrumb-button-label-name">Project Alpha</div>
                    <div class="iui-header-breadcrumb-button-label-description">0x0123456789</div>
                  </span>
                </button>
                <button
                  class="iui-header-breadcrumb-button iui-header-breadcrumb-button-dropdown"
                  id='test-button-6'
                >
                  <svg-caret-down-small
                    class="iui-button-icon"
                    aria-hidden="true"
                  ></svg-caret-down-small>
                </button>
              </span>

              <svg-chevron-right
                class="iui-page-header-chevron"
                aria-hidden="true"
              ></svg-chevron-right>

              <!-- IModel Button -->
              <span class="iui-header-breadcrumb iui-active">
                <button
                  class="iui-header-breadcrumb-button"
                  type="button"
                  aria-label="Model picker"
                  aria-expanded="false"
                  aria-current="location"
                >
                  <svg-model
                    class="iui-header-breadcrumb-button-icon"
                    aria-hidden="true"
                  ></svg-model>
                  <span class="iui-header-breadcrumb-button-label">
                    <div class="iui-header-breadcrumb-button-label-name">Model Beta</div>
                    <div class="iui-header-breadcrumb-button-label-description">0x0123456789</div>
                  </span>
                </button>
                <button class="iui-header-breadcrumb-button iui-header-breadcrumb-button-dropdown">
                  <svg-caret-down-small
                    class="iui-button-icon"
                    aria-hidden="true"
                  ></svg-caret-down-small>
                </button>
              </span>
            </nav>
          </div>

          <div class="iui-page-header-right">
            <!-- Notifications -->
            <button
              class="iui-button iui-borderless"
              type="button"
              aria-label="Notifications"
              aria-expanded="false"
            >
              <svg-notification
                class="iui-button-icon"
                aria-hidden="true"
              ></svg-notification>
            </button>

            <!-- Help -->
            <button
              class="iui-button iui-borderless"
              type="button"
              aria-label="Help"
              aria-expanded="false"
            >
              <svg-help-circular-hollow
                class="iui-button-icon"
                aria-hidden="true"
              ></svg-help-circular-hollow>
            </button>

            <!-- Profile dropdown button -->
            <button
              class="iui-button iui-borderless"
              type="button"
              aria-label="My account"
              aria-expanded="false"
            >
              <user-icon type="2"></user-icon>
            </button>

            <!-- More menu -->
            <button
              class="iui-button iui-borderless"
              type="button"
              aria-label="More options"
              aria-expanded="false"
            >
              <svg-more-vertical
                class="iui-button-icon"
                aria-hidden="true"
              ></svg-more-vertical>
            </button>
          </div>
        </header>

      </section>

    </div>

    <hr />

    <h2>Animation (Toggle default ⇔ slim)</h2>

    <section id="demo-slim-toggle">

      <label class="iui-toggle-switch-wrapper iui-label-on-right">
        <input
          class="iui-toggle-switch"
          type="checkbox"
          role="switch"
        />
        <span class="iui-toggle-switch-label">Slim</span>
      </label>
      <br />

      <header class="iui-page-header">
        <div class="iui-page-header-left">
          <!-- Application Button -->
          <div
            class="iui-header-brand"
            role="button"
            aria-label="App name"
            aria-expanded="false"
            tabindex="0"
          >
            <svg-imodel-hollow
              class="iui-header-brand-icon"
              aria-hidden="true"
            ></svg-imodel-hollow>
            <span class="iui-header-brand-label">App name</span>
          </div>

          <div class="iui-page-header-divider"></div>

          <nav aria-label="breadcrumbs">
            <!-- Project Button -->
            <span class="iui-header-breadcrumb">
              <button
                class="iui-header-breadcrumb-button"
                type="button"
                aria-label="Project picker"
                aria-expanded="false"
              >

                <div class="iui-header-breadcrumb-button-icon demo-picture"></div>
                <span class="iui-header-breadcrumb-button-label">
                  <div class="iui-header-breadcrumb-button-label-name">Project Alpha</div>
                  <div class="iui-header-breadcrumb-button-label-description">0x0123456789</div>
                </span>
                <svg-caret-down-small
                  class="iui-button-icon"
                  aria-hidden="true"
                ></svg-caret-down-small>
              </button>
            </span>

            <svg-chevron-right
              class="iui-page-header-chevron"
              aria-hidden="true"
            ></svg-chevron-right>

            <!-- IModel Button -->
            <span class="iui-header-breadcrumb iui-active">
              <button
                class="iui-header-breadcrumb-button"
                type="button"
                aria-label="Model picker"
                aria-expanded="false"
                aria-current="location"
              >
                <svg-model
                  class="iui-header-breadcrumb-button-icon"
                  aria-hidden="true"
                ></svg-model>
                <span class="iui-header-breadcrumb-button-label">
                  <div class="iui-header-breadcrumb-button-label-name">Model Beta</div>
                  <div class="iui-header-breadcrumb-button-label-description">0x0123456789</div>
                </span>
                <svg-caret-down-small
                  class="iui-button-icon"
                  aria-hidden="true"
                ></svg-caret-down-small>
              </button>
            </span>
          </nav>
        </div>

        <div class="iui-page-header-right">
          <!-- Notifications -->
          <button
            class="iui-button iui-borderless"
            type="button"
            aria-label="Notifications"
            aria-expanded="false"
          >
            <svg-notification
              class="iui-button-icon iui-notification-primary iui-urgent"
              aria-hidden="true"
            ></svg-notification>
          </button>

          <!-- Help -->
          <button
            class="iui-button iui-borderless"
            type="button"
            aria-label="Help"
            aria-expanded="false"
          >
            <svg-help-circular-hollow
              class="iui-button-icon"
              aria-hidden="true"
            ></svg-help-circular-hollow>
          </button>

          <!-- Profile dropdown button -->
          <button
            class="iui-button iui-borderless"
            type="button"
            aria-label="My account"
            aria-expanded="false"
          >
            <user-icon
              type="2"
              showPlaceholder="true"
            ></user-icon>
          </button>

          <!-- More menu -->
          <button
            class="iui-button iui-borderless"
            type="button"
            aria-label="More options"
            aria-expanded="false"
          >
            <svg-more-vertical
              class="iui-button-icon"
              aria-hidden="true"
            ></svg-more-vertical>
          </button>
        </div>
      </header>

      <div class="demo-side-navigation">
        <svg-placeholder
          class="demo-side-navigation-icon"
          aria-hidden="true"
        ></svg-placeholder>
      </div>
      <div class="demo-side-navigation">
        <svg-placeholder
          class="demo-side-navigation-icon"
          aria-hidden="true"
        ></svg-placeholder>
      </div>
      <div class="demo-side-navigation">
        <svg-placeholder
          class="demo-side-navigation-icon"
          aria-hidden="true"
        ></svg-placeholder>
      </div>

    </section>
  </body>

  <script>
    document.querySelectorAll('.demo-disabled-toggle input[type=checkbox]').forEach(toggle => {
      const section = toggle.parentElement.parentElement.nextElementSibling;
      toggle.addEventListener('change', (e) => {
        section.querySelectorAll('.iui-header-breadcrumb').forEach((breadcrumb) => {
          breadcrumb.classList.toggle('iui-disabled');
          breadcrumb.querySelectorAll('button').forEach((button) => button.toggleAttribute('disabled'));
        });
      });
    });

    document.querySelector('#demo-slim-toggle input[type=checkbox]').addEventListener('change', (e) => {
      document.querySelector('#demo-slim-toggle .iui-page-header').classList.toggle('iui-slim');
    });
  </script>
</html><|MERGE_RESOLUTION|>--- conflicted
+++ resolved
@@ -115,14 +115,15 @@
       <h2>
         Default
         <label
-          class="iui-toggle-switch demo-disabled-toggle"
+          class="iui-toggle-switch-wrapper iui-label-on-right demo-disabled-toggle"
           style="display: inline-flex; vertical-align: middle; margin-left: 1em;"
         >
-          <input type="checkbox" />
-          <span class="iui-toggle">
-            <span class="iui-handle"></span>
-          </span>
-          <span class="iui-label">Disabled</span>
+          <input
+            class="iui-toggle-switch"
+            type="checkbox"
+            role="switch"
+          />
+          <span class="iui-toggle-switch-label">Disabled</span>
         </label>
       </h2>
       <section id="demo-default">
@@ -406,14 +407,15 @@
       <h2>
         Slim
         <label
-          class="iui-toggle-switch demo-disabled-toggle"
+          class="iui-toggle-switch-wrapper iui-label-on-right demo-disabled-toggle"
           style="display: inline-flex; vertical-align: middle; margin-left: 1em;"
         >
-          <input type="checkbox" />
-          <span class="iui-toggle">
-            <span class="iui-handle"></span>
-          </span>
-          <span class="iui-label">Disabled</span>
+          <input
+            class="iui-toggle-switch"
+            type="checkbox"
+            role="switch"
+          />
+          <span class="iui-toggle-switch-label">Disabled</span>
         </label>
       </h2>
       <section id="demo-slim">
@@ -673,12 +675,7 @@
       <h2>
         Split Menu Buttons
         <label
-<<<<<<< HEAD
-          class="iui-toggle-switch demo-disabled-toggle"
-=======
-          id="disabled-toggle"
-          class="iui-toggle-switch-wrapper iui-label-on-right"
->>>>>>> 64a582fa
+          class="iui-toggle-switch-wrapper iui-label-on-right demo-disabled-toggle"
           style="display: inline-flex; vertical-align: middle; margin-left: 1em;"
         >
           <input
