--- conflicted
+++ resolved
@@ -89,19 +89,7 @@
 
       <div class="iui-file-upload">
         <div class="iui-content">
-<<<<<<< HEAD
-          <!-- Use upload.svg from generic-icons package. -->
-=======
-          <input
-            class="iui-browse-input"
-            type="file"
-            name="files[]"
-            id="file"
-            data-multiple-caption="{count} files selected"
-            multiple
-          />
           <!-- Use upload.svg from @itwin/itwinui-icons package. -->
->>>>>>> df726cad
           <svg
             viewBox="0 0 16 16"
             aria-hidden="true"
@@ -389,19 +377,7 @@
 
       <div class="iui-file-upload iui-drag">
         <div class="iui-content">
-<<<<<<< HEAD
-          <!-- Use upload.svg from generic-icons package. -->
-=======
-          <input
-            class="iui-browse-input"
-            type="file"
-            name="files[]"
-            id="file"
-            data-multiple-caption="{count} files selected"
-            multiple
-          />
           <!-- Use upload.svg from @itwin/itwinui-icons package. -->
->>>>>>> df726cad
           <svg
             viewBox="0 0 16 16"
             aria-hidden="true"
