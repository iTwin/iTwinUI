<!--
  Copyright (c) Bentley Systems, Incorporated. All rights reserved.
  See LICENSE.md in the project root for license terms and full copyright notice.
-->
<!DOCTYPE html>
<html
  lang="en-US"
  id="theme"
>
  <head>
    <meta charset="UTF-8">
    <meta
      name="viewport"
      content="width=device-width, initial-scale=1"
    >
    <title>Text field | iTwinUI</title>
    <link
      rel="stylesheet"
      href="../../lib/css/all.css"
    />
    <link
      rel="stylesheet"
      href="../assets/demo.css"
    />
    <style>
      section[id^='demo'] {
        width: auto;
        display: flex;
        flex-direction: column;
        gap: 11px;
      }
    </style>
    <script
      type="module"
      src="https://cdn.skypack.dev/@itwin/itwinui-icons-elements/status-success"
    ></script>
    <script
      type="module"
      src="https://cdn.skypack.dev/@itwin/itwinui-icons-elements/status-warning"
    ></script>
    <script
      type="module"
      src="https://cdn.skypack.dev/@itwin/itwinui-icons-elements/status-error"
    ></script>
    <script
      type="module"
      src="https://cdn.skypack.dev/@itwin/itwinui-icons-elements/close-small"
    ></script>
    <script src="../assets/theme.js"></script>
  </head>
  <body class="iui-body">
    <theme-button></theme-button>
    <h1>Text field</h1>
    <hr />

    <h2>Default</h2>
    <section id="demo-default">
      <label class="iui-input-container">
        <div class="iui-label iui-required">Input label</div>
        <input
          placeholder="Placeholder…"
          class="iui-input"
          required
        />
        <div class="iui-message">Help message.</div>
      </label>

      <label class="iui-input-container">
        <div class="iui-label">Input label</div>
        <input
          value="A value"
          class="iui-input"
        />
        <div class="iui-message">Help message.</div>
      </label>

      <label class="iui-input-container">
        <div class="iui-label">Input label</div>
        <input
          readonly
          value="A read-only value"
          class="iui-input"
        />
        <div class="iui-message">Help message.</div>
      </label>

      <label class="iui-input-container iui-disabled">
        <div class="iui-label">Input label</div>
        <input
          disabled
          placeholder="Placeholder…"
          class="iui-input"
        />
        <div class="iui-message">Help message.</div>
      </label>

      <label class="iui-input-container iui-disabled">
        <div class="iui-label">Input label</div>
        <input
          disabled
          value="A value"
          class="iui-input"
        />
        <div class="iui-message">Help message.</div>
      </label>

      <label class="iui-input-container iui-positive">
        <div class="iui-label">Input label</div>
        <input
          placeholder="Placeholder…"
          class="iui-input"
        />
        <div class="iui-message">
<<<<<<< HEAD
          <svg-status-success
            class="iui-message-status-icon"
            aria-hidden="true"
          ></svg-status-success>
=======
          <svg-status-success aria-hidden="true"></svg-status-success>
>>>>>>> 1c04f551
          Positive message.
        </div>
      </label>

      <label class="iui-input-container iui-warning">
        <div class="iui-label">Input label</div>
        <input
          placeholder="Placeholder…"
          class="iui-input"
        />
        <div class="iui-message">
<<<<<<< HEAD
          <svg-status-warning
            class="iui-message-status-icon"
            aria-hidden="true"
          ></svg-status-warning>
=======
          <svg-status-warning aria-hidden="true"></svg-status-warning>
>>>>>>> 1c04f551
          Warning message.
        </div>
      </label>

      <label class="iui-input-container iui-negative">
        <div class="iui-label">Input label</div>
        <input
          placeholder="Placeholder…"
          class="iui-input"
        />
        <div class="iui-message">
<<<<<<< HEAD
          <svg-status-error
            class="iui-message-status-icon"
            aria-hidden="true"
          ></svg-status-error>
=======
          <svg-status-error aria-hidden="true"></svg-status-error>
>>>>>>> 1c04f551
          Negative message.
        </div>
      </label>

    </section>

    <br />

    <h2>Inline</h2>
    <section id="demo-inline">
      <label class="iui-input-container iui-inline">
        <div class="iui-label iui-required">Input label</div>
        <input
          placeholder="Placeholder…"
          class="iui-input"
          required
        />
      </label>

      <label class="iui-input-container iui-inline">
        <div class="iui-label">Input label</div>
        <input
          value="A value"
          class="iui-input"
        />
      </label>

      <label class="iui-input-container iui-inline iui-disabled">
        <div class="iui-label">Input label</div>
        <input
          disabled
          placeholder="Placeholder…"
          class="iui-input"
        />
      </label>

      <label class="iui-input-container iui-inline iui-disabled">
        <div class="iui-label">Input label</div>
        <input
          disabled
          value="A value"
          class="iui-input"
        />
      </label>

      <label class="iui-input-container iui-inline iui-positive">
        <div class="iui-label">Input label</div>
        <input
          placeholder="Placeholder…"
          class="iui-input"
        />
        <div class="iui-message">
<<<<<<< HEAD
          <svg-status-success
            class="iui-message-status-icon"
            aria-hidden="true"
          ></svg-status-success>
=======
          <svg-status-success aria-hidden="true"></svg-status-success>
>>>>>>> 1c04f551
        </div>
      </label>

      <label class="iui-input-container iui-inline iui-warning">
        <div class="iui-label">Input label</div>
        <input
          placeholder="Placeholder…"
          class="iui-input"
        />
        <div class="iui-message">
<<<<<<< HEAD
          <svg-status-warning
            class="iui-message-status-icon"
            aria-hidden="true"
          ></svg-status-warning>
=======
          <svg-status-warning aria-hidden="true"></svg-status-warning>
>>>>>>> 1c04f551
        </div>
      </label>

      <label class="iui-input-container iui-inline iui-negative">
        <div class="iui-label">Input label</div>
        <input
          placeholder="Placeholder…"
          class="iui-input"
        />
        <div class="iui-message">
<<<<<<< HEAD
          <svg-status-error
            class="iui-message-status-icon"
            aria-hidden="true"
          ></svg-status-error>
=======
          <svg-status-error aria-hidden="true"></svg-status-error>
>>>>>>> 1c04f551
        </div>
      </label>

      <label class="iui-input-container iui-inline">
        <div class="iui-label">Input label</div>
        <input
          value="Lorem ipsum dolor sit amet, consectetur adipiscing elit, sed do eiusmod tempor incididunt ut labore et dolore magna aliqua. Ut enim ad minim veniam, quis nostrud exercitation ullamco laboris nisi ut aliquip ex ea commodo consequat. Duis aute irure dolor in reprehenderit in voluptate velit esse cillum dolore eu fugiat nulla pariatur. Excepteur sint occaecat cupidatat non proident, sunt in culpa qui officia deserunt mollit anim id est laborum."
          class="iui-input"
        />
        <div class="iui-message">
          <button
            class="iui-button iui-borderless"
            aria-label="Clear"
          >
            <svg-close-small
              class="iui-icon"
              aria-hidden="true"
            ></svg-close-small>
          </button>
        </div>
      </label>
    </section>

    <br />

    <h2>Without label</h2>
    <section id="demo-no-label">
      <label class="iui-input-container iui-inline">
        <input
          placeholder="Placeholder…"
          class="iui-input"
        />
      </label>

      <label class="iui-input-container iui-inline">
        <input
          value="A value"
          class="iui-input"
        />
      </label>

      <label class="iui-input-container iui-inline iui-disabled">
        <input
          disabled
          placeholder="Placeholder…"
          class="iui-input"
        />
      </label>

      <label class="iui-input-container iui-inline iui-disabled">
        <input
          disabled
          value="A value"
          class="iui-input"
        />
      </label>

      <label class="iui-input-container iui-inline iui-positive">
        <input
          placeholder="Placeholder…"
          class="iui-input"
        />
        <div class="iui-message">
<<<<<<< HEAD
          <svg-status-success
            class="iui-message-status-icon"
            aria-hidden="true"
          ></svg-status-success>
=======
          <svg-status-success aria-hidden="true"></svg-status-success>
>>>>>>> 1c04f551
        </div>
      </label>

      <label class="iui-input-container iui-inline iui-warning">
        <input
          placeholder="Placeholder…"
          class="iui-input"
        />
        <div class="iui-message">
<<<<<<< HEAD
          <svg-status-warning
            class="iui-message-status-icon"
            aria-hidden="true"
          ></svg-status-warning>
=======
          <svg-status-warning aria-hidden="true"></svg-status-warning>
>>>>>>> 1c04f551
        </div>
      </label>

      <label class="iui-input-container iui-inline iui-negative">
        <input
          placeholder="Placeholder…"
          class="iui-input"
        />
        <div class="iui-message">
<<<<<<< HEAD
          <svg-status-error
            class="iui-message-status-icon"
            aria-hidden="true"
          ></svg-status-error>
=======
          <svg-status-error aria-hidden="true"></svg-status-error>
>>>>>>> 1c04f551
        </div>
      </label>

      <label class="iui-input-container iui-inline">
        <input
          value="Small"
          class="iui-input iui-small"
        />
      </label>

      <label class="iui-input-container iui-inline">
        <input
          value="Default"
          class="iui-input"
        />
      </label>

      <label class="iui-input-container iui-inline">
        <input
          value="Large"
          class="iui-input iui-large"
        />
      </label>
    </section>

    <br />

    <h2>Auto-complete demo</h2>

    <form
      method="post"
      action=""
    >
      <label
        for="email"
        class="iui-input-container"
      >
        <div class="iui-label">Email address</div>
        <input
          placeholder="email@example.com"
          type="email"
          name="email"
          id="email"
          autocomplete="on"
          class="iui-input"
        />
      </label>
    </form>
  </body>
</html><|MERGE_RESOLUTION|>--- conflicted
+++ resolved
@@ -111,14 +111,7 @@
           class="iui-input"
         />
         <div class="iui-message">
-<<<<<<< HEAD
-          <svg-status-success
-            class="iui-message-status-icon"
-            aria-hidden="true"
-          ></svg-status-success>
-=======
           <svg-status-success aria-hidden="true"></svg-status-success>
->>>>>>> 1c04f551
           Positive message.
         </div>
       </label>
@@ -130,14 +123,7 @@
           class="iui-input"
         />
         <div class="iui-message">
-<<<<<<< HEAD
-          <svg-status-warning
-            class="iui-message-status-icon"
-            aria-hidden="true"
-          ></svg-status-warning>
-=======
           <svg-status-warning aria-hidden="true"></svg-status-warning>
->>>>>>> 1c04f551
           Warning message.
         </div>
       </label>
@@ -149,14 +135,7 @@
           class="iui-input"
         />
         <div class="iui-message">
-<<<<<<< HEAD
-          <svg-status-error
-            class="iui-message-status-icon"
-            aria-hidden="true"
-          ></svg-status-error>
-=======
           <svg-status-error aria-hidden="true"></svg-status-error>
->>>>>>> 1c04f551
           Negative message.
         </div>
       </label>
@@ -209,14 +188,7 @@
           class="iui-input"
         />
         <div class="iui-message">
-<<<<<<< HEAD
-          <svg-status-success
-            class="iui-message-status-icon"
-            aria-hidden="true"
-          ></svg-status-success>
-=======
           <svg-status-success aria-hidden="true"></svg-status-success>
->>>>>>> 1c04f551
         </div>
       </label>
 
@@ -227,14 +199,7 @@
           class="iui-input"
         />
         <div class="iui-message">
-<<<<<<< HEAD
-          <svg-status-warning
-            class="iui-message-status-icon"
-            aria-hidden="true"
-          ></svg-status-warning>
-=======
           <svg-status-warning aria-hidden="true"></svg-status-warning>
->>>>>>> 1c04f551
         </div>
       </label>
 
@@ -245,14 +210,7 @@
           class="iui-input"
         />
         <div class="iui-message">
-<<<<<<< HEAD
-          <svg-status-error
-            class="iui-message-status-icon"
-            aria-hidden="true"
-          ></svg-status-error>
-=======
           <svg-status-error aria-hidden="true"></svg-status-error>
->>>>>>> 1c04f551
         </div>
       </label>
 
@@ -316,14 +274,7 @@
           class="iui-input"
         />
         <div class="iui-message">
-<<<<<<< HEAD
-          <svg-status-success
-            class="iui-message-status-icon"
-            aria-hidden="true"
-          ></svg-status-success>
-=======
           <svg-status-success aria-hidden="true"></svg-status-success>
->>>>>>> 1c04f551
         </div>
       </label>
 
@@ -333,14 +284,7 @@
           class="iui-input"
         />
         <div class="iui-message">
-<<<<<<< HEAD
-          <svg-status-warning
-            class="iui-message-status-icon"
-            aria-hidden="true"
-          ></svg-status-warning>
-=======
           <svg-status-warning aria-hidden="true"></svg-status-warning>
->>>>>>> 1c04f551
         </div>
       </label>
 
@@ -350,14 +294,7 @@
           class="iui-input"
         />
         <div class="iui-message">
-<<<<<<< HEAD
-          <svg-status-error
-            class="iui-message-status-icon"
-            aria-hidden="true"
-          ></svg-status-error>
-=======
           <svg-status-error aria-hidden="true"></svg-status-error>
->>>>>>> 1c04f551
         </div>
       </label>
 
