<!--
  Copyright (c) Bentley Systems, Incorporated. All rights reserved.
  See LICENSE.md in the project root for license terms and full copyright notice.
-->
<!DOCTYPE html>
<html id="theme">
  <head>
    <title>Tabs | iTwinUI</title>
    <link
      rel="icon"
      href="../assets/favicon.ico"
    />
    <link
      rel="stylesheet"
      href="../../lib/css/all.css"
    />
    <link
      rel="stylesheet"
      href="../assets/demo.css"
    />
    <script src="../assets/theme.js"></script>
  </head>
  <body class="iui-body">
    <theme-button></theme-button>
    <h1>Tabs</h1>
    <hr />

    <h2>Default</h2>
    <section id="demo-default">
<<<<<<< HEAD
      <div class="iui-tabs-wrapper">
        <ul
          class="iui-tabs iui-default"
          role="tablist"
          aria-label="Tab group name"
        >
          <li>
            <button
              class="iui-tab iui-active"
              role="tab"
              aria-selected="true"
              aria-controls="active-tab"
            >
              <!-- Use placeholder.svg from @itwin/itwinui-icons package. -->
              <svg
                class="iui-tab-icon"
                aria-hidden="true"
                viewBox="0 0 16 16"
              >
                <path
                  d="m0 0v16h16v-16zm14.85714 1.94286v12.11428l-6.05714-6.05714zm-6.85714 5.25714-6.05714-6.05714h12.11428zm-.8.8-6.05714 6.05714v-12.11428zm.8.8 6.05714 6.05714h-12.11428z"
                />
              </svg>
              <span class="iui-tab-label">
                <div>Active</div>
                <div class="iui-tab-description">Sublabel</div>
              </span>
            </button>
          </li>
          <li>
            <button
              class="iui-tab"
              role="tab"
              aria-selected="false"
              aria-controls="left-tab"
            >
              <!-- Use placeholder.svg from @itwin/itwinui-icons package. -->
              <svg
                class="iui-tab-icon"
                aria-hidden="true"
                viewBox="0 0 16 16"
              >
                <path
                  d="m0 0v16h16v-16zm14.85714 1.94286v12.11428l-6.05714-6.05714zm-6.85714 5.25714-6.05714-6.05714h12.11428zm-.8.8-6.05714 6.05714v-12.11428zm.8.8 6.05714 6.05714h-12.11428z"
                />
              </svg>
              <span class="iui-tab-label">
                <div>Left</div>
                <div class="iui-tab-description">Sublabel</div>
              </span>
            </button>
          </li>
          <li>
            <button
              class="iui-tab"
              role="tab"
              aria-selected="false"
              aria-controls="disabled-tab"
              disabled
            >
              <!-- Use placeholder.svg from @itwin/itwinui-icons package. -->
              <svg
                class="iui-tab-icon"
                aria-hidden="true"
                viewBox="0 0 16 16"
              >
                <path
                  d="m0 0v16h16v-16zm14.85714 1.94286v12.11428l-6.05714-6.05714zm-6.85714 5.25714-6.05714-6.05714h12.11428zm-.8.8-6.05714 6.05714v-12.11428zm.8.8 6.05714 6.05714h-12.11428z"
                />
              </svg>
              <span class="iui-tab-label">
                <div>Disabled</div>
                <div class="iui-tab-description">Sublabel</div>
              </span>
            </button>
          </li>
          <li>
            <button
              class="iui-tab"
              role="tab"
              aria-selected="false"
              aria-controls="none-tab"
            >
              <span class="iui-tab-label">None</span>
            </button>
          </li>
          <li>
            <button class="iui-button iui-borderless">
              <!-- Use add-circular.svg from @itwin/itwinui-icons package. -->
              <svg
                class="iui-icon"
                aria-hidden="true"
                viewBox="0 0 16 16"
              >
                <path d="M8,0C3.6,0,0,3.6,0,8s3.6,8,8,8s8-3.6,8-8S12.4,0,8,0z M13,9H9v4H7V9H3V7h4V3h2v4h4V9z" />
              </svg>
            </button>
          </li>
        </ul>
        <div
          class="iui-tabs-content"
          role="tabpanel"
          id="active-tab"
          aria-labelledby="active"
        >
          Lorem ipsum dolor sit amet, consectetur adipiscing elit, sed do eiusmod
          tempor incididunt ut labore et dolore magna aliqua. Ut enim ad minim
          veniam, quis nostrud exercitation ullamco laboris nisi ut aliquip ex ea
          commodo consequat. Duis aute irure dolor in reprehenderit in voluptate
          velit esse cillum dolore eu fugiat nulla pariatur. Excepteur sint occaecat
          cupidatat non proident, sunt in culpa qui officia deserunt mollit anim id
          est laborum.
        </div>
      </div>

      <br />

      <div class="iui-tabs-wrapper">
        <ul
          class="iui-tabs iui-default iui-green"
=======

      <div class="iui-tabs-wrapper">
        <ul
          class="iui-tabs iui-default"
>>>>>>> 49828c4b
          role="tablist"
          aria-label="Tab group name"
        >
          <li>
            <button
              class="iui-tab iui-active"
              role="tab"
              aria-selected="true"
              aria-controls="active-tab"
            >
              <!-- Use placeholder.svg from @itwin/itwinui-icons package. -->
              <svg
                class="iui-tab-icon"
                aria-hidden="true"
                viewBox="0 0 16 16"
              >
                <path
                  d="m0 0v16h16v-16zm14.85714 1.94286v12.11428l-6.05714-6.05714zm-6.85714 5.25714-6.05714-6.05714h12.11428zm-.8.8-6.05714 6.05714v-12.11428zm.8.8 6.05714 6.05714h-12.11428z"
                />
              </svg>
              <span class="iui-tab-label">
                <div>Active</div>
                <div class="iui-tab-description">Sublabel</div>
              </span>
            </button>
          </li>
          <li>
            <button
              class="iui-tab"
              role="tab"
              aria-selected="false"
              aria-controls="left-tab"
            >
              <!-- Use placeholder.svg from @itwin/itwinui-icons package. -->
              <svg
                class="iui-tab-icon"
                aria-hidden="true"
                viewBox="0 0 16 16"
              >
                <path
                  d="m0 0v16h16v-16zm14.85714 1.94286v12.11428l-6.05714-6.05714zm-6.85714 5.25714-6.05714-6.05714h12.11428zm-.8.8-6.05714 6.05714v-12.11428zm.8.8 6.05714 6.05714h-12.11428z"
                />
              </svg>
              <span class="iui-tab-label">
                <div>Left</div>
                <div class="iui-tab-description">Sublabel</div>
              </span>
            </button>
          </li>
          <li>
            <button
              class="iui-tab"
              role="tab"
              aria-selected="false"
              aria-controls="disabled-tab"
              disabled
            >
              <!-- Use placeholder.svg from @itwin/itwinui-icons package. -->
              <svg
                class="iui-tab-icon"
                aria-hidden="true"
                viewBox="0 0 16 16"
              >
                <path
                  d="m0 0v16h16v-16zm14.85714 1.94286v12.11428l-6.05714-6.05714zm-6.85714 5.25714-6.05714-6.05714h12.11428zm-.8.8-6.05714 6.05714v-12.11428zm.8.8 6.05714 6.05714h-12.11428z"
                />
              </svg>
              <span class="iui-tab-label">
                <div>Disabled</div>
                <div class="iui-tab-description">Sublabel</div>
              </span>
            </button>
          </li>
          <li>
            <button
              class="iui-tab"
              role="tab"
              aria-selected="false"
              aria-controls="none-tab"
            >
              <span class="iui-tab-label">None</span>
            </button>
          </li>
          <li>
            <button class="iui-button iui-borderless">
              <!-- Use add-circular.svg from @itwin/itwinui-icons package. -->
              <svg
                class="iui-icon"
                aria-hidden="true"
                viewBox="0 0 16 16"
              >
                <path d="M8,0C3.6,0,0,3.6,0,8s3.6,8,8,8s8-3.6,8-8S12.4,0,8,0z M13,9H9v4H7V9H3V7h4V3h2v4h4V9z" />
              </svg>
            </button>
          </li>
        </ul>
        <div
          class="iui-tabs-content"
          role="tabpanel"
          id="active-tab"
          aria-labelledby="active"
        >
          Lorem ipsum dolor sit amet, consectetur adipiscing elit, sed do eiusmod
          tempor incididunt ut labore et dolore magna aliqua. Ut enim ad minim
          veniam, quis nostrud exercitation ullamco laboris nisi ut aliquip ex ea
          commodo consequat. Duis aute irure dolor in reprehenderit in voluptate
          velit esse cillum dolore eu fugiat nulla pariatur. Excepteur sint occaecat
          cupidatat non proident, sunt in culpa qui officia deserunt mollit anim id
          est laborum.
        </div>
<<<<<<< HEAD
=======
        <div
          class="iui-tabs-content"
          role="tabpanel"
          id="left-tab"
          aria-labelledby="left"
          hidden
        >
          This is the left tab's content.
        </div>
        <div
          class="iui-tabs-content"
          role="tabpanel"
          id="none-tab"
          aria-labelledby="none"
          hidden
        >
          This is the none tab's content.
        </div>
>>>>>>> 49828c4b
      </div>

      <br />

      <div class="iui-tabs-wrapper">
        <ul
<<<<<<< HEAD
=======
          class="iui-tabs iui-default iui-green"
          role="tablist"
          aria-label="Tab group name"
        >
          <li>
            <button
              class="iui-tab iui-active"
              role="tab"
              aria-selected="true"
              aria-controls="active-tab"
            >
              <!-- Use placeholder.svg from @itwin/itwinui-icons package. -->
              <svg
                class="iui-tab-icon"
                aria-hidden="true"
                viewBox="0 0 16 16"
              >
                <path
                  d="m0 0v16h16v-16zm14.85714 1.94286v12.11428l-6.05714-6.05714zm-6.85714 5.25714-6.05714-6.05714h12.11428zm-.8.8-6.05714 6.05714v-12.11428zm.8.8 6.05714 6.05714h-12.11428z"
                />
              </svg>
              <span class="iui-tab-label">
                <div>Active</div>
                <div class="iui-tab-description">Sublabel</div>
              </span>
            </button>
          </li>
          <li>
            <button
              class="iui-tab"
              role="tab"
              aria-selected="false"
              aria-controls="left-tab"
            >
              <!-- Use placeholder.svg from @itwin/itwinui-icons package. -->
              <svg
                class="iui-tab-icon"
                aria-hidden="true"
                viewBox="0 0 16 16"
              >
                <path
                  d="m0 0v16h16v-16zm14.85714 1.94286v12.11428l-6.05714-6.05714zm-6.85714 5.25714-6.05714-6.05714h12.11428zm-.8.8-6.05714 6.05714v-12.11428zm.8.8 6.05714 6.05714h-12.11428z"
                />
              </svg>
              <span class="iui-tab-label">
                <div>Left</div>
                <div class="iui-tab-description">Sublabel</div>
              </span>
            </button>
          </li>
          <li>
            <button
              class="iui-tab"
              role="tab"
              aria-selected="false"
              aria-controls="disabled-tab"
              disabled
            >
              <!-- Use placeholder.svg from @itwin/itwinui-icons package. -->
              <svg
                class="iui-tab-icon"
                aria-hidden="true"
                viewBox="0 0 16 16"
              >
                <path
                  d="m0 0v16h16v-16zm14.85714 1.94286v12.11428l-6.05714-6.05714zm-6.85714 5.25714-6.05714-6.05714h12.11428zm-.8.8-6.05714 6.05714v-12.11428zm.8.8 6.05714 6.05714h-12.11428z"
                />
              </svg>
              <span class="iui-tab-label">
                <div>Disabled</div>
                <div class="iui-tab-description">Sublabel</div>
              </span>
            </button>
          </li>
          <li>
            <button
              class="iui-tab"
              role="tab"
              aria-selected="false"
              aria-controls="none-tab"
            >
              <span class="iui-tab-label">None</span>
            </button>
          </li>
          <li>
            <button class="iui-button iui-borderless">
              <!-- Use add-circular.svg from @itwin/itwinui-icons package. -->
              <svg
                class="iui-icon"
                aria-hidden="true"
                viewBox="0 0 16 16"
              >
                <path d="M8,0C3.6,0,0,3.6,0,8s3.6,8,8,8s8-3.6,8-8S12.4,0,8,0z M13,9H9v4H7V9H3V7h4V3h2v4h4V9z" />
              </svg>
            </button>
          </li>
        </ul>
        <div
          class="iui-tabs-content"
          role="tabpanel"
          id="active-tab"
          aria-labelledby="active"
        >
          Lorem ipsum dolor sit amet, consectetur adipiscing elit, sed do eiusmod
          tempor incididunt ut labore et dolore magna aliqua. Ut enim ad minim
          veniam, quis nostrud exercitation ullamco laboris nisi ut aliquip ex ea
          commodo consequat. Duis aute irure dolor in reprehenderit in voluptate
          velit esse cillum dolore eu fugiat nulla pariatur. Excepteur sint occaecat
          cupidatat non proident, sunt in culpa qui officia deserunt mollit anim id
          est laborum.
        </div>
        <div
          class="iui-tabs-content"
          role="tabpanel"
          id="left-tab"
          aria-labelledby="left"
          hidden
        >
          This is the left tab's content.
        </div>
        <div
          class="iui-tabs-content"
          role="tabpanel"
          id="none-tab"
          aria-labelledby="none"
          hidden
        >
          This is the none tab's content.
        </div>
      </div>

      <br />

      <div
        class="iui-tabs-wrapper"
        id="demo-default-2"
      >
        <ul
>>>>>>> 49828c4b
          class="iui-tabs iui-default iui-large"
          role="tablist"
          aria-label="Tab group name"
        >
          <li>
            <button
              class="iui-tab iui-active"
              role="tab"
              aria-selected="true"
              aria-controls="active-tab"
            >
              <!-- Use placeholder.svg from @itwin/itwinui-icons package. -->
              <svg
                class="iui-tab-icon"
                aria-hidden="true"
                viewBox="0 0 16 16"
              >
                <path
                  d="m0 0v16h16v-16zm14.85714 1.94286v12.11428l-6.05714-6.05714zm-6.85714 5.25714-6.05714-6.05714h12.11428zm-.8.8-6.05714 6.05714v-12.11428zm.8.8 6.05714 6.05714h-12.11428z"
                />
              </svg>
              <span class="iui-tab-label">
                <div>Active</div>
                <div class="iui-tab-description">Sublabel</div>
              </span>
            </button>
          </li>
          <li>
            <button
              class="iui-tab"
              role="tab"
              aria-selected="false"
              aria-controls="left-tab"
<<<<<<< HEAD
=======
              id="test-tab-1"
>>>>>>> 49828c4b
            >
              <!-- Use placeholder.svg from @itwin/itwinui-icons package. -->
              <svg
                class="iui-tab-icon"
                aria-hidden="true"
                viewBox="0 0 16 16"
              >
                <path
                  d="m0 0v16h16v-16zm14.85714 1.94286v12.11428l-6.05714-6.05714zm-6.85714 5.25714-6.05714-6.05714h12.11428zm-.8.8-6.05714 6.05714v-12.11428zm.8.8 6.05714 6.05714h-12.11428z"
                />
              </svg>
              <span class="iui-tab-label">
                <div>Left</div>
                <div class="iui-tab-description">Sublabel</div>
              </span>
            </button>
          </li>
          <li>
            <button
              class="iui-tab"
              role="tab"
              aria-selected="false"
              aria-controls="disabled-tab"
              disabled
            >
              <!-- Use placeholder.svg from @itwin/itwinui-icons package. -->
              <svg
                class="iui-tab-icon"
                aria-hidden="true"
                viewBox="0 0 16 16"
              >
                <path
                  d="m0 0v16h16v-16zm14.85714 1.94286v12.11428l-6.05714-6.05714zm-6.85714 5.25714-6.05714-6.05714h12.11428zm-.8.8-6.05714 6.05714v-12.11428zm.8.8 6.05714 6.05714h-12.11428z"
                />
              </svg>
              <span class="iui-tab-label">
                <div>Disabled</div>
                <div class="iui-tab-description">Sublabel</div>
              </span>
            </button>
          </li>
          <li>
            <button
              class="iui-tab"
              role="tab"
              aria-selected="false"
              aria-controls="none-tab"
<<<<<<< HEAD
=======
              id="test-tab-2"
>>>>>>> 49828c4b
            >
              <span class="iui-tab-label">None</span>
            </button>
          </li>
          <li>
            <button class="iui-button iui-borderless iui-animated iui-large">
              <!-- Use add-circular.svg from @itwin/itwinui-icons package. -->
              <svg
                class="iui-icon"
                aria-hidden="true"
                viewBox="0 0 16 16"
              >
                <path d="M8,0C3.6,0,0,3.6,0,8s3.6,8,8,8s8-3.6,8-8S12.4,0,8,0z M13,9H9v4H7V9H3V7h4V3h2v4h4V9z" />
              </svg>
            </button>
          </li>
        </ul>
        <div
          class="iui-tabs-content"
          role="tabpanel"
          id="active-tab"
          aria-labelledby="active"
        >
          Lorem ipsum dolor sit amet, consectetur adipiscing elit, sed do eiusmod
          tempor incididunt ut labore et dolore magna aliqua. Ut enim ad minim
          veniam, quis nostrud exercitation ullamco laboris nisi ut aliquip ex ea
          commodo consequat. Duis aute irure dolor in reprehenderit in voluptate
          velit esse cillum dolore eu fugiat nulla pariatur. Excepteur sint occaecat
          cupidatat non proident, sunt in culpa qui officia deserunt mollit anim id
          est laborum.
        </div>
<<<<<<< HEAD
=======
        <div
          class="iui-tabs-content"
          role="tabpanel"
          id="left-tab"
          aria-labelledby="left"
          hidden
        >
          This is the left tab's content.
        </div>
        <div
          class="iui-tabs-content"
          role="tabpanel"
          id="none-tab"
          aria-labelledby="none"
          hidden
        >
          This is the none tab's content.
        </div>
>>>>>>> 49828c4b
      </div>

    </section>

    <br />

    <h2>Borderless</h2>
    <section id="demo-borderless">

      <div class="iui-tabs-wrapper">
        <ul
          class="iui-tabs iui-borderless iui-animated"
          role="tablist"
          aria-label="Tab group name"
        >
          <li>
            <button
              class="iui-tab iui-active"
              role="tab"
              aria-selected="true"
              aria-controls="active-tab"
            >
              <!-- Use placeholder.svg from @itwin/itwinui-icons package. -->
              <svg
                class="iui-tab-icon"
                aria-hidden="true"
                viewBox="0 0 16 16"
              >
                <path
                  d="m0 0v16h16v-16zm14.85714 1.94286v12.11428l-6.05714-6.05714zm-6.85714 5.25714-6.05714-6.05714h12.11428zm-.8.8-6.05714 6.05714v-12.11428zm.8.8 6.05714 6.05714h-12.11428z"
                />
              </svg>
              <span class="iui-tab-label">
                <div>Active</div>
                <div class="iui-tab-description">Sublabel</div>
              </span>
            </button>
          </li>
          <li>
            <button
              class="iui-tab"
              role="tab"
              aria-selected="false"
              aria-controls="left-tab"
            >
              <!-- Use placeholder.svg from @itwin/itwinui-icons package. -->
              <svg
                class="iui-tab-icon"
                aria-hidden="true"
                viewBox="0 0 16 16"
              >
                <path
                  d="m0 0v16h16v-16zm14.85714 1.94286v12.11428l-6.05714-6.05714zm-6.85714 5.25714-6.05714-6.05714h12.11428zm-.8.8-6.05714 6.05714v-12.11428zm.8.8 6.05714 6.05714h-12.11428z"
                />
              </svg>
              <span class="iui-tab-label">
                <div>Left</div>
                <div class="iui-tab-description">Sublabel</div>
              </span>
            </button>
          </li>
          <li>
            <button
              class="iui-tab"
              role="tab"
              aria-selected="false"
              aria-controls="disabled-tab"
              disabled
            >
              <!-- Use placeholder.svg from @itwin/itwinui-icons package. -->
              <svg
                class="iui-tab-icon"
                aria-hidden="true"
                viewBox="0 0 16 16"
              >
                <path
                  d="m0 0v16h16v-16zm14.85714 1.94286v12.11428l-6.05714-6.05714zm-6.85714 5.25714-6.05714-6.05714h12.11428zm-.8.8-6.05714 6.05714v-12.11428zm.8.8 6.05714 6.05714h-12.11428z"
                />
              </svg>
              <span class="iui-tab-label">
                <div>Disabled</div>
                <div class="iui-tab-description">Sublabel</div>
              </span>
            </button>
          </li>
          <li>
            <button
              class="iui-tab"
              role="tab"
              aria-selected="false"
              aria-controls="none-tab"
            >
              <span class="iui-tab-label">None</span>
            </button>
          </li>
        </ul>
        <div class="iui-tab-stripe"></div>
        <div
          class="iui-tabs-content"
          role="tabpanel"
          id="active-tab"
          aria-labelledby="active"
        >
          Lorem ipsum dolor sit amet, consectetur adipiscing elit, sed do eiusmod
          tempor incididunt ut labore et dolore magna aliqua. Ut enim ad minim
          veniam, quis nostrud exercitation ullamco laboris nisi ut aliquip ex ea
          commodo consequat. Duis aute irure dolor in reprehenderit in voluptate
          velit esse cillum dolore eu fugiat nulla pariatur. Excepteur sint occaecat
          cupidatat non proident, sunt in culpa qui officia deserunt mollit anim id
          est laborum.
        </div>
<<<<<<< HEAD
=======
        <div
          class="iui-tabs-content"
          role="tabpanel"
          id="left-tab"
          aria-labelledby="left"
          hidden
        >
          This is the left tab's content.
        </div>
        <div
          class="iui-tabs-content"
          role="tabpanel"
          id="none-tab"
          aria-labelledby="none"
          hidden
        >
          This is the none tab's content.
        </div>
>>>>>>> 49828c4b
      </div>

      <br />

      <div class="iui-tabs-wrapper">
        <ul
          class="iui-tabs iui-borderless iui-animated iui-green"
          role="tablist"
          aria-label="Tab group name"
        >
          <li>
            <button
              class="iui-tab iui-active"
              role="tab"
              aria-selected="true"
              aria-controls="active-tab"
            >
              <!-- Use placeholder.svg from @itwin/itwinui-icons package. -->
              <svg
                class="iui-tab-icon"
                aria-hidden="true"
                viewBox="0 0 16 16"
              >
                <path
                  d="m0 0v16h16v-16zm14.85714 1.94286v12.11428l-6.05714-6.05714zm-6.85714 5.25714-6.05714-6.05714h12.11428zm-.8.8-6.05714 6.05714v-12.11428zm.8.8 6.05714 6.05714h-12.11428z"
                />
              </svg>
              <span class="iui-tab-label">
                <div>Active</div>
                <div class="iui-tab-description">Sublabel</div>
              </span>
            </button>
          </li>
          <li>
            <button
              class="iui-tab"
              role="tab"
              aria-selected="false"
              aria-controls="left-tab"
            >
              <!-- Use placeholder.svg from @itwin/itwinui-icons package. -->
              <svg
                class="iui-tab-icon"
                aria-hidden="true"
                viewBox="0 0 16 16"
              >
                <path
                  d="m0 0v16h16v-16zm14.85714 1.94286v12.11428l-6.05714-6.05714zm-6.85714 5.25714-6.05714-6.05714h12.11428zm-.8.8-6.05714 6.05714v-12.11428zm.8.8 6.05714 6.05714h-12.11428z"
                />
              </svg>
              <span class="iui-tab-label">
                <div>Left</div>
                <div class="iui-tab-description">Sublabel</div>
              </span>
            </button>
          </li>
          <li>
            <button
              class="iui-tab"
              role="tab"
              aria-selected="false"
              aria-controls="disabled-tab"
              disabled
            >
              <!-- Use placeholder.svg from @itwin/itwinui-icons package. -->
              <svg
                class="iui-tab-icon"
                aria-hidden="true"
                viewBox="0 0 16 16"
              >
                <path
                  d="m0 0v16h16v-16zm14.85714 1.94286v12.11428l-6.05714-6.05714zm-6.85714 5.25714-6.05714-6.05714h12.11428zm-.8.8-6.05714 6.05714v-12.11428zm.8.8 6.05714 6.05714h-12.11428z"
                />
              </svg>
              <span class="iui-tab-label">
                <div>Disabled</div>
                <div class="iui-tab-description">Sublabel</div>
              </span>
            </button>
          </li>
          <li>
            <button
              class="iui-tab"
              role="tab"
              aria-selected="false"
              aria-controls="none-tab"
            >
              <span class="iui-tab-label">None</span>
            </button>
          </li>
        </ul>
        <div class="iui-tab-stripe"></div>
        <div
          class="iui-tabs-content"
          role="tabpanel"
          id="active-tab"
          aria-labelledby="active"
        >
          Lorem ipsum dolor sit amet, consectetur adipiscing elit, sed do eiusmod
          tempor incididunt ut labore et dolore magna aliqua. Ut enim ad minim
          veniam, quis nostrud exercitation ullamco laboris nisi ut aliquip ex ea
          commodo consequat. Duis aute irure dolor in reprehenderit in voluptate
          velit esse cillum dolore eu fugiat nulla pariatur. Excepteur sint occaecat
          cupidatat non proident, sunt in culpa qui officia deserunt mollit anim id
          est laborum.
        </div>
<<<<<<< HEAD
=======
        <div
          class="iui-tabs-content"
          role="tabpanel"
          id="left-tab"
          aria-labelledby="left"
          hidden
        >
          This is the left tab's content.
        </div>
        <div
          class="iui-tabs-content"
          role="tabpanel"
          id="none-tab"
          aria-labelledby="none"
          hidden
        >
          This is the none tab's content.
        </div>
>>>>>>> 49828c4b
      </div>

      <br />

<<<<<<< HEAD
      <div class="iui-tabs-wrapper">
=======
      <div
        class="iui-tabs-wrapper"
        id="demo-borderless-2"
      >
>>>>>>> 49828c4b
        <ul
          class="iui-tabs iui-borderless iui-animated iui-large"
          role="tablist"
          aria-label="Tab group name"
        >
          <li>
            <button
              class="iui-tab iui-active"
              role="tab"
              aria-selected="true"
              aria-controls="active-tab"
            >
              <!-- Use placeholder.svg from @itwin/itwinui-icons package. -->
              <svg
                class="iui-tab-icon"
                aria-hidden="true"
                viewBox="0 0 16 16"
              >
                <path
                  d="m0 0v16h16v-16zm14.85714 1.94286v12.11428l-6.05714-6.05714zm-6.85714 5.25714-6.05714-6.05714h12.11428zm-.8.8-6.05714 6.05714v-12.11428zm.8.8 6.05714 6.05714h-12.11428z"
                />
              </svg>
              <span class="iui-tab-label">
                <div>Active</div>
                <div class="iui-tab-description">Sublabel</div>
              </span>
            </button>
          </li>
          <li>
            <button
              class="iui-tab"
              role="tab"
              aria-selected="false"
              aria-controls="left-tab"
<<<<<<< HEAD
=======
              id="test-tab-3"
>>>>>>> 49828c4b
            >
              <!-- Use placeholder.svg from @itwin/itwinui-icons package. -->
              <svg
                class="iui-tab-icon"
                aria-hidden="true"
                viewBox="0 0 16 16"
              >
                <path
                  d="m0 0v16h16v-16zm14.85714 1.94286v12.11428l-6.05714-6.05714zm-6.85714 5.25714-6.05714-6.05714h12.11428zm-.8.8-6.05714 6.05714v-12.11428zm.8.8 6.05714 6.05714h-12.11428z"
                />
              </svg>
              <span class="iui-tab-label">
                <div>Left</div>
                <div class="iui-tab-description">Sublabel</div>
              </span>
            </button>
          </li>
          <li>
            <button
              class="iui-tab"
              role="tab"
              aria-selected="false"
              aria-controls="disabled-tab"
              disabled
            >
              <!-- Use placeholder.svg from @itwin/itwinui-icons package. -->
              <svg
                class="iui-tab-icon"
                aria-hidden="true"
                viewBox="0 0 16 16"
              >
                <path
                  d="m0 0v16h16v-16zm14.85714 1.94286v12.11428l-6.05714-6.05714zm-6.85714 5.25714-6.05714-6.05714h12.11428zm-.8.8-6.05714 6.05714v-12.11428zm.8.8 6.05714 6.05714h-12.11428z"
                />
              </svg>
              <span class="iui-tab-label">
                <div>Disabled</div>
                <div class="iui-tab-description">Sublabel</div>
              </span>
            </button>
          </li>
          <li>
            <button
              class="iui-tab"
              role="tab"
              aria-selected="false"
              aria-controls="none-tab"
<<<<<<< HEAD
=======
              id="test-tab-4"
>>>>>>> 49828c4b
            >
              <span class="iui-tab-label">None</span>
            </button>
          </li>
        </ul>
        <div class="iui-tab-stripe"></div>
        <div
          class="iui-tabs-content"
          role="tabpanel"
          id="active-tab"
          aria-labelledby="active"
        >
          Lorem ipsum dolor sit amet, consectetur adipiscing elit, sed do eiusmod
          tempor incididunt ut labore et dolore magna aliqua. Ut enim ad minim
          veniam, quis nostrud exercitation ullamco laboris nisi ut aliquip ex ea
          commodo consequat. Duis aute irure dolor in reprehenderit in voluptate
          velit esse cillum dolore eu fugiat nulla pariatur. Excepteur sint occaecat
          cupidatat non proident, sunt in culpa qui officia deserunt mollit anim id
          est laborum.
        </div>
<<<<<<< HEAD
=======
        <div
          class="iui-tabs-content"
          role="tabpanel"
          id="left-tab"
          aria-labelledby="left"
          hidden
        >
          This is the left tab's content.
        </div>
        <div
          class="iui-tabs-content"
          role="tabpanel"
          id="none-tab"
          aria-labelledby="none"
          hidden
        >
          This is the none tab's content.
        </div>
>>>>>>> 49828c4b
      </div>

    </section>

    <br />

    <h2>Pill</h2>
    <section id="demo-pill">

<<<<<<< HEAD
      <div class="iui-tabs-wrapper">
=======
      <div
        class="iui-tabs-wrapper"
        id="demo-pill-2"
      >
>>>>>>> 49828c4b
        <ul
          class="iui-tabs iui-pill iui-animated"
          role="tablist"
          aria-label="Tab group name"
        >
          <li>
            <button
              class="iui-tab iui-active"
              role="tab"
              aria-selected="true"
              aria-controls="active-tab"
            >
              <!-- Use placeholder.svg from @itwin/itwinui-icons package. -->
              <svg
                class="iui-tab-icon"
                aria-hidden="true"
                viewBox="0 0 16 16"
              >
                <path
                  d="m0 0v16h16v-16zm14.85714 1.94286v12.11428l-6.05714-6.05714zm-6.85714 5.25714-6.05714-6.05714h12.11428zm-.8.8-6.05714 6.05714v-12.11428zm.8.8 6.05714 6.05714h-12.11428z"
                />
              </svg>
              <span class="iui-tab-label">
                <div>Active</div>
                <div class="iui-tab-description">Sublabel</div>
              </span>
            </button>
          </li>
          <li>
            <button
              class="iui-tab"
              role="tab"
              aria-selected="false"
              aria-controls="left-tab"
<<<<<<< HEAD
=======
              id="test-tab-5"
>>>>>>> 49828c4b
            >
              <!-- Use placeholder.svg from @itwin/itwinui-icons package. -->
              <svg
                class="iui-tab-icon"
                aria-hidden="true"
                viewBox="0 0 16 16"
              >
                <path
                  d="m0 0v16h16v-16zm14.85714 1.94286v12.11428l-6.05714-6.05714zm-6.85714 5.25714-6.05714-6.05714h12.11428zm-.8.8-6.05714 6.05714v-12.11428zm.8.8 6.05714 6.05714h-12.11428z"
                />
              </svg>
              <span class="iui-tab-label">
                <div>Left</div>
                <div class="iui-tab-description">Sublabel</div>
              </span>
            </button>
          </li>
          <li>
            <button
              class="iui-tab"
              role="tab"
              aria-selected="false"
              aria-controls="disabled-tab"
              disabled
            >
              <!-- Use placeholder.svg from @itwin/itwinui-icons package. -->
              <svg
                class="iui-tab-icon"
                aria-hidden="true"
                viewBox="0 0 16 16"
              >
                <path
                  d="m0 0v16h16v-16zm14.85714 1.94286v12.11428l-6.05714-6.05714zm-6.85714 5.25714-6.05714-6.05714h12.11428zm-.8.8-6.05714 6.05714v-12.11428zm.8.8 6.05714 6.05714h-12.11428z"
                />
              </svg>
              <span class="iui-tab-label">
                <div>Disabled</div>
                <div class="iui-tab-description">Sublabel</div>
              </span>
            </button>
          </li>
          <li>
            <button
              class="iui-tab"
              role="tab"
              aria-selected="false"
              aria-controls="none-tab"
<<<<<<< HEAD
=======
              id="test-tab-6"
>>>>>>> 49828c4b
            >
              <span class="iui-tab-label">None</span>
            </button>
          </li>
        </ul>
        <div class="iui-tab-stripe"></div>
        <div
          class="iui-tabs-content"
          role="tabpanel"
          id="active-tab"
          aria-labelledby="active"
        >
          Lorem ipsum dolor sit amet, consectetur adipiscing elit, sed do eiusmod
          tempor incididunt ut labore et dolore magna aliqua. Ut enim ad minim
          veniam, quis nostrud exercitation ullamco laboris nisi ut aliquip ex ea
          commodo consequat. Duis aute irure dolor in reprehenderit in voluptate
          velit esse cillum dolore eu fugiat nulla pariatur. Excepteur sint occaecat
          cupidatat non proident, sunt in culpa qui officia deserunt mollit anim id
          est laborum.
        </div>
<<<<<<< HEAD
=======
        <div
          class="iui-tabs-content"
          role="tabpanel"
          id="left-tab"
          aria-labelledby="left"
          hidden
        >
          This is the left tab's content.
        </div>
        <div
          class="iui-tabs-content"
          role="tabpanel"
          id="none-tab"
          aria-labelledby="none"
          hidden
        >
          This is the none tab's content.
        </div>
>>>>>>> 49828c4b
      </div>

      <br />

      <div class="iui-tabs-wrapper">
        <ul
          class="iui-tabs iui-pill iui-animated iui-green"
          role="tablist"
          aria-label="Tab group name"
        >
          <li>
            <button
              class="iui-tab iui-active"
              role="tab"
              aria-selected="true"
              aria-controls="active-tab"
            >
              <!-- Use placeholder.svg from @itwin/itwinui-icons package. -->
              <svg
                class="iui-tab-icon"
                aria-hidden="true"
                viewBox="0 0 16 16"
              >
                <path
                  d="m0 0v16h16v-16zm14.85714 1.94286v12.11428l-6.05714-6.05714zm-6.85714 5.25714-6.05714-6.05714h12.11428zm-.8.8-6.05714 6.05714v-12.11428zm.8.8 6.05714 6.05714h-12.11428z"
                />
              </svg>
              <span class="iui-tab-label">
                <div>Active</div>
                <div class="iui-tab-description">Sublabel</div>
              </span>
            </button>
          </li>
          <li>
            <button
              class="iui-tab"
              role="tab"
              aria-selected="false"
              aria-controls="left-tab"
            >
              <!-- Use placeholder.svg from @itwin/itwinui-icons package. -->
              <svg
                class="iui-tab-icon"
                aria-hidden="true"
                viewBox="0 0 16 16"
              >
                <path
                  d="m0 0v16h16v-16zm14.85714 1.94286v12.11428l-6.05714-6.05714zm-6.85714 5.25714-6.05714-6.05714h12.11428zm-.8.8-6.05714 6.05714v-12.11428zm.8.8 6.05714 6.05714h-12.11428z"
                />
              </svg>
              <span class="iui-tab-label">
                <div>Left</div>
                <div class="iui-tab-description">Sublabel</div>
              </span>
            </button>
          </li>
          <li>
            <button
              class="iui-tab"
              role="tab"
              aria-selected="false"
              aria-controls="disabled-tab"
              disabled
            >
              <!-- Use placeholder.svg from @itwin/itwinui-icons package. -->
              <svg
                class="iui-tab-icon"
                aria-hidden="true"
                viewBox="0 0 16 16"
              >
                <path
                  d="m0 0v16h16v-16zm14.85714 1.94286v12.11428l-6.05714-6.05714zm-6.85714 5.25714-6.05714-6.05714h12.11428zm-.8.8-6.05714 6.05714v-12.11428zm.8.8 6.05714 6.05714h-12.11428z"
                />
              </svg>
              <span class="iui-tab-label">
                <div>Disabled</div>
                <div class="iui-tab-description">Sublabel</div>
              </span>
            </button>
          </li>
          <li>
            <button
              class="iui-tab"
              role="tab"
              aria-selected="false"
              aria-controls="none-tab"
            >
              <span class="iui-tab-label">None</span>
            </button>
          </li>
        </ul>
        <div class="iui-tab-stripe"></div>
        <div
          class="iui-tabs-content"
          role="tabpanel"
          id="active-tab"
          aria-labelledby="active"
        >
          Lorem ipsum dolor sit amet, consectetur adipiscing elit, sed do eiusmod
          tempor incididunt ut labore et dolore magna aliqua. Ut enim ad minim
          veniam, quis nostrud exercitation ullamco laboris nisi ut aliquip ex ea
          commodo consequat. Duis aute irure dolor in reprehenderit in voluptate
          velit esse cillum dolore eu fugiat nulla pariatur. Excepteur sint occaecat
          cupidatat non proident, sunt in culpa qui officia deserunt mollit anim id
          est laborum.
        </div>
<<<<<<< HEAD
=======
        <div
          class="iui-tabs-content"
          role="tabpanel"
          id="left-tab"
          aria-labelledby="left"
          hidden
        >
          This is the left tab's content.
        </div>
        <div
          class="iui-tabs-content"
          role="tabpanel"
          id="none-tab"
          aria-labelledby="none"
          hidden
        >
          This is the none tab's content.
        </div>
>>>>>>> 49828c4b
      </div>

    </section>

    <script>
      document.querySelectorAll('.iui-tabs').forEach((tabs) => {
        const wrapper = tabs.parentElement;
        const activeTab = tabs.querySelector('.iui-active');
        const stripe = wrapper.querySelector('.iui-tab-stripe');
<<<<<<< HEAD
=======
        const tabpanels = [...wrapper.querySelectorAll('.iui-tabs-content')];
>>>>>>> 49828c4b
        const setStripe = (activeEl) => {
          stripe.style.left = `${activeEl.offsetLeft}px`;
          stripe.style.width = `${activeEl.getBoundingClientRect().width}px`;
        }
        stripe && setStripe(activeTab);

        [...tabs.children].forEach(({ firstElementChild: tab }) => {
          tab.addEventListener('click', () => {
            tabs.querySelector('.iui-active')?.classList.remove('iui-active');
            tab.classList.add('iui-active');
<<<<<<< HEAD
=======
            tabpanels.forEach((panel) => {
              if (panel.id === tab.getAttribute('aria-controls')) {
                panel.removeAttribute('hidden');
              } else {
                panel.hidden = 'true';
              }
            });
>>>>>>> 49828c4b
            stripe && setStripe(tab); // needs to be set in react for animation
          });
        });
      });
    </script>
  </body>
</html><|MERGE_RESOLUTION|>--- conflicted
+++ resolved
@@ -27,7 +27,7 @@
 
     <h2>Default</h2>
     <section id="demo-default">
-<<<<<<< HEAD
+
       <div class="iui-tabs-wrapper">
         <ul
           class="iui-tabs iui-default"
@@ -141,6 +141,24 @@
           cupidatat non proident, sunt in culpa qui officia deserunt mollit anim id
           est laborum.
         </div>
+        <div
+          class="iui-tabs-content"
+          role="tabpanel"
+          id="left-tab"
+          aria-labelledby="left"
+          hidden
+        >
+          This is the left tab's content.
+        </div>
+        <div
+          class="iui-tabs-content"
+          role="tabpanel"
+          id="none-tab"
+          aria-labelledby="none"
+          hidden
+        >
+          This is the none tab's content.
+        </div>
       </div>
 
       <br />
@@ -148,12 +166,6 @@
       <div class="iui-tabs-wrapper">
         <ul
           class="iui-tabs iui-default iui-green"
-=======
-
-      <div class="iui-tabs-wrapper">
-        <ul
-          class="iui-tabs iui-default"
->>>>>>> 49828c4b
           role="tablist"
           aria-label="Tab group name"
         >
@@ -264,8 +276,6 @@
           cupidatat non proident, sunt in culpa qui officia deserunt mollit anim id
           est laborum.
         </div>
-<<<<<<< HEAD
-=======
         <div
           class="iui-tabs-content"
           role="tabpanel"
@@ -284,16 +294,16 @@
         >
           This is the none tab's content.
         </div>
->>>>>>> 49828c4b
       </div>
 
       <br />
 
-      <div class="iui-tabs-wrapper">
+      <div
+        class="iui-tabs-wrapper"
+        id="demo-default-2"
+      >
         <ul
-<<<<<<< HEAD
-=======
-          class="iui-tabs iui-default iui-green"
+          class="iui-tabs iui-default iui-large"
           role="tablist"
           aria-label="Tab group name"
         >
@@ -326,6 +336,7 @@
               role="tab"
               aria-selected="false"
               aria-controls="left-tab"
+              id="test-tab-1"
             >
               <!-- Use placeholder.svg from @itwin/itwinui-icons package. -->
               <svg
@@ -373,12 +384,13 @@
               role="tab"
               aria-selected="false"
               aria-controls="none-tab"
+              id="test-tab-2"
             >
               <span class="iui-tab-label">None</span>
             </button>
           </li>
           <li>
-            <button class="iui-button iui-borderless">
+            <button class="iui-button iui-borderless iui-animated iui-large">
               <!-- Use add-circular.svg from @itwin/itwinui-icons package. -->
               <svg
                 class="iui-icon"
@@ -424,15 +436,16 @@
         </div>
       </div>
 
-      <br />
-
-      <div
-        class="iui-tabs-wrapper"
-        id="demo-default-2"
-      >
+    </section>
+
+    <br />
+
+    <h2>Borderless</h2>
+    <section id="demo-borderless">
+
+      <div class="iui-tabs-wrapper">
         <ul
->>>>>>> 49828c4b
-          class="iui-tabs iui-default iui-large"
+          class="iui-tabs iui-borderless iui-animated"
           role="tablist"
           aria-label="Tab group name"
         >
@@ -465,10 +478,6 @@
               role="tab"
               aria-selected="false"
               aria-controls="left-tab"
-<<<<<<< HEAD
-=======
-              id="test-tab-1"
->>>>>>> 49828c4b
             >
               <!-- Use placeholder.svg from @itwin/itwinui-icons package. -->
               <svg
@@ -516,27 +525,12 @@
               role="tab"
               aria-selected="false"
               aria-controls="none-tab"
-<<<<<<< HEAD
-=======
-              id="test-tab-2"
->>>>>>> 49828c4b
             >
               <span class="iui-tab-label">None</span>
             </button>
           </li>
-          <li>
-            <button class="iui-button iui-borderless iui-animated iui-large">
-              <!-- Use add-circular.svg from @itwin/itwinui-icons package. -->
-              <svg
-                class="iui-icon"
-                aria-hidden="true"
-                viewBox="0 0 16 16"
-              >
-                <path d="M8,0C3.6,0,0,3.6,0,8s3.6,8,8,8s8-3.6,8-8S12.4,0,8,0z M13,9H9v4H7V9H3V7h4V3h2v4h4V9z" />
-              </svg>
-            </button>
-          </li>
         </ul>
+        <div class="iui-tab-stripe"></div>
         <div
           class="iui-tabs-content"
           role="tabpanel"
@@ -551,8 +545,6 @@
           cupidatat non proident, sunt in culpa qui officia deserunt mollit anim id
           est laborum.
         </div>
-<<<<<<< HEAD
-=======
         <div
           class="iui-tabs-content"
           role="tabpanel"
@@ -571,19 +563,13 @@
         >
           This is the none tab's content.
         </div>
->>>>>>> 49828c4b
       </div>
 
-    </section>
-
-    <br />
-
-    <h2>Borderless</h2>
-    <section id="demo-borderless">
+      <br />
 
       <div class="iui-tabs-wrapper">
         <ul
-          class="iui-tabs iui-borderless iui-animated"
+          class="iui-tabs iui-borderless iui-animated iui-green"
           role="tablist"
           aria-label="Tab group name"
         >
@@ -683,8 +669,6 @@
           cupidatat non proident, sunt in culpa qui officia deserunt mollit anim id
           est laborum.
         </div>
-<<<<<<< HEAD
-=======
         <div
           class="iui-tabs-content"
           role="tabpanel"
@@ -703,14 +687,16 @@
         >
           This is the none tab's content.
         </div>
->>>>>>> 49828c4b
       </div>
 
       <br />
 
-      <div class="iui-tabs-wrapper">
+      <div
+        class="iui-tabs-wrapper"
+        id="demo-borderless-2"
+      >
         <ul
-          class="iui-tabs iui-borderless iui-animated iui-green"
+          class="iui-tabs iui-borderless iui-animated iui-large"
           role="tablist"
           aria-label="Tab group name"
         >
@@ -743,6 +729,7 @@
               role="tab"
               aria-selected="false"
               aria-controls="left-tab"
+              id="test-tab-3"
             >
               <!-- Use placeholder.svg from @itwin/itwinui-icons package. -->
               <svg
@@ -790,6 +777,7 @@
               role="tab"
               aria-selected="false"
               aria-controls="none-tab"
+              id="test-tab-4"
             >
               <span class="iui-tab-label">None</span>
             </button>
@@ -810,8 +798,6 @@
           cupidatat non proident, sunt in culpa qui officia deserunt mollit anim id
           est laborum.
         </div>
-<<<<<<< HEAD
-=======
         <div
           class="iui-tabs-content"
           role="tabpanel"
@@ -830,21 +816,21 @@
         >
           This is the none tab's content.
         </div>
->>>>>>> 49828c4b
       </div>
 
-      <br />
-
-<<<<<<< HEAD
-      <div class="iui-tabs-wrapper">
-=======
+    </section>
+
+    <br />
+
+    <h2>Pill</h2>
+    <section id="demo-pill">
+
       <div
         class="iui-tabs-wrapper"
-        id="demo-borderless-2"
+        id="demo-pill-2"
       >
->>>>>>> 49828c4b
         <ul
-          class="iui-tabs iui-borderless iui-animated iui-large"
+          class="iui-tabs iui-pill iui-animated"
           role="tablist"
           aria-label="Tab group name"
         >
@@ -877,10 +863,7 @@
               role="tab"
               aria-selected="false"
               aria-controls="left-tab"
-<<<<<<< HEAD
-=======
-              id="test-tab-3"
->>>>>>> 49828c4b
+              id="test-tab-5"
             >
               <!-- Use placeholder.svg from @itwin/itwinui-icons package. -->
               <svg
@@ -928,10 +911,7 @@
               role="tab"
               aria-selected="false"
               aria-controls="none-tab"
-<<<<<<< HEAD
-=======
-              id="test-tab-4"
->>>>>>> 49828c4b
+              id="test-tab-6"
             >
               <span class="iui-tab-label">None</span>
             </button>
@@ -952,8 +932,6 @@
           cupidatat non proident, sunt in culpa qui officia deserunt mollit anim id
           est laborum.
         </div>
-<<<<<<< HEAD
-=======
         <div
           class="iui-tabs-content"
           role="tabpanel"
@@ -972,26 +950,13 @@
         >
           This is the none tab's content.
         </div>
->>>>>>> 49828c4b
       </div>
 
-    </section>
-
-    <br />
-
-    <h2>Pill</h2>
-    <section id="demo-pill">
-
-<<<<<<< HEAD
+      <br />
+
       <div class="iui-tabs-wrapper">
-=======
-      <div
-        class="iui-tabs-wrapper"
-        id="demo-pill-2"
-      >
->>>>>>> 49828c4b
         <ul
-          class="iui-tabs iui-pill iui-animated"
+          class="iui-tabs iui-pill iui-animated iui-green"
           role="tablist"
           aria-label="Tab group name"
         >
@@ -1024,10 +989,6 @@
               role="tab"
               aria-selected="false"
               aria-controls="left-tab"
-<<<<<<< HEAD
-=======
-              id="test-tab-5"
->>>>>>> 49828c4b
             >
               <!-- Use placeholder.svg from @itwin/itwinui-icons package. -->
               <svg
@@ -1075,10 +1036,6 @@
               role="tab"
               aria-selected="false"
               aria-controls="none-tab"
-<<<<<<< HEAD
-=======
-              id="test-tab-6"
->>>>>>> 49828c4b
             >
               <span class="iui-tab-label">None</span>
             </button>
@@ -1099,8 +1056,6 @@
           cupidatat non proident, sunt in culpa qui officia deserunt mollit anim id
           est laborum.
         </div>
-<<<<<<< HEAD
-=======
         <div
           class="iui-tabs-content"
           role="tabpanel"
@@ -1119,134 +1074,6 @@
         >
           This is the none tab's content.
         </div>
->>>>>>> 49828c4b
-      </div>
-
-      <br />
-
-      <div class="iui-tabs-wrapper">
-        <ul
-          class="iui-tabs iui-pill iui-animated iui-green"
-          role="tablist"
-          aria-label="Tab group name"
-        >
-          <li>
-            <button
-              class="iui-tab iui-active"
-              role="tab"
-              aria-selected="true"
-              aria-controls="active-tab"
-            >
-              <!-- Use placeholder.svg from @itwin/itwinui-icons package. -->
-              <svg
-                class="iui-tab-icon"
-                aria-hidden="true"
-                viewBox="0 0 16 16"
-              >
-                <path
-                  d="m0 0v16h16v-16zm14.85714 1.94286v12.11428l-6.05714-6.05714zm-6.85714 5.25714-6.05714-6.05714h12.11428zm-.8.8-6.05714 6.05714v-12.11428zm.8.8 6.05714 6.05714h-12.11428z"
-                />
-              </svg>
-              <span class="iui-tab-label">
-                <div>Active</div>
-                <div class="iui-tab-description">Sublabel</div>
-              </span>
-            </button>
-          </li>
-          <li>
-            <button
-              class="iui-tab"
-              role="tab"
-              aria-selected="false"
-              aria-controls="left-tab"
-            >
-              <!-- Use placeholder.svg from @itwin/itwinui-icons package. -->
-              <svg
-                class="iui-tab-icon"
-                aria-hidden="true"
-                viewBox="0 0 16 16"
-              >
-                <path
-                  d="m0 0v16h16v-16zm14.85714 1.94286v12.11428l-6.05714-6.05714zm-6.85714 5.25714-6.05714-6.05714h12.11428zm-.8.8-6.05714 6.05714v-12.11428zm.8.8 6.05714 6.05714h-12.11428z"
-                />
-              </svg>
-              <span class="iui-tab-label">
-                <div>Left</div>
-                <div class="iui-tab-description">Sublabel</div>
-              </span>
-            </button>
-          </li>
-          <li>
-            <button
-              class="iui-tab"
-              role="tab"
-              aria-selected="false"
-              aria-controls="disabled-tab"
-              disabled
-            >
-              <!-- Use placeholder.svg from @itwin/itwinui-icons package. -->
-              <svg
-                class="iui-tab-icon"
-                aria-hidden="true"
-                viewBox="0 0 16 16"
-              >
-                <path
-                  d="m0 0v16h16v-16zm14.85714 1.94286v12.11428l-6.05714-6.05714zm-6.85714 5.25714-6.05714-6.05714h12.11428zm-.8.8-6.05714 6.05714v-12.11428zm.8.8 6.05714 6.05714h-12.11428z"
-                />
-              </svg>
-              <span class="iui-tab-label">
-                <div>Disabled</div>
-                <div class="iui-tab-description">Sublabel</div>
-              </span>
-            </button>
-          </li>
-          <li>
-            <button
-              class="iui-tab"
-              role="tab"
-              aria-selected="false"
-              aria-controls="none-tab"
-            >
-              <span class="iui-tab-label">None</span>
-            </button>
-          </li>
-        </ul>
-        <div class="iui-tab-stripe"></div>
-        <div
-          class="iui-tabs-content"
-          role="tabpanel"
-          id="active-tab"
-          aria-labelledby="active"
-        >
-          Lorem ipsum dolor sit amet, consectetur adipiscing elit, sed do eiusmod
-          tempor incididunt ut labore et dolore magna aliqua. Ut enim ad minim
-          veniam, quis nostrud exercitation ullamco laboris nisi ut aliquip ex ea
-          commodo consequat. Duis aute irure dolor in reprehenderit in voluptate
-          velit esse cillum dolore eu fugiat nulla pariatur. Excepteur sint occaecat
-          cupidatat non proident, sunt in culpa qui officia deserunt mollit anim id
-          est laborum.
-        </div>
-<<<<<<< HEAD
-=======
-        <div
-          class="iui-tabs-content"
-          role="tabpanel"
-          id="left-tab"
-          aria-labelledby="left"
-          hidden
-        >
-          This is the left tab's content.
-        </div>
-        <div
-          class="iui-tabs-content"
-          role="tabpanel"
-          id="none-tab"
-          aria-labelledby="none"
-          hidden
-        >
-          This is the none tab's content.
-        </div>
->>>>>>> 49828c4b
       </div>
 
     </section>
@@ -1256,10 +1083,7 @@
         const wrapper = tabs.parentElement;
         const activeTab = tabs.querySelector('.iui-active');
         const stripe = wrapper.querySelector('.iui-tab-stripe');
-<<<<<<< HEAD
-=======
         const tabpanels = [...wrapper.querySelectorAll('.iui-tabs-content')];
->>>>>>> 49828c4b
         const setStripe = (activeEl) => {
           stripe.style.left = `${activeEl.offsetLeft}px`;
           stripe.style.width = `${activeEl.getBoundingClientRect().width}px`;
@@ -1270,8 +1094,6 @@
           tab.addEventListener('click', () => {
             tabs.querySelector('.iui-active')?.classList.remove('iui-active');
             tab.classList.add('iui-active');
-<<<<<<< HEAD
-=======
             tabpanels.forEach((panel) => {
               if (panel.id === tab.getAttribute('aria-controls')) {
                 panel.removeAttribute('hidden');
@@ -1279,7 +1101,6 @@
                 panel.hidden = 'true';
               }
             });
->>>>>>> 49828c4b
             stripe && setStripe(tab); // needs to be set in react for animation
           });
         });
