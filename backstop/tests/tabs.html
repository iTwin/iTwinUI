--- conflicted
+++ resolved
@@ -34,16 +34,6 @@
     <h2>Default</h2>
     <section id="demo-default">
 
-<<<<<<< HEAD
-      <div>
-        <ul class="iui-tabs-horizontal">
-          <li><a>Item</a></li>
-          <li class="iui-tabs-active"><a>Active</a></li>
-          <li><a>Item</a></li>
-          <li><a>Item</a></li>
-        </ul>
-        <div class="iui-tabs-content-area">
-=======
       <div class="iui-tabs-wrapper">
         <ul
           class="iui-tabs iui-default"
@@ -149,7 +139,6 @@
           id="active-tab"
           aria-labelledby="active"
         >
->>>>>>> 90372007
           Lorem ipsum dolor sit amet, consectetur adipiscing elit, sed do eiusmod
           tempor incididunt ut labore et dolore magna aliqua. Ut enim ad minim
           veniam, quis nostrud exercitation ullamco laboris nisi ut aliquip ex ea
@@ -158,28 +147,6 @@
           cupidatat non proident, sunt in culpa qui officia deserunt mollit anim id
           est laborum.
         </div>
-<<<<<<< HEAD
-      </div>
-
-      <div>
-        <ul class="iui-tabs-horizontal iui-green">
-          <li><a>Item</a></li>
-          <li class="iui-tabs-active"><a>Active</a></li>
-          <li><a>Item</a></li>
-          <li><a>Item</a></li>
-        </ul>
-        <div class="iui-tabs-content-area">
-          Lorem ipsum dolor sit amet, consectetur adipiscing elit, sed do eiusmod
-          tempor incididunt ut labore et dolore magna aliqua. Ut enim ad minim
-          veniam, quis nostrud exercitation ullamco laboris nisi ut aliquip ex ea
-          commodo consequat. Duis aute irure dolor in reprehenderit in voluptate
-          velit esse cillum dolore eu fugiat nulla pariatur. Excepteur sint occaecat
-          cupidatat non proident, sunt in culpa qui officia deserunt mollit anim id
-          est laborum.
-        </div>
-      </div>
-
-=======
         <div
           class="iui-tabs-content"
           role="tabpanel"
@@ -475,7 +442,6 @@
         </div>
       </div>
 
->>>>>>> 90372007
     </section>
 
     <br />
@@ -483,16 +449,6 @@
     <h2>Borderless</h2>
     <section id="demo-borderless">
 
-<<<<<<< HEAD
-      <div>
-        <ul class="iui-tabs-borderless">
-          <li class="iui-tabs-active"><a>Active</a></li>
-          <li><a>Item</a></li>
-          <li><a>Item</a></li>
-          <li><a>Item</a></li>
-        </ul>
-        <p>
-=======
       <div class="iui-tabs-wrapper">
         <ul
           class="iui-tabs iui-borderless iui-animated"
@@ -587,27 +543,10 @@
           id="active-tab"
           aria-labelledby="active"
         >
->>>>>>> 90372007
           Lorem ipsum dolor sit amet, consectetur adipiscing elit, sed do eiusmod
           tempor incididunt ut labore et dolore magna aliqua. Ut enim ad minim
           veniam, quis nostrud exercitation ullamco laboris nisi ut aliquip ex ea
           commodo consequat. Duis aute irure dolor in reprehenderit in voluptate
-<<<<<<< HEAD
-          velit esse cillum dolore eu fugiat nulla pariatur. Excepteur sint
-          occaecat cupidatat non proident, sunt in culpa qui officia deserunt
-          mollit anim id est laborum.
-        </p>
-      </div>
-
-      <div>
-        <ul class="iui-tabs-borderless iui-green">
-          <li class="iui-tabs-active"><a>Active</a></li>
-          <li><a>Item</a></li>
-          <li><a>Item</a></li>
-          <li><a>Item</a></li>
-        </ul>
-        <p>
-=======
           velit esse cillum dolore eu fugiat nulla pariatur. Excepteur sint occaecat
           cupidatat non proident, sunt in culpa qui officia deserunt mollit anim id
           est laborum.
@@ -857,58 +796,6 @@
           id="active-tab"
           aria-labelledby="active"
         >
->>>>>>> 90372007
-          Lorem ipsum dolor sit amet, consectetur adipiscing elit, sed do eiusmod
-          tempor incididunt ut labore et dolore magna aliqua. Ut enim ad minim
-          veniam, quis nostrud exercitation ullamco laboris nisi ut aliquip ex ea
-          commodo consequat. Duis aute irure dolor in reprehenderit in voluptate
-<<<<<<< HEAD
-          velit esse cillum dolore eu fugiat nulla pariatur. Excepteur sint
-          occaecat cupidatat non proident, sunt in culpa qui officia deserunt
-          mollit anim id est laborum.
-        </p>
-=======
-          velit esse cillum dolore eu fugiat nulla pariatur. Excepteur sint occaecat
-          cupidatat non proident, sunt in culpa qui officia deserunt mollit anim id
-          est laborum.
-        </div>
-        <div
-          class="iui-tabs-content"
-          role="tabpanel"
-          id="left-tab"
-          aria-labelledby="left"
-          hidden
-        >
-          This is the left tab's content.
-        </div>
-        <div
-          class="iui-tabs-content"
-          role="tabpanel"
-          id="none-tab"
-          aria-labelledby="none"
-          hidden
-        >
-          This is the none tab's content.
-        </div>
->>>>>>> 90372007
-      </div>
-
-    </section>
-
-    <br />
-
-    <h2>Pill</h2>
-    <section id="demo-pill">
-
-<<<<<<< HEAD
-      <div>
-        <ul class="iui-tabs-pill">
-          <li class="iui-tabs-active"><a>Active</a></li>
-          <li><a>Item</a></li>
-          <li><a>Item</a></li>
-          <li><a>Item</a></li>
-        </ul>
-        <p>
           Lorem ipsum dolor sit amet, consectetur adipiscing elit, sed do eiusmod
           tempor incididunt ut labore et dolore magna aliqua. Ut enim ad minim
           veniam, quis nostrud exercitation ullamco laboris nisi ut aliquip ex ea
@@ -916,18 +803,34 @@
           velit esse cillum dolore eu fugiat nulla pariatur. Excepteur sint occaecat
           cupidatat non proident, sunt in culpa qui officia deserunt mollit anim id
           est laborum.
-        </p>
+        </div>
+        <div
+          class="iui-tabs-content"
+          role="tabpanel"
+          id="left-tab"
+          aria-labelledby="left"
+          hidden
+        >
+          This is the left tab's content.
+        </div>
+        <div
+          class="iui-tabs-content"
+          role="tabpanel"
+          id="none-tab"
+          aria-labelledby="none"
+          hidden
+        >
+          This is the none tab's content.
+        </div>
       </div>
 
-      <div>
-        <ul class="iui-tabs-pill">
-          <li class="iui-tabs-active">
-            <a>
-              <!-- Use placeholder.svg from @itwin/itwinui-icons package. -->
-              <svg
-                viewBox="0 0 16 16"
-                aria-hidden="true"
-=======
+    </section>
+
+    <br />
+
+    <h2>Pill</h2>
+    <section id="demo-pill">
+
       <div
         class="iui-tabs-wrapper"
         id="demo-pill-2"
@@ -949,22 +852,11 @@
                 class="iui-tab-icon"
                 aria-hidden="true"
                 viewBox="0 0 16 16"
->>>>>>> 90372007
-              >
-                <path
-                  d="m0 0v16h16v-16zm14.85714 1.94286v12.11428l-6.05714-6.05714zm-6.85714 5.25714-6.05714-6.05714h12.11428zm-.8.8-6.05714 6.05714v-12.11428zm.8.8 6.05714 6.05714h-12.11428z"
-                />
-              </svg>
-<<<<<<< HEAD
-            </a>
-          </li>
-          <li>
-            <a>
-              <!-- Use placeholder.svg from @itwin/itwinui-icons package. -->
-              <svg
-                viewBox="0 0 16 16"
-                aria-hidden="true"
-=======
+              >
+                <path
+                  d="m0 0v16h16v-16zm14.85714 1.94286v12.11428l-6.05714-6.05714zm-6.85714 5.25714-6.05714-6.05714h12.11428zm-.8.8-6.05714 6.05714v-12.11428zm.8.8 6.05714 6.05714h-12.11428z"
+                />
+              </svg>
               <span class="iui-tab-label">
                 <div>Active</div>
                 <div class="iui-tab-description">Sublabel</div>
@@ -984,22 +876,11 @@
                 class="iui-tab-icon"
                 aria-hidden="true"
                 viewBox="0 0 16 16"
->>>>>>> 90372007
-              >
-                <path
-                  d="m0 0v16h16v-16zm14.85714 1.94286v12.11428l-6.05714-6.05714zm-6.85714 5.25714-6.05714-6.05714h12.11428zm-.8.8-6.05714 6.05714v-12.11428zm.8.8 6.05714 6.05714h-12.11428z"
-                />
-              </svg>
-<<<<<<< HEAD
-            </a>
-          </li>
-          <li>
-            <a>
-              <!-- Use placeholder.svg from @itwin/itwinui-icons package. -->
-              <svg
-                viewBox="0 0 16 16"
-                aria-hidden="true"
-=======
+              >
+                <path
+                  d="m0 0v16h16v-16zm14.85714 1.94286v12.11428l-6.05714-6.05714zm-6.85714 5.25714-6.05714-6.05714h12.11428zm-.8.8-6.05714 6.05714v-12.11428zm.8.8 6.05714 6.05714h-12.11428z"
+                />
+              </svg>
               <span class="iui-tab-label">
                 <div>Left</div>
                 <div class="iui-tab-description">Sublabel</div>
@@ -1019,31 +900,11 @@
                 class="iui-tab-icon"
                 aria-hidden="true"
                 viewBox="0 0 16 16"
->>>>>>> 90372007
-              >
-                <path
-                  d="m0 0v16h16v-16zm14.85714 1.94286v12.11428l-6.05714-6.05714zm-6.85714 5.25714-6.05714-6.05714h12.11428zm-.8.8-6.05714 6.05714v-12.11428zm.8.8 6.05714 6.05714h-12.11428z"
-                />
-              </svg>
-<<<<<<< HEAD
-            </a>
-          </li>
-          <li>
-            <a>
-              <!-- Use placeholder.svg from @itwin/itwinui-icons package. -->
-              <svg
-                viewBox="0 0 16 16"
-                aria-hidden="true"
-              >
-                <path
-                  d="m0 0v16h16v-16zm14.85714 1.94286v12.11428l-6.05714-6.05714zm-6.85714 5.25714-6.05714-6.05714h12.11428zm-.8.8-6.05714 6.05714v-12.11428zm.8.8 6.05714 6.05714h-12.11428z"
-                />
-              </svg>
-            </a>
-          </li>
-        </ul>
-        <p>
-=======
+              >
+                <path
+                  d="m0 0v16h16v-16zm14.85714 1.94286v12.11428l-6.05714-6.05714zm-6.85714 5.25714-6.05714-6.05714h12.11428zm-.8.8-6.05714 6.05714v-12.11428zm.8.8 6.05714 6.05714h-12.11428z"
+                />
+              </svg>
               <span class="iui-tab-label">
                 <div>Disabled</div>
                 <div class="iui-tab-description">Sublabel</div>
@@ -1069,7 +930,6 @@
           id="active-tab"
           aria-labelledby="active"
         >
->>>>>>> 90372007
           Lorem ipsum dolor sit amet, consectetur adipiscing elit, sed do eiusmod
           tempor incididunt ut labore et dolore magna aliqua. Ut enim ad minim
           veniam, quis nostrud exercitation ullamco laboris nisi ut aliquip ex ea
@@ -1077,18 +937,123 @@
           velit esse cillum dolore eu fugiat nulla pariatur. Excepteur sint occaecat
           cupidatat non proident, sunt in culpa qui officia deserunt mollit anim id
           est laborum.
-<<<<<<< HEAD
-        </p>
+        </div>
+        <div
+          class="iui-tabs-content"
+          role="tabpanel"
+          id="left-tab"
+          aria-labelledby="left"
+          hidden
+        >
+          This is the left tab's content.
+        </div>
+        <div
+          class="iui-tabs-content"
+          role="tabpanel"
+          id="none-tab"
+          aria-labelledby="none"
+          hidden
+        >
+          This is the none tab's content.
+        </div>
       </div>
 
-      <div>
-        <ul class="iui-tabs-pill iui-green">
-          <li class="iui-tabs-active"><a>Active</a></li>
-          <li><a>Item</a></li>
-          <li><a>Item</a></li>
-          <li><a>Item</a></li>
+      <br />
+
+      <div class="iui-tabs-wrapper">
+        <ul
+          class="iui-tabs iui-pill iui-animated iui-green"
+          role="tablist"
+          aria-label="Tab group name"
+        >
+          <li>
+            <button
+              class="iui-tab iui-active"
+              role="tab"
+              aria-selected="true"
+              aria-controls="active-tab"
+            >
+              <!-- Use placeholder.svg from @itwin/itwinui-icons package. -->
+              <svg
+                class="iui-tab-icon"
+                aria-hidden="true"
+                viewBox="0 0 16 16"
+              >
+                <path
+                  d="m0 0v16h16v-16zm14.85714 1.94286v12.11428l-6.05714-6.05714zm-6.85714 5.25714-6.05714-6.05714h12.11428zm-.8.8-6.05714 6.05714v-12.11428zm.8.8 6.05714 6.05714h-12.11428z"
+                />
+              </svg>
+              <span class="iui-tab-label">
+                <div>Active</div>
+                <div class="iui-tab-description">Sublabel</div>
+              </span>
+            </button>
+          </li>
+          <li>
+            <button
+              class="iui-tab"
+              role="tab"
+              aria-selected="false"
+              aria-controls="left-tab"
+            >
+              <!-- Use placeholder.svg from @itwin/itwinui-icons package. -->
+              <svg
+                class="iui-tab-icon"
+                aria-hidden="true"
+                viewBox="0 0 16 16"
+              >
+                <path
+                  d="m0 0v16h16v-16zm14.85714 1.94286v12.11428l-6.05714-6.05714zm-6.85714 5.25714-6.05714-6.05714h12.11428zm-.8.8-6.05714 6.05714v-12.11428zm.8.8 6.05714 6.05714h-12.11428z"
+                />
+              </svg>
+              <span class="iui-tab-label">
+                <div>Left</div>
+                <div class="iui-tab-description">Sublabel</div>
+              </span>
+            </button>
+          </li>
+          <li>
+            <button
+              class="iui-tab"
+              role="tab"
+              aria-selected="false"
+              aria-controls="disabled-tab"
+              disabled
+            >
+              <!-- Use placeholder.svg from @itwin/itwinui-icons package. -->
+              <svg
+                class="iui-tab-icon"
+                aria-hidden="true"
+                viewBox="0 0 16 16"
+              >
+                <path
+                  d="m0 0v16h16v-16zm14.85714 1.94286v12.11428l-6.05714-6.05714zm-6.85714 5.25714-6.05714-6.05714h12.11428zm-.8.8-6.05714 6.05714v-12.11428zm.8.8 6.05714 6.05714h-12.11428z"
+                />
+              </svg>
+              <span class="iui-tab-label">
+                <div>Disabled</div>
+                <div class="iui-tab-description">Sublabel</div>
+              </span>
+            </button>
+          </li>
+          <li>
+            <button
+              class="iui-tab"
+              role="tab"
+              aria-selected="false"
+              aria-controls="none-tab"
+            >
+              <span class="iui-tab-label">None</span>
+            </button>
+          </li>
         </ul>
-        <p>
+        <div class="iui-tab-stripe"></div>
+        <div
+          class="iui-tabs-content"
+          role="tabpanel"
+          id="active-tab"
+          aria-labelledby="active"
+        >
           Lorem ipsum dolor sit amet, consectetur adipiscing elit, sed do eiusmod
           tempor incididunt ut labore et dolore magna aliqua. Ut enim ad minim
           veniam, quis nostrud exercitation ullamco laboris nisi ut aliquip ex ea
@@ -1096,191 +1061,6 @@
           velit esse cillum dolore eu fugiat nulla pariatur. Excepteur sint occaecat
           cupidatat non proident, sunt in culpa qui officia deserunt mollit anim id
           est laborum.
-        </p>
-      </div>
-
-      <div>
-        <ul class="iui-tabs-pill iui-green">
-          <li class="iui-tabs-active">
-            <a>
-              <!-- Use placeholder.svg from @itwin/itwinui-icons package. -->
-              <svg
-                viewBox="0 0 16 16"
-                aria-hidden="true"
-=======
-        </div>
-        <div
-          class="iui-tabs-content"
-          role="tabpanel"
-          id="left-tab"
-          aria-labelledby="left"
-          hidden
-        >
-          This is the left tab's content.
-        </div>
-        <div
-          class="iui-tabs-content"
-          role="tabpanel"
-          id="none-tab"
-          aria-labelledby="none"
-          hidden
-        >
-          This is the none tab's content.
-        </div>
-      </div>
-
-      <br />
-
-      <div class="iui-tabs-wrapper">
-        <ul
-          class="iui-tabs iui-pill iui-animated iui-green"
-          role="tablist"
-          aria-label="Tab group name"
-        >
-          <li>
-            <button
-              class="iui-tab iui-active"
-              role="tab"
-              aria-selected="true"
-              aria-controls="active-tab"
-            >
-              <!-- Use placeholder.svg from @itwin/itwinui-icons package. -->
-              <svg
-                class="iui-tab-icon"
-                aria-hidden="true"
-                viewBox="0 0 16 16"
->>>>>>> 90372007
-              >
-                <path
-                  d="m0 0v16h16v-16zm14.85714 1.94286v12.11428l-6.05714-6.05714zm-6.85714 5.25714-6.05714-6.05714h12.11428zm-.8.8-6.05714 6.05714v-12.11428zm.8.8 6.05714 6.05714h-12.11428z"
-                />
-              </svg>
-<<<<<<< HEAD
-            </a>
-          </li>
-          <li>
-            <a>
-              <!-- Use placeholder.svg from @itwin/itwinui-icons package. -->
-              <svg
-                viewBox="0 0 16 16"
-                aria-hidden="true"
-=======
-              <span class="iui-tab-label">
-                <div>Active</div>
-                <div class="iui-tab-description">Sublabel</div>
-              </span>
-            </button>
-          </li>
-          <li>
-            <button
-              class="iui-tab"
-              role="tab"
-              aria-selected="false"
-              aria-controls="left-tab"
-            >
-              <!-- Use placeholder.svg from @itwin/itwinui-icons package. -->
-              <svg
-                class="iui-tab-icon"
-                aria-hidden="true"
-                viewBox="0 0 16 16"
->>>>>>> 90372007
-              >
-                <path
-                  d="m0 0v16h16v-16zm14.85714 1.94286v12.11428l-6.05714-6.05714zm-6.85714 5.25714-6.05714-6.05714h12.11428zm-.8.8-6.05714 6.05714v-12.11428zm.8.8 6.05714 6.05714h-12.11428z"
-                />
-              </svg>
-<<<<<<< HEAD
-            </a>
-          </li>
-          <li>
-            <a>
-              <!-- Use placeholder.svg from @itwin/itwinui-icons package. -->
-              <svg
-                viewBox="0 0 16 16"
-                aria-hidden="true"
-=======
-              <span class="iui-tab-label">
-                <div>Left</div>
-                <div class="iui-tab-description">Sublabel</div>
-              </span>
-            </button>
-          </li>
-          <li>
-            <button
-              class="iui-tab"
-              role="tab"
-              aria-selected="false"
-              aria-controls="disabled-tab"
-              disabled
-            >
-              <!-- Use placeholder.svg from @itwin/itwinui-icons package. -->
-              <svg
-                class="iui-tab-icon"
-                aria-hidden="true"
-                viewBox="0 0 16 16"
->>>>>>> 90372007
-              >
-                <path
-                  d="m0 0v16h16v-16zm14.85714 1.94286v12.11428l-6.05714-6.05714zm-6.85714 5.25714-6.05714-6.05714h12.11428zm-.8.8-6.05714 6.05714v-12.11428zm.8.8 6.05714 6.05714h-12.11428z"
-                />
-              </svg>
-<<<<<<< HEAD
-            </a>
-          </li>
-          <li>
-            <a>
-              <!-- Use placeholder.svg from @itwin/itwinui-icons package. -->
-              <svg
-                viewBox="0 0 16 16"
-                aria-hidden="true"
-              >
-                <path
-                  d="m0 0v16h16v-16zm14.85714 1.94286v12.11428l-6.05714-6.05714zm-6.85714 5.25714-6.05714-6.05714h12.11428zm-.8.8-6.05714 6.05714v-12.11428zm.8.8 6.05714 6.05714h-12.11428z"
-                />
-              </svg>
-            </a>
-          </li>
-        </ul>
-        <p>
-=======
-              <span class="iui-tab-label">
-                <div>Disabled</div>
-                <div class="iui-tab-description">Sublabel</div>
-              </span>
-            </button>
-          </li>
-          <li>
-            <button
-              class="iui-tab"
-              role="tab"
-              aria-selected="false"
-              aria-controls="none-tab"
-            >
-              <span class="iui-tab-label">None</span>
-            </button>
-          </li>
-        </ul>
-        <div class="iui-tab-stripe"></div>
-        <div
-          class="iui-tabs-content"
-          role="tabpanel"
-          id="active-tab"
-          aria-labelledby="active"
-        >
->>>>>>> 90372007
-          Lorem ipsum dolor sit amet, consectetur adipiscing elit, sed do eiusmod
-          tempor incididunt ut labore et dolore magna aliqua. Ut enim ad minim
-          veniam, quis nostrud exercitation ullamco laboris nisi ut aliquip ex ea
-          commodo consequat. Duis aute irure dolor in reprehenderit in voluptate
-          velit esse cillum dolore eu fugiat nulla pariatur. Excepteur sint occaecat
-          cupidatat non proident, sunt in culpa qui officia deserunt mollit anim id
-          est laborum.
-<<<<<<< HEAD
-        </p>
-      </div>
-
-    </section>
-=======
         </div>
         <div
           class="iui-tabs-content"
@@ -1332,6 +1112,5 @@
         });
       });
     </script>
->>>>>>> 90372007
   </body>
 </html>