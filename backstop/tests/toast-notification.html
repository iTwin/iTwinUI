--- conflicted
+++ resolved
@@ -152,170 +152,6 @@
         style="position: relative; border: 1px solid;"
         id='toast-notifications-test'
       >
-<<<<<<< HEAD
-        <div class="iui-status-area">
-          <svg-status-success
-            class="iui-icon"
-            aria-hidden="true"
-          ></svg-status-success>
-        </div>
-        <div class="iui-message">Job processing completed.</div>
-        <a
-          class="iui-anchor"
-          href="#"
-        >View the report</a>
-        <button
-          aria-label="Close"
-          type="button"
-          class="iui-button iui-borderless iui-small"
-        >
-          <svg-close-small
-            class="iui-icon"
-            aria-hidden="true"
-          ></svg-close-small>
-        </button>
-      </div>
-
-      <div class="iui-toast iui-positive">
-        <div class="iui-status-area">
-          <svg-status-success
-            class="iui-icon"
-            aria-hidden="true"
-          ></svg-status-success>
-        </div>
-        <div class="iui-message">Processing completed.</div>
-        <button
-          aria-label="Close"
-          type="button"
-          class="iui-button iui-borderless iui-small"
-        >
-          <svg-close-small
-            class="iui-icon"
-            aria-hidden="true"
-          ></svg-close-small>
-        </button>
-      </div>
-
-      <div class="iui-toast iui-positive">
-        <div class="iui-status-area">
-          <svg-status-success
-            class="iui-icon"
-            aria-hidden="true"
-          ></svg-status-success>
-        </div>
-        <div class="iui-message">
-          Bacon ipsum dolor amet shoulder andouille meatball meatloaf chicken
-          pork loin alcatra boudin pig beef ribs. Short loin short ribs buffalo
-          shankle, jerky fatback leberkas meatball boudin. Kevin meatloaf flank
-          pancetta, picanha tail kielbasa salami ham hock sirloin cow
-          frankfurter capicola. Jowl shankle short ribs rump shank ribeye,
-          frankfurter sausage.
-        </div>
-      </div>
-
-      <div class="iui-toast iui-informational">
-        <div class="iui-status-area">
-          <svg-info-circular
-            class="iui-icon"
-            aria-hidden="true"
-          ></svg-info-circular>
-        </div>
-        <div class="iui-message">
-          Bacon ipsum dolor amet shoulder andouille meatball meatloaf chicken
-          pork loin alcatra boudin pig beef ribs. Short loin short ribs buffalo
-          shankle, jerky fatback leberkas meatball boudin. Kevin meatloaf flank
-          pancetta, picanha tail kielbasa salami ham hock sirloin cow
-          frankfurter capicola. Jowl shankle short ribs rump shank ribeye,
-          frankfurter sausage.
-        </div>
-        <a
-          class="iui-anchor"
-          href="#"
-        >View</a>
-        <button
-          aria-label="Close"
-          type="button"
-          class="iui-button iui-borderless iui-small"
-        >
-          <svg-close-small
-            class="iui-icon"
-            aria-hidden="true"
-          ></svg-close-small>
-        </button>
-      </div>
-
-      <div
-        class="iui-toast iui-informational"
-        id="demo-informational"
-      >
-        <div class="iui-status-area">
-          <svg-info-circular
-            class="iui-icon"
-            aria-hidden="true"
-          ></svg-info-circular>
-        </div>
-        <div class="iui-message">
-          26 files are available for synchronization.
-        </div>
-        <a
-          class="iui-anchor"
-          href="#"
-        >View</a>
-      </div>
-
-      <div
-        class="iui-toast iui-negative"
-        id="demo-negative"
-      >
-        <div class="iui-status-area">
-          <svg-status-error
-            class="iui-icon"
-            aria-hidden="true"
-          ></svg-status-error>
-        </div>
-        <div class="iui-message">Job processing error.</div>
-        <a
-          class="iui-anchor"
-          href="#"
-        >View the report</a>
-        <button
-          aria-label="Close"
-          type="button"
-          class="iui-button iui-borderless iui-small"
-        >
-          <svg-close-small
-            class="iui-icon"
-            aria-hidden="true"
-          ></svg-close-small>
-        </button>
-      </div>
-
-      <div
-        class="iui-toast iui-warning"
-        id="demo-warning"
-      >
-        <div class="iui-status-area">
-          <svg-status-warning
-            class="iui-icon"
-            aria-hidden="true"
-          ></svg-status-warning>
-        </div>
-        <div class="iui-message">Job processing requires approval.</div>
-        <a
-          class="iui-anchor"
-          href="#"
-        >Approve</a>
-        <button
-          aria-label="Close"
-          type="button"
-          class="iui-button iui-borderless iui-small"
-        >
-          <svg-close-small
-            class="iui-icon"
-            aria-hidden="true"
-          ></svg-close-small>
-        </button>
-=======
         <div
           class="iui-toast-wrapper iui-placement-top"
           style="position: absolute;"
@@ -489,7 +325,6 @@
             </button>
           </div>
         </div>
->>>>>>> 1c04f551
       </div>
     </div>
 
