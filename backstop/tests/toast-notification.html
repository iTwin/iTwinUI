--- conflicted
+++ resolved
@@ -75,7 +75,7 @@
     <theme-button></theme-button>
     <h1>Toast notification</h1>
     <hr />
-    <div style="display: grid; grid-template-rows: auto 1fr; height: 100%;">
+    <div style="display: grid; grid-template-rows: auto 1fr; height: 100%; gap: 11px;">
       <div class="placement-control">
         <h3>Toast notifications placement:</h3>
         <label
@@ -152,170 +152,6 @@
         style="position: relative; border: 1px solid;"
         id='toast-notifications-test'
       >
-<<<<<<< HEAD
-        <div class="iui-status-area">
-          <svg-status-success
-            class="iui-icon"
-            aria-hidden="true"
-          ></svg-status-success>
-        </div>
-        <div class="iui-message">Job processing completed.</div>
-        <a
-          class="iui-anchor"
-          href="#"
-        >View the report</a>
-        <button
-          aria-label="Close"
-          type="button"
-          class="iui-button iui-borderless iui-small"
-        >
-          <svg-close-small
-            class="iui-icon"
-            aria-hidden="true"
-          ></svg-close-small>
-        </button>
-      </div>
-
-      <div class="iui-toast iui-positive">
-        <div class="iui-status-area">
-          <svg-status-success
-            class="iui-icon"
-            aria-hidden="true"
-          ></svg-status-success>
-        </div>
-        <div class="iui-message">Processing completed.</div>
-        <button
-          aria-label="Close"
-          type="button"
-          class="iui-button iui-borderless iui-small"
-        >
-          <svg-close-small
-            class="iui-icon"
-            aria-hidden="true"
-          ></svg-close-small>
-        </button>
-      </div>
-
-      <div class="iui-toast iui-positive">
-        <div class="iui-status-area">
-          <svg-status-success
-            class="iui-icon"
-            aria-hidden="true"
-          ></svg-status-success>
-        </div>
-        <div class="iui-message">
-          Bacon ipsum dolor amet shoulder andouille meatball meatloaf chicken
-          pork loin alcatra boudin pig beef ribs. Short loin short ribs buffalo
-          shankle, jerky fatback leberkas meatball boudin. Kevin meatloaf flank
-          pancetta, picanha tail kielbasa salami ham hock sirloin cow
-          frankfurter capicola. Jowl shankle short ribs rump shank ribeye,
-          frankfurter sausage.
-        </div>
-      </div>
-
-      <div class="iui-toast iui-informational">
-        <div class="iui-status-area">
-          <svg-info-circular
-            class="iui-icon"
-            aria-hidden="true"
-          ></svg-info-circular>
-        </div>
-        <div class="iui-message">
-          Bacon ipsum dolor amet shoulder andouille meatball meatloaf chicken
-          pork loin alcatra boudin pig beef ribs. Short loin short ribs buffalo
-          shankle, jerky fatback leberkas meatball boudin. Kevin meatloaf flank
-          pancetta, picanha tail kielbasa salami ham hock sirloin cow
-          frankfurter capicola. Jowl shankle short ribs rump shank ribeye,
-          frankfurter sausage.
-        </div>
-        <a
-          class="iui-anchor"
-          href="#"
-        >View</a>
-        <button
-          aria-label="Close"
-          type="button"
-          class="iui-button iui-borderless iui-small"
-        >
-          <svg-close-small
-            class="iui-icon"
-            aria-hidden="true"
-          ></svg-close-small>
-        </button>
-      </div>
-
-      <div
-        class="iui-toast iui-informational"
-        id="demo-informational"
-      >
-        <div class="iui-status-area">
-          <svg-info-circular
-            class="iui-icon"
-            aria-hidden="true"
-          ></svg-info-circular>
-        </div>
-        <div class="iui-message">
-          26 files are available for synchronization.
-        </div>
-        <a
-          class="iui-anchor"
-          href="#"
-        >View</a>
-      </div>
-
-      <div
-        class="iui-toast iui-negative"
-        id="demo-negative"
-      >
-        <div class="iui-status-area">
-          <svg-status-error
-            class="iui-icon"
-            aria-hidden="true"
-          ></svg-status-error>
-        </div>
-        <div class="iui-message">Job processing error.</div>
-        <a
-          class="iui-anchor"
-          href="#"
-        >View the report</a>
-        <button
-          aria-label="Close"
-          type="button"
-          class="iui-button iui-borderless iui-small"
-        >
-          <svg-close-small
-            class="iui-icon"
-            aria-hidden="true"
-          ></svg-close-small>
-        </button>
-      </div>
-
-      <div
-        class="iui-toast iui-warning"
-        id="demo-warning"
-      >
-        <div class="iui-status-area">
-          <svg-status-warning
-            class="iui-icon"
-            aria-hidden="true"
-          ></svg-status-warning>
-        </div>
-        <div class="iui-message">Job processing requires approval.</div>
-        <a
-          class="iui-anchor"
-          href="#"
-        >Approve</a>
-        <button
-          aria-label="Close"
-          type="button"
-          class="iui-button iui-borderless iui-small"
-        >
-          <svg-close-small
-            class="iui-icon"
-            aria-hidden="true"
-          ></svg-close-small>
-        </button>
-=======
         <div
           class="iui-toast-wrapper iui-placement-top"
           style="position: absolute;"
@@ -326,14 +162,10 @@
             id="demo-positive"
           >
             <div class="iui-status-area">
-              <!-- Use status-success.svg from @itwin/itwinui-icons package. -->
-              <svg
-                class="iui-icon"
-                aria-hidden="true"
-                viewBox="0 0 16 16"
-              >
-                <path d="m8 0a8 8 0 1 0 8 8 8 8 0 0 0 -8-8zm-1.35 12-3.65-3.41 1.4-1.3 2.36 2.2 4.83-4.49 1.41 1.29z" />
-              </svg>
+              <svg-status-success
+                class="iui-icon"
+                aria-hidden="true"
+              ></svg-status-success>
             </div>
             <div class="iui-message">Job processing completed.</div>
             <a
@@ -345,29 +177,19 @@
               type="button"
               class="iui-button iui-borderless iui-small"
             >
-              <!-- Use close-small.svg from @itwin/itwinui-icons package. -->
-              <svg
-                class="iui-icon"
-                aria-hidden="true"
-                viewBox="0 0 16 16"
-              >
-                <path
-                  d="m12.5 2-4.5 4.5-4.5-4.5-1.5 1.5 4.5 4.5-4.5 4.5 1.5 1.5 4.5-4.5 4.5 4.5 1.5-1.5-4.5-4.5 4.5-4.5z"
-                />
-              </svg>
+              <svg-close-small
+                class="iui-icon"
+                aria-hidden="true"
+              ></svg-close-small>
             </button>
           </div>
 
           <div class="iui-toast iui-positive">
             <div class="iui-status-area">
-              <!-- Use status-success.svg from @itwin/itwinui-icons package. -->
-              <svg
-                class="iui-icon"
-                aria-hidden="true"
-                viewBox="0 0 16 16"
-              >
-                <path d="m8 0a8 8 0 1 0 8 8 8 8 0 0 0 -8-8zm-1.35 12-3.65-3.41 1.4-1.3 2.36 2.2 4.83-4.49 1.41 1.29z" />
-              </svg>
+              <svg-status-success
+                class="iui-icon"
+                aria-hidden="true"
+              ></svg-status-success>
             </div>
             <div class="iui-message">Processing completed.</div>
             <button
@@ -375,29 +197,19 @@
               type="button"
               class="iui-button iui-borderless iui-small"
             >
-              <!-- Use close-small.svg from @itwin/itwinui-icons package. -->
-              <svg
-                class="iui-icon"
-                aria-hidden="true"
-                viewBox="0 0 16 16"
-              >
-                <path
-                  d="m12.5 2-4.5 4.5-4.5-4.5-1.5 1.5 4.5 4.5-4.5 4.5 1.5 1.5 4.5-4.5 4.5 4.5 1.5-1.5-4.5-4.5 4.5-4.5z"
-                />
-              </svg>
+              <svg-close-small
+                class="iui-icon"
+                aria-hidden="true"
+              ></svg-close-small>
             </button>
           </div>
 
           <div class="iui-toast iui-positive">
             <div class="iui-status-area">
-              <!-- Use status-success.svg from @itwin/itwinui-icons package. -->
-              <svg
-                class="iui-icon"
-                aria-hidden="true"
-                viewBox="0 0 16 16"
-              >
-                <path d="m8 0a8 8 0 1 0 8 8 8 8 0 0 0 -8-8zm-1.35 12-3.65-3.41 1.4-1.3 2.36 2.2 4.83-4.49 1.41 1.29z" />
-              </svg>
+              <svg-status-success
+                class="iui-icon"
+                aria-hidden="true"
+              ></svg-status-success>
             </div>
             <div class="iui-message">
               Bacon ipsum dolor amet shoulder andouille meatball meatloaf chicken
@@ -411,16 +223,10 @@
 
           <div class="iui-toast iui-informational">
             <div class="iui-status-area">
-              <!-- Use info-circular.svg from @itwin/itwinui-icons package. -->
-              <svg
-                class="iui-icon"
-                aria-hidden="true"
-                viewBox="0 0 16 16"
-              >
-                <path
-                  d="m8 0a8 8 0 1 0 8 8 8 8 0 0 0 -8-8zm1.2 3.2a.92336.92336 0 0 1 .997.8433q.00235.02829.003.0567a1.30936 1.30936 0 0 1 -1.3 1.2.94477.94477 0 0 1 -1-1 1.22815 1.22815 0 0 1 1.3-1.1zm-2 9.6c-.5 0-.9-.3-.5-1.7l.6-2.4c.1-.4.1-.5 0-.5-.2-.1-.9.2-1.3.5l-.2-.5a6.49722 6.49722 0 0 1 3.3-1.6c.5 0 .6.6.3 1.6l-.7 2.6c-.1.5-.1.6.1.6a2.00287 2.00287 0 0 0 1.1-.6l.3.4a5.76881 5.76881 0 0 1 -3 1.6z"
-                />
-              </svg>
+              <svg-info-circular
+                class="iui-icon"
+                aria-hidden="true"
+              ></svg-info-circular>
             </div>
             <div class="iui-message">
               Bacon ipsum dolor amet shoulder andouille meatball meatloaf chicken
@@ -439,16 +245,10 @@
               type="button"
               class="iui-button iui-borderless iui-small"
             >
-              <!-- Use close-small.svg from @itwin/itwinui-icons package. -->
-              <svg
-                class="iui-icon"
-                aria-hidden="true"
-                viewBox="0 0 16 16"
-              >
-                <path
-                  d="m12.5 2-4.5 4.5-4.5-4.5-1.5 1.5 4.5 4.5-4.5 4.5 1.5 1.5 4.5-4.5 4.5 4.5 1.5-1.5-4.5-4.5 4.5-4.5z"
-                />
-              </svg>
+              <svg-close-small
+                class="iui-icon"
+                aria-hidden="true"
+              ></svg-close-small>
             </button>
           </div>
 
@@ -457,16 +257,10 @@
             id="demo-informational"
           >
             <div class="iui-status-area">
-              <!-- Use info-circular.svg from @itwin/itwinui-icons package. -->
-              <svg
-                class="iui-icon"
-                aria-hidden="true"
-                viewBox="0 0 16 16"
-              >
-                <path
-                  d="m8 0a8 8 0 1 0 8 8 8 8 0 0 0 -8-8zm1.2 3.2a.92336.92336 0 0 1 .997.8433q.00235.02829.003.0567a1.30936 1.30936 0 0 1 -1.3 1.2.94477.94477 0 0 1 -1-1 1.22815 1.22815 0 0 1 1.3-1.1zm-2 9.6c-.5 0-.9-.3-.5-1.7l.6-2.4c.1-.4.1-.5 0-.5-.2-.1-.9.2-1.3.5l-.2-.5a6.49722 6.49722 0 0 1 3.3-1.6c.5 0 .6.6.3 1.6l-.7 2.6c-.1.5-.1.6.1.6a2.00287 2.00287 0 0 0 1.1-.6l.3.4a5.76881 5.76881 0 0 1 -3 1.6z"
-                />
-              </svg>
+              <svg-info-circular
+                class="iui-icon"
+                aria-hidden="true"
+              ></svg-info-circular>
             </div>
             <div class="iui-message">
               26 files are available for synchronization.
@@ -482,14 +276,10 @@
             id="demo-negative"
           >
             <div class="iui-status-area">
-              <!-- Use status-error.svg from @itwin/itwinui-icons package. -->
-              <svg
-                class="iui-icon"
-                aria-hidden="true"
-                viewBox="0 0 16 16"
-              >
-                <path d="m8 0a8 8 0 1 0 8 8 8 8 0 0 0 -8-8zm1 12h-2v-2h2zm0-3h-2v-5h2z" />
-              </svg>
+              <svg-status-error
+                class="iui-icon"
+                aria-hidden="true"
+              ></svg-status-error>
             </div>
             <div class="iui-message">Job processing error.</div>
             <a
@@ -501,16 +291,10 @@
               type="button"
               class="iui-button iui-borderless iui-small"
             >
-              <!-- Use close-small.svg from @itwin/itwinui-icons package. -->
-              <svg
-                class="iui-icon"
-                aria-hidden="true"
-                viewBox="0 0 16 16"
-              >
-                <path
-                  d="m12.5 2-4.5 4.5-4.5-4.5-1.5 1.5 4.5 4.5-4.5 4.5 1.5 1.5 4.5-4.5 4.5 4.5 1.5-1.5-4.5-4.5 4.5-4.5z"
-                />
-              </svg>
+              <svg-close-small
+                class="iui-icon"
+                aria-hidden="true"
+              ></svg-close-small>
             </button>
           </div>
 
@@ -519,16 +303,10 @@
             id="demo-warning"
           >
             <div class="iui-status-area">
-              <!-- Use status-warning.svg from @itwin/itwinui-icons package. -->
-              <svg
-                class="iui-icon"
-                viewBox="0 0 16 16"
-                aria-hidden="true"
-              >
-                <path
-                  d="m15.86807 13.26721-6.77-11.62a1.15 1.15 0 0 0 -1.1-.67 1.17 1.17 0 0 0 -1.1.69l-6.77 11.59a1.2 1.2 0 0 0 1.1 1.72h13.45a1.19 1.19 0 0 0 1.19-1.71zm-6.87-.29h-2v-2h2zm0-3h-2v-5h2z"
-                />
-              </svg>
+              <svg-status-warning
+                class="iui-icon"
+                aria-hidden="true"
+              ></svg-status-warning>
             </div>
             <div class="iui-message">Job processing requires approval.</div>
             <a
@@ -540,20 +318,13 @@
               type="button"
               class="iui-button iui-borderless iui-small"
             >
-              <!-- Use close-small.svg from @itwin/itwinui-icons package. -->
-              <svg
-                class="iui-icon"
-                aria-hidden="true"
-                viewBox="0 0 16 16"
-              >
-                <path
-                  d="m12.5 2-4.5 4.5-4.5-4.5-1.5 1.5 4.5 4.5-4.5 4.5 1.5 1.5 4.5-4.5 4.5 4.5 1.5-1.5-4.5-4.5 4.5-4.5z"
-                />
-              </svg>
+              <svg-close-small
+                class="iui-icon"
+                aria-hidden="true"
+              ></svg-close-small>
             </button>
           </div>
         </div>
->>>>>>> 44116c77
       </div>
     </div>
 
