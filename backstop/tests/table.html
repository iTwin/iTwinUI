--- conflicted
+++ resolved
@@ -13,39 +13,7 @@
     />
     <link
       rel="stylesheet"
-<<<<<<< HEAD
-      href="../../lib/css/global.css"
-    />
-    <link
-      rel="stylesheet"
-      href="../../lib/css/button.css"
-    />
-    <link
-      rel="stylesheet"
-      href="../../lib/css/inputs.css"
-    />
-    <link
-      rel="stylesheet"
-      href="../../lib/css/user-icon.css"
-    />
-    <link
-      rel="stylesheet"
-      href="../../lib/css/progress-indicator.css"
-    />
-    <link
-      rel="stylesheet"
-      href="../../lib/css/icon.css"
-=======
       href="../../lib/css/all.css"
->>>>>>> df7b1e96
-    />
-    <link
-      rel="stylesheet"
-      href="../../lib/css/text.css"
-    />
-    <link
-      rel="stylesheet"
-      href="../../lib/css/table.css"
     />
     <link
       rel="stylesheet"
