--- conflicted
+++ resolved
@@ -4471,7 +4471,19 @@
       selectAllFn('select-all-checkboxes-zebra', 'iui-table-zebra');
     </script>
 
-<<<<<<< HEAD
+    <script>
+      // Syncs body scroll with the header scroll
+      ['#demo-extras-scrollable-table', '#demo-extras-scrollable-table-few-rows'].forEach(tableSelector => {
+        const scrollableBody = document.querySelector(`${tableSelector} .iui-table-body`);
+        const scrollableHeader = document.querySelector(`${tableSelector} .iui-table-header`);
+
+        scrollableBody.addEventListener('scroll', function (e) {
+          scrollableHeader.scrollLeft = this.scrollLeft;
+        });
+      });
+
+    </script>
+
     <!-- Scroll Shadow -->
     <script>
       document.querySelectorAll('.iui-table-body.iui-scroll-snapping').forEach((content) => {
@@ -4522,19 +4534,6 @@
         wrapper.appendChild(el);
         return wrapper;
       }
-=======
-    <script>
-      // Syncs body scroll with the header scroll
-      ['#demo-extras-scrollable-table', '#demo-extras-scrollable-table-few-rows'].forEach(tableSelector => {
-        const scrollableBody = document.querySelector(`${tableSelector} .iui-table-body`);
-        const scrollableHeader = document.querySelector(`${tableSelector} .iui-table-header`);
-
-        scrollableBody.addEventListener('scroll', function (e) {
-          scrollableHeader.scrollLeft = this.scrollLeft;
-        });
-      });
-
->>>>>>> f372c286
     </script>
   </body>
 </html>