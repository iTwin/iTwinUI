<!--
  Copyright (c) Bentley Systems, Incorporated. All rights reserved.
  See LICENSE.md in the project root for license terms and full copyright notice.
-->
<!DOCTYPE html>
<html id="theme">
  <head>
    <title>User icon | iTwinUI</title>
    <link
      rel="icon"
      href="../assets/favicon.ico"
    />
    <link
      rel="stylesheet"
      href="../../lib/css/all.css"
    />
    <link
      rel="stylesheet"
      href="../assets/demo.css"
    />
    <style>
      #demo-default,
      #online,
      #away,
      #busy,
      #offline {
        display: flex;
        flex-direction: row;
        gap: 4px;
      }

      .demo-right {
        top: -5px;
        left: 100%;
        margin-left: 5px;
      }
    </style>
    <script src="../assets/theme.js"></script>
  </head>

  <body class="iui-body">
    <theme-button></theme-button>
    <h1>User icon</h1>
    <hr />

    <h2>Default</h2>
    <section id="demo-default">
<<<<<<< HEAD
=======

      <span
        class="iui-user-icon iui-small"
        title="User"
      >
        <abbr
          class="iui-initials"
          style="background-color: #FFC335;"
        ></abbr>
        <!-- Use user.svg from @itwin/itwinui-icons package. -->
        <svg
          class="iui-icon"
          aria-hidden="true"
          viewBox="0 0 16 16"
        >
          <path
            d="M15.92145,14.83936,14.118,10.8457a.77208.77208,0,0,0-.40082-.38971L10.89,8.99487h-.20044A4.56014,4.56014,0,0,1,8,9.99628a4.651,4.651,0,0,1-2.72089-1.0014H5.07867L2.27319,10.456a.77208.77208,0,0,0-.40082.38971L.06891,14.83936a1.03948,1.03948,0,0,0,0,.77936.92011.92011,0,0,0,.80145.38959H15.11993a.92021.92021,0,0,0,.80151-.38959A1.03948,1.03948,0,0,0,15.92145,14.83936Z"
          />
          <path
            d="M7.98429,8.511c2.004,0,3.6071-1.9251,3.6071-4.2555C11.59139,1.0132,9.98829,0,7.98429,0s-3.607,1.0132-3.607,4.2555C4.37729,6.5859,5.98039,8.511,7.98429,8.511Z"
          />
        </svg>
        <span class="iui-stroke"></span>
      </span>
>>>>>>> 90372007

      <span
        class="iui-user-icon iui-small"
        title="Terry Rivers"
      >
        <abbr
          class="iui-initials"
          style="background-color: #FFC335;"
        >
          TR
        </abbr>
        <span class="iui-stroke"></span>
      </span>

      <span
        class="iui-user-icon iui-small"
        title="Terry Rivers"
      >
        <abbr
          class="iui-initials"
          style="background-color: #FFC335;"
        >
          TR
        </abbr>
        <img
          src="https://itwinplatformcdn.azureedge.net/iTwinUI/user-placeholder.png"
          alt="Terry Rivers"
        />
        <span class="iui-stroke"></span>
      </span>

      <span
        class="iui-user-icon"
        title="User"
      >
        <abbr
          class="iui-initials"
          style="background-color: #F7963E;"
        ></abbr>
        <!-- Use user.svg from @itwin/itwinui-icons package. -->
        <svg
          class="iui-icon"
          aria-hidden="true"
          viewBox="0 0 16 16"
        >
          <path
            d="M15.92145,14.83936,14.118,10.8457a.77208.77208,0,0,0-.40082-.38971L10.89,8.99487h-.20044A4.56014,4.56014,0,0,1,8,9.99628a4.651,4.651,0,0,1-2.72089-1.0014H5.07867L2.27319,10.456a.77208.77208,0,0,0-.40082.38971L.06891,14.83936a1.03948,1.03948,0,0,0,0,.77936.92011.92011,0,0,0,.80145.38959H15.11993a.92021.92021,0,0,0,.80151-.38959A1.03948,1.03948,0,0,0,15.92145,14.83936Z"
          />
          <path
            d="M7.98429,8.511c2.004,0,3.6071-1.9251,3.6071-4.2555C11.59139,1.0132,9.98829,0,7.98429,0s-3.607,1.0132-3.607,4.2555C4.37729,6.5859,5.98039,8.511,7.98429,8.511Z"
          />
        </svg>
        <span class="iui-stroke"></span>
      </span>

      <span
        class="iui-user-icon"
        title="Terry Rivers"
      >
        <abbr
          class="iui-initials"
          style="background-color: #F7963E;"
        >
          TR
        </abbr>
        <span class="iui-stroke"></span>
      </span>

      <span
        class="iui-user-icon"
        title="Terry Rivers"
      >
        <abbr
          class="iui-initials"
          style="background-color: #F7963E;"
        >
          TR
        </abbr>
        <img
          src="https://itwinplatformcdn.azureedge.net/iTwinUI/user-placeholder.png"
          alt="Terry Rivers"
        />
        <span class="iui-stroke"></span>
      </span>

      <span
        class="iui-user-icon iui-large"
        title="User"
      >
        <abbr
          class="iui-initials"
          style="background-color: #73C7C1;"
        ></abbr>
        <!-- Use user.svg from @itwin/itwinui-icons package. -->
        <svg
          class="iui-icon"
          aria-hidden="true"
          viewBox="0 0 16 16"
        >
          <path
            d="M15.92145,14.83936,14.118,10.8457a.77208.77208,0,0,0-.40082-.38971L10.89,8.99487h-.20044A4.56014,4.56014,0,0,1,8,9.99628a4.651,4.651,0,0,1-2.72089-1.0014H5.07867L2.27319,10.456a.77208.77208,0,0,0-.40082.38971L.06891,14.83936a1.03948,1.03948,0,0,0,0,.77936.92011.92011,0,0,0,.80145.38959H15.11993a.92021.92021,0,0,0,.80151-.38959A1.03948,1.03948,0,0,0,15.92145,14.83936Z"
          />
          <path
            d="M7.98429,8.511c2.004,0,3.6071-1.9251,3.6071-4.2555C11.59139,1.0132,9.98829,0,7.98429,0s-3.607,1.0132-3.607,4.2555C4.37729,6.5859,5.98039,8.511,7.98429,8.511Z"
          />
        </svg>
        <span class="iui-stroke"></span>
      </span>

      <span
        class="iui-user-icon iui-large"
        title="Terry Rivers"
      >
        <abbr
          class="iui-initials"
          style="background-color: #73C7C1;"
        >
          TR
        </abbr>
        <span class="iui-stroke"></span>
      </span>

      <span
        class="iui-user-icon iui-large"
        title="Terry Rivers"
      >
        <abbr
          class="iui-initials"
          style="background-color: #73C7C1;"
        >
          TR
        </abbr>
        <img
          src="https://itwinplatformcdn.azureedge.net/iTwinUI/user-placeholder.png"
          alt="Terry Rivers"
        />
        <span class="iui-stroke"></span>
      </span>

      <span
        class="iui-user-icon iui-x-large"
        title="User"
      >
        <abbr
          class="iui-initials"
          style="background-color: #85A9CF;"
        ></abbr>
        <!-- Use user.svg from @itwin/itwinui-icons package. -->
        <svg
          class="iui-icon"
          aria-hidden="true"
          viewBox="0 0 16 16"
        >
          <path
            d="M15.92145,14.83936,14.118,10.8457a.77208.77208,0,0,0-.40082-.38971L10.89,8.99487h-.20044A4.56014,4.56014,0,0,1,8,9.99628a4.651,4.651,0,0,1-2.72089-1.0014H5.07867L2.27319,10.456a.77208.77208,0,0,0-.40082.38971L.06891,14.83936a1.03948,1.03948,0,0,0,0,.77936.92011.92011,0,0,0,.80145.38959H15.11993a.92021.92021,0,0,0,.80151-.38959A1.03948,1.03948,0,0,0,15.92145,14.83936Z"
          />
          <path
            d="M7.98429,8.511c2.004,0,3.6071-1.9251,3.6071-4.2555C11.59139,1.0132,9.98829,0,7.98429,0s-3.607,1.0132-3.607,4.2555C4.37729,6.5859,5.98039,8.511,7.98429,8.511Z"
          />
        </svg>
        <span class="iui-stroke"></span>
      </span>

      <span
        class="iui-user-icon iui-x-large"
        title="Terry Rivers"
      >
        <abbr
          class="iui-initials"
          style="background-color: #85A9CF;"
        >
          TR
        </abbr>
        <span class="iui-stroke"></span>
      </span>

      <span
        class="iui-user-icon iui-x-large"
        title="Terry Rivers"
      >
        <abbr
          class="iui-initials"
          style="background-color: #85A9CF;"
        >
          TR
        </abbr>
        <img
          src="https://itwinplatformcdn.azureedge.net/iTwinUI/user-placeholder.png"
          alt="Terry Rivers"
        />
        <span class="iui-stroke"></span>
      </span>

    </section>

<<<<<<< HEAD
    <hr />

    <h2>Status</h2>
=======
    <br />
    <h3>With online status</h3>
>>>>>>> 90372007
    <section id="demo-status">

      <div id="online">
        <span
          class="iui-user-icon"
          title="Terry Rivers"
        >
          <abbr
            class="iui-initials"
            style="background-color: #A3779F;"
          >
            TR
          </abbr>
          <span class="iui-stroke"></span>
          <span
            title="Online"
            class="iui-status iui-online"
          >
            <!-- Use checkmark.svg from @itwin/itwinui-icons package. -->
            <svg
              class="iui-status-symbol"
              aria-hidden="true"
              viewBox="0 0 16 16"
            >
              <path d="M6,14L0,8l2-2l4,4l8-8l2,2L6,14z" />
            </svg>
          </span>
        </span>

        <span
          class="iui-user-icon"
          title="Terry Rivers"
        >
          <abbr
            class="iui-initials"
            style="background-color: #A3779F;"
          >
            TR
          </abbr>
          <img
            src="https://itwinplatformcdn.azureedge.net/iTwinUI/user-placeholder.png"
            alt="Terry Rivers"
          />
          <span class="iui-stroke"></span>
          <span
            title="Online"
            class="iui-status iui-online"
          >
            <!-- Use checkmark.svg from @itwin/itwinui-icons package. -->
            <svg
              class="iui-status-symbol"
              aria-hidden="true"
              viewBox="0 0 16 16"
            >
              <path d="M6,14L0,8l2-2l4,4l8-8l2,2L6,14z" />
            </svg>
          </span>
        </span>

        <span
          class="iui-user-icon iui-large"
          title="Terry Rivers"
        >
          <abbr
            class="iui-initials"
            style="background-color: #C8C2B4;"
          >
            TR
          </abbr>
          <span class="iui-stroke"></span>
          <span
            title="Online"
            class="iui-status iui-online"
          >
            <!-- Use checkmark.svg from @itwin/itwinui-icons package. -->
            <svg
              class="iui-status-symbol"
              aria-hidden="true"
              viewBox="0 0 16 16"
            >
              <path d="M6,14L0,8l2-2l4,4l8-8l2,2L6,14z" />
            </svg>
          </span>
        </span>

        <span
          class="iui-user-icon iui-large"
          title="Terry Rivers"
        >
          <abbr
            class="iui-initials"
            style="background-color: #C8C2B4;"
          >
            TR
          </abbr>
          <img
            src="https://itwinplatformcdn.azureedge.net/iTwinUI/user-placeholder.png"
            alt="Terry Rivers"
          />
          <span class="iui-stroke"></span>
          <span
            title="Online"
            class="iui-status iui-online"
          >
            <!-- Use checkmark.svg from @itwin/itwinui-icons package. -->
            <svg
              class="iui-status-symbol"
              aria-hidden="true"
              viewBox="0 0 16 16"
            >
              <path d="M6,14L0,8l2-2l4,4l8-8l2,2L6,14z" />
            </svg>
          </span>
        </span>

        <span
          class="iui-user-icon iui-x-large"
          title="Terry Rivers"
        >
          <abbr
            class="iui-initials"
            style="background-color: #A47854;"
          >
            TR
          </abbr>
          <span class="iui-stroke"></span>
          <span
            title="Online"
            class="iui-status iui-online"
          >
            <!-- Use checkmark.svg from @itwin/itwinui-icons package. -->
            <svg
              class="iui-status-symbol"
              aria-hidden="true"
              viewBox="0 0 16 16"
            >
              <path d="M6,14L0,8l2-2l4,4l8-8l2,2L6,14z" />
            </svg>
          </span>
        </span>

        <span
          class="iui-user-icon iui-x-large"
          title="Terry Rivers"
        >
          <abbr
            class="iui-initials"
            style="background-color: #A47854;"
          >
            TR
          </abbr>
          <img
            src="https://itwinplatformcdn.azureedge.net/iTwinUI/user-placeholder.png"
            alt="Terry Rivers"
          />
          <span class="iui-stroke"></span>
          <span
            title="Online"
            class="iui-status iui-online"
          >
            <!-- Use away.svg from @itwin/itwinui-icons package. -->
            <svg
              class="iui-status-symbol"
              aria-hidden="true"
              viewBox="0 0 16 16"
            >
              <path d="M6,14L0,8l2-2l4,4l8-8l2,2L6,14z" />
            </svg>
          </span>
        </span>
      </div>

      <div id="away">
        <span
          class="iui-user-icon"
          title="Robin Mercer"
        >
          <abbr
            class="iui-initials"
            style="background-color: #6AB9EC;"
          >
            RM
          </abbr>
          <span class="iui-stroke"></span>
          <span
            title="Away"
            class="iui-status iui-away"
          >
            <!-- Use away.svg from @itwin/itwinui-icons package. -->
            <svg
              class="iui-status-symbol"
              aria-hidden="true"
              viewBox="0 0 16 16"
            >
              <path d="m13.445 12.832-6.445-4.297v-7.535h2v6.465l5.555 3.703z" />
            </svg>
          </span>
        </span>

        <span
          class="iui-user-icon"
          title="Robin Mercer"
        >
          <abbr
            class="iui-initials"
            style="background-color: #6AB9EC;"
          >
            RM
          </abbr>
          <img
            src="https://itwinplatformcdn.azureedge.net/iTwinUI/user-placeholder.png"
            alt="Robin Mercer"
          />
          <span class="iui-stroke"></span>
          <span
            title="Away"
            class="iui-status iui-away"
          >
            <!-- Use away.svg from @itwin/itwinui-icons package. -->
            <svg
              class="iui-status-symbol"
              aria-hidden="true"
              viewBox="0 0 16 16"
            >
              <path d="m13.445 12.832-6.445-4.297v-7.535h2v6.465l5.555 3.703z" />
            </svg>
          </span>
        </span>

        <span
          class="iui-user-icon iui-large"
          title="Robin Mercer"
        >
          <abbr
            class="iui-initials"
            style="background-color: #B1C854;"
          >
            RM
          </abbr>
          <span class="iui-stroke"></span>
          <span
            title="Away"
            class="iui-status iui-away"
          >
            <!-- Use away.svg from @itwin/itwinui-icons package. -->
            <svg
              class="iui-status-symbol"
              aria-hidden="true"
              viewBox="0 0 16 16"
            >
              <path d="m13.445 12.832-6.445-4.297v-7.535h2v6.465l5.555 3.703z" />
            </svg>
          </span>
        </span>

        <span
          class="iui-user-icon iui-large"
          title="Robin Mercer"
        >
          <abbr
            class="iui-initials"
            style="background-color: #B1C854;"
          >
            RM
          </abbr>
          <img
            src="https://itwinplatformcdn.azureedge.net/iTwinUI/user-placeholder.png"
            alt="Robin Mercer"
          />
          <span class="iui-stroke"></span>
          <span
            title="Away"
            class="iui-status iui-away"
          >
            <!-- Use away.svg from @itwin/itwinui-icons package. -->
            <svg
              class="iui-status-symbol"
              aria-hidden="true"
              viewBox="0 0 16 16"
            >
              <path d="m13.445 12.832-6.445-4.297v-7.535h2v6.465l5.555 3.703z" />
            </svg>
          </span>
        </span>

        <span
          class="iui-user-icon iui-x-large"
          title="Robin Mercer"
        >
          <abbr
            class="iui-initials"
            style="background-color: #F7706C;"
          >
            RM
          </abbr>
          <span class="iui-stroke"></span>
          <span
            title="Away"
            class="iui-status iui-away"
          >
            <!-- Use away.svg from @itwin/itwinui-icons package. -->
            <svg
              class="iui-status-symbol"
              aria-hidden="true"
              viewBox="0 0 16 16"
            >
              <path d="m13.445 12.832-6.445-4.297v-7.535h2v6.465l5.555 3.703z" />
            </svg>
          </span>
        </span>

        <span
          class="iui-user-icon iui-x-large"
          title="Robin Mercer"
        >
          <abbr
            class="iui-initials"
            style="background-color: #F7706C;"
          >
            RM
          </abbr>
          <img
            src="https://itwinplatformcdn.azureedge.net/iTwinUI/user-placeholder.png"
            alt="Robin Mercer"
          />
          <span class="iui-stroke"></span>
          <span
            title="Away"
            class="iui-status iui-away"
          >
            <!-- Use away.svg from @itwin/itwinui-icons package. -->
            <svg
              class="iui-status-symbol"
              aria-hidden="true"
              viewBox="0 0 16 16"
            >
              <path d="m13.445 12.832-6.445-4.297v-7.535h2v6.465l5.555 3.703z" />
            </svg>
          </span>
        </span>
      </div>

      <div id="busy">
        <span
          class="iui-user-icon"
          title="Robin Mercer"
        >
          <abbr
            class="iui-initials"
            style="background-color: #4585A5;"
          >
            RM
          </abbr>
          <span class="iui-stroke"></span>
          <span
            title="Busy"
            class="iui-status iui-busy"
          ></span>
        </span>

        <span
          class="iui-user-icon"
          title="Robin Mercer"
        >
          <abbr
            class="iui-initials"
            style="background-color: #4585A5;"
          >
            RM
          </abbr>
          <img
            src="https://itwinplatformcdn.azureedge.net/iTwinUI/user-placeholder.png"
            alt="Robin Mercer"
          />
          <span class="iui-stroke"></span>
          <span
            title="Busy"
            class="iui-status iui-busy"
          ></span>
        </span>

        <span
          class="iui-user-icon iui-large"
          title="Robin Mercer"
        >
          <abbr
            class="iui-initials"
            style="background-color: #FFC335;"
          >
            RM
          </abbr>
          <span class="iui-stroke"></span>
          <span
            title="Busy"
            class="iui-status iui-busy"
          ></span>
        </span>

        <span
          class="iui-user-icon iui-large"
          title="Robin Mercer"
        >
          <abbr
            class="iui-initials"
            style="background-color: #FFC335;"
          >
            RM
          </abbr>
          <img
            src="https://itwinplatformcdn.azureedge.net/iTwinUI/user-placeholder.png"
            alt="Robin Mercer"
          />
          <span class="iui-stroke"></span>
          <span
            title="Busy"
            class="iui-status iui-busy"
          >
          </span>
        </span>

        <span
          class="iui-user-icon iui-x-large"
          title="Robin Mercer"
        >
          <abbr
            class="iui-initials"
            style="background-color: #F7963E;"
          >
            RM
          </abbr>
          <span class="iui-stroke"></span>
          <span
            title="Busy"
            class="iui-status iui-busy"
          >
          </span>
        </span>

        <span
          class="iui-user-icon iui-x-large"
          title="Robin Mercer"
        >
          <abbr
            class="iui-initials"
            style="background-color: #F7963E;"
          >
            RM
          </abbr>
          <img
            src="https://itwinplatformcdn.azureedge.net/iTwinUI/user-placeholder.png"
            alt="Robin Mercer"
          />
          <span class="iui-stroke"></span>
          <span
            title="Busy"
            class="iui-status iui-busy"
          >
          </span>
        </span>
      </div>

      <div id="offline">
        <span
          class="iui-user-icon"
          title="Terry Rivers"
        >
          <abbr
            class="iui-initials"
            style="background-color: #73C7C1;"
          >
            TR
          </abbr>
          <span class="iui-stroke"></span>
          <span
            title="Offline"
            class="iui-status"
          >
            <!-- Use close-small.svg from @itwin/itwinui-icons package. -->
            <svg
              class="iui-status-symbol"
              aria-hidden="true"
              viewBox="0 0 16 16"
            >
              <path
                d="m12.5 2-4.5 4.5-4.5-4.5-1.5 1.5 4.5 4.5-4.5 4.5 1.5 1.5 4.5-4.5 4.5 4.5 1.5-1.5-4.5-4.5 4.5-4.5z" />
            </svg>
          </span>
        </span>

        <span
          class="iui-user-icon"
          title="Terry Rivers"
        >
          <abbr
            class="iui-initials"
            style="background-color: #73C7C1;"
          >
            TR
          </abbr>
          <img
            src="https://itwinplatformcdn.azureedge.net/iTwinUI/user-placeholder.png"
            alt="Terry Rivers"
          />
          <span class="iui-stroke"></span>
          <span
            title="Offline"
            class="iui-status"
          >
            <!-- Use close-small.svg from @itwin/itwinui-icons package. -->
            <svg
              class="iui-status-symbol"
              aria-hidden="true"
              viewBox="0 0 16 16"
            >
              <path
                d="m12.5 2-4.5 4.5-4.5-4.5-1.5 1.5 4.5 4.5-4.5 4.5 1.5 1.5 4.5-4.5 4.5 4.5 1.5-1.5-4.5-4.5 4.5-4.5z" />
            </svg>
          </span>
        </span>

        <span
          class="iui-user-icon iui-large"
          title="Terry Rivers"
        >
          <abbr
            class="iui-initials"
            style="background-color: #85A9CF;"
          >
            TR
          </abbr>
          <span class="iui-stroke"></span>
          <span
            title="Offline"
            class="iui-status"
          >
            <!-- Use close-small.svg from @itwin/itwinui-icons package. -->
            <svg
              class="iui-status-symbol"
              aria-hidden="true"
              viewBox="0 0 16 16"
            >
              <path
                d="m12.5 2-4.5 4.5-4.5-4.5-1.5 1.5 4.5 4.5-4.5 4.5 1.5 1.5 4.5-4.5 4.5 4.5 1.5-1.5-4.5-4.5 4.5-4.5z" />
            </svg>
          </span>
        </span>

        <span
          class="iui-user-icon iui-large"
          title="Terry Rivers"
        >
          <abbr
            class="iui-initials"
            style="background-color: #85A9CF;"
          >
            TR
          </abbr>
          <img
            src="https://itwinplatformcdn.azureedge.net/iTwinUI/user-placeholder.png"
            alt="Terry Rivers"
          />
          <span class="iui-stroke"></span>
          <span
            title="Offline"
            class="iui-status"
          >
            <!-- Use close-small.svg from @itwin/itwinui-icons package. -->
            <svg
              class="iui-status-symbol"
              aria-hidden="true"
              viewBox="0 0 16 16"
            >
              <path
                d="m12.5 2-4.5 4.5-4.5-4.5-1.5 1.5 4.5 4.5-4.5 4.5 1.5 1.5 4.5-4.5 4.5 4.5 1.5-1.5-4.5-4.5 4.5-4.5z" />
            </svg>
          </span>
        </span>

        <span
          class="iui-user-icon iui-x-large"
          title="Terry Rivers"
        >
          <abbr
            class="iui-initials"
            style="background-color: #A3779F;"
          >
            TR
          </abbr>
          <span class="iui-stroke"></span>
          <span
            title="Offline"
            class="iui-status"
          >
            <!-- Use close-small.svg from @itwin/itwinui-icons package. -->
            <svg
              class="iui-status-symbol"
              aria-hidden="true"
              viewBox="0 0 16 16"
            >
              <path
                d="m12.5 2-4.5 4.5-4.5-4.5-1.5 1.5 4.5 4.5-4.5 4.5 1.5 1.5 4.5-4.5 4.5 4.5 1.5-1.5-4.5-4.5 4.5-4.5z" />
            </svg>
          </span>
        </span>

        <span
          class="iui-user-icon iui-x-large"
          title="Terry Rivers"
        >
          <abbr
            class="iui-initials"
            style="background-color: #A3779F;"
          >
            TR
          </abbr>
          <img
            src="https://itwinplatformcdn.azureedge.net/iTwinUI/user-placeholder.png"
            alt="Terry Rivers"
          />
          <span class="iui-stroke"></span>
          <span
            title="Offline"
            class="iui-status"
          >
            <!-- Use close-small.svg from @itwin/itwinui-icons package. -->
            <svg
              class="iui-status-symbol"
              aria-hidden="true"
              viewBox="0 0 16 16"
            >
              <path
                d="m12.5 2-4.5 4.5-4.5-4.5-1.5 1.5 4.5 4.5-4.5 4.5 1.5 1.5 4.5-4.5 4.5 4.5 1.5-1.5-4.5-4.5 4.5-4.5z" />
            </svg>
          </span>
        </span>
<<<<<<< HEAD
      </div>
=======
>>>>>>> 90372007

    </section>

    <hr />

    <h2>User list</h2>
    <section id="demo-list">

      <!-- Small -->
      <div class="iui-user-icon-list">
        <span
          class="iui-user-icon iui-small"
          title="Terry Rivers"
        >
          <abbr
            class="iui-initials"
            style="background-color: #6AB9EC;"
          >
            TR
          </abbr>
          <span class="iui-stroke"></span>
        </span>

        <span
          class="iui-user-icon iui-small"
          title="Robin Mercer"
        >
          <abbr
            class="iui-initials"
            style="background-color: #B1C854;"
          >
            RM
          </abbr>
          <span class="iui-stroke"></span>
        </span>

        <span
          class="iui-user-icon iui-small"
          title="Terry Rivers"
        >
          <abbr
            class="iui-initials"
            style="background-color: #F7706C;"
          >
            TR
          </abbr>
          <span class="iui-stroke"></span>
        </span>

        <span
          class="iui-user-icon iui-small"
          title="Robin Mercer"
        >
          <abbr
            class="iui-initials"
            style="background-color: #4585A5;"
          >
            RM
          </abbr>
          <span class="iui-stroke"></span>
        </span>

        <span class="iui-user-icon iui-small">
          <abbr
            class="iui-initials"
            style="background-color: #FFC335;"
          >
            +5
          </abbr>
          <span class="iui-stroke"></span>
        </span>

        <div class="iui-tooltip-container">
          <span class="iui-tooltip demo-right">Terry Rivers<br />Robin Mercer<br />Terry Rivers<br />Robin
            Mercer<br />Terry
            Rivers</span>
        </div>
      </div>

      <br />

      <!-- Default -->
      <div class="iui-user-icon-list">
        <span
          class="iui-user-icon"
          title="Terry Rivers"
        >
          <abbr
            class="iui-initials"
            style="background-color: #6AB9EC;"
          >
            TR
          </abbr>
          <span class="iui-stroke"></span>
        </span>

        <span
          class="iui-user-icon"
          title="Robin Mercer"
        >
          <abbr
            class="iui-initials"
            style="background-color: #B1C854;"
          >
            RM
          </abbr>
          <span class="iui-stroke"></span>
        </span>

        <span
          class="iui-user-icon"
          title="Terry Rivers"
        >
          <abbr
            class="iui-initials"
            style="background-color: #F7706C;"
          >
            TR
          </abbr>
          <span class="iui-stroke"></span>
        </span>

        <span
          class="iui-user-icon"
          title="Robin Mercer"
        >
          <abbr
            class="iui-initials"
            style="background-color: #4585A5;"
          >
            RM
          </abbr>
          <span class="iui-stroke"></span>
        </span>

        <span class="iui-user-icon">
          <abbr
            class="iui-initials"
            style="background-color: #FFC335;"
          >
            +5
          </abbr>
          <span class="iui-stroke"></span>
        </span>

        <div class="iui-tooltip-container">
          <span class="iui-tooltip demo-right">Terry Rivers<br />Robin Mercer<br />Terry Rivers<br />Robin
            Mercer<br />Terry
            Rivers</span>
        </div>
      </div>

      <br />

      <!-- Large -->
      <div class="iui-user-icon-list">
        <span
          class="iui-user-icon iui-large"
          title="Terry Rivers"
        >
          <abbr
            class="iui-initials"
            style="background-color: #6AB9EC;"
          >
            TR
          </abbr>
          <span class="iui-stroke"></span>
        </span>

        <span
          class="iui-user-icon iui-large"
          title="Robin Mercer"
        >
          <abbr
            class="iui-initials"
            style="background-color: #B1C854;"
          >
            RM
          </abbr>
          <span class="iui-stroke"></span>
        </span>

        <span
          class="iui-user-icon iui-large"
          title="Terry Rivers"
        >
          <abbr
            class="iui-initials"
            style="background-color: #F7706C;"
          >
            TR
          </abbr>
          <span class="iui-stroke"></span>
        </span>

        <span
          class="iui-user-icon iui-large"
          title="Robin Mercer"
        >
          <abbr
            class="iui-initials"
            style="background-color: #4585A5;"
          >
            RM
          </abbr>
          <span class="iui-stroke"></span>
        </span>

        <span class="iui-user-icon iui-large">
          <abbr
            class="iui-initials"
            style="background-color: #FFC335;"
          >
            +5
          </abbr>
          <span class="iui-stroke"></span>
        </span>

        <div class="iui-tooltip-container">
          <span class="iui-tooltip demo-right">Terry Rivers<br />Robin Mercer<br />Terry Rivers<br />Robin
            Mercer<br />Terry
            Rivers</span>
        </div>
      </div>

      <br />

      <!-- X-large -->
      <div class="iui-user-icon-list">
        <span
          class="iui-user-icon iui-x-large"
          title="Terry Rivers"
        >
          <abbr
            class="iui-initials"
            style="background-color: #6AB9EC;"
          >
            TR
          </abbr>
          <span class="iui-stroke"></span>
        </span>

        <span
          class="iui-user-icon iui-x-large"
          title="Robin Mercer"
        >
          <abbr
            class="iui-initials"
            style="background-color: #B1C854;"
          >
            RM
          </abbr>
          <span class="iui-stroke"></span>
        </span>

        <span
          class="iui-user-icon iui-x-large"
          title="Terry Rivers"
        >
          <abbr
            class="iui-initials"
            style="background-color: #F7706C;"
          >
            TR
          </abbr>
          <span class="iui-stroke"></span>
        </span>

        <span
          class="iui-user-icon iui-x-large"
          title="Robin Mercer"
        >
          <abbr
            class="iui-initials"
            style="background-color: #4585A5;"
          >
            RM
          </abbr>
          <span class="iui-stroke"></span>
        </span>

        <span class="iui-user-icon iui-x-large">
          <abbr
            class="iui-initials"
            style="background-color: #FFC335;"
          >
            +5
          </abbr>
          <span class="iui-stroke"></span>
        </span>

        <div class="iui-tooltip-container">
          <span class="iui-tooltip demo-right">Terry Rivers<br />Robin Mercer<br />Terry Rivers<br />Robin
            Mercer<br />Terry
            Rivers</span>
        </div>
      </div>

    </section>

    <br />

    <h3>Animated on hover</h3>
    <section id="demo-animated">

      <!-- Small -->
      <div class="iui-user-icon-list iui-animated">
        <span
          class="iui-user-icon iui-small"
          title="Terry Rivers"
        >
          <abbr
            class="iui-initials"
            style="background-color: #6AB9EC;"
          >
            TR
          </abbr>
          <span class="iui-stroke"></span>
        </span>

        <span
          class="iui-user-icon iui-small"
          title="Robin Mercer"
        >
          <abbr
            class="iui-initials"
            style="background-color: #B1C854;"
          >
            RM
          </abbr>
          <span class="iui-stroke"></span>
        </span>

        <span
          class="iui-user-icon iui-small"
          title="Terry Rivers"
        >
          <abbr
            class="iui-initials"
            style="background-color: #F7706C;"
          >
            TR
          </abbr>
          <span class="iui-stroke"></span>
        </span>

        <span
          class="iui-user-icon iui-small"
          title="Robin Mercer"
        >
          <abbr
            class="iui-initials"
            style="background-color: #4585A5;"
          >
            RM
          </abbr>
          <span class="iui-stroke"></span>
        </span>
      </div>

      <br />

      <!-- Default -->
      <div class="iui-user-icon-list iui-animated">
        <span
          class="iui-user-icon"
          title="Terry Rivers"
        >
          <abbr
            class="iui-initials"
            style="background-color: #6AB9EC;"
          >
            TR
          </abbr>
          <span class="iui-stroke"></span>
        </span>

        <span
          class="iui-user-icon"
          title="Robin Mercer"
        >
          <abbr
            class="iui-initials"
            style="background-color: #B1C854;"
          >
            RM
          </abbr>
          <span class="iui-stroke"></span>
        </span>

        <span
          class="iui-user-icon"
          title="Terry Rivers"
        >
          <abbr
            class="iui-initials"
            style="background-color: #F7706C;"
          >
            TR
          </abbr>
          <span class="iui-stroke"></span>
        </span>

        <span
          class="iui-user-icon"
          title="Robin Mercer"
        >
          <abbr
            class="iui-initials"
            style="background-color: #4585A5;"
          >
            RM
          </abbr>
          <span class="iui-stroke"></span>
        </span>
      </div>

      <br />

      <!-- Large -->
      <div
        class="iui-user-icon-list iui-animated"
        id="demo-animated-1"
      >
        <span
          class="iui-user-icon iui-large"
          title="Terry Rivers"
          id="test-animated-1"
        >
          <abbr
            class="iui-initials"
            style="background-color: #6AB9EC;"
          >
            TR
          </abbr>
          <span class="iui-stroke"></span>
        </span>

        <span
          class="iui-user-icon iui-large"
          title="Robin Mercer"
        >
          <abbr
            class="iui-initials"
            style="background-color: #B1C854;"
          >
            RM
          </abbr>
          <span class="iui-stroke"></span>
        </span>

        <span
          class="iui-user-icon iui-large"
          title="Terry Rivers"
        >
          <abbr
            class="iui-initials"
            style="background-color: #F7706C;"
          >
            TR
          </abbr>
          <span class="iui-stroke"></span>
        </span>

        <span
          class="iui-user-icon iui-large"
          title="Robin Mercer"
        >
          <abbr
            class="iui-initials"
            style="background-color: #4585A5;"
          >
            RM
          </abbr>
          <span class="iui-stroke"></span>
        </span>
      </div>

      <br />

      <!-- X-large -->
      <div class="iui-user-icon-list iui-animated">
        <span
          class="iui-user-icon iui-x-large"
          title="Terry Rivers"
        >
          <abbr
            class="iui-initials"
            style="background-color: #6AB9EC;"
          >
            TR
          </abbr>
          <span class="iui-stroke"></span>
        </span>

        <span
          class="iui-user-icon iui-x-large"
          title="Robin Mercer"
        >
          <abbr
            class="iui-initials"
            style="background-color: #B1C854;"
          >
            RM
          </abbr>
          <span class="iui-stroke"></span>
        </span>

        <span
          class="iui-user-icon iui-x-large"
          title="Terry Rivers"
        >
          <abbr
            class="iui-initials"
            style="background-color: #F7706C;"
          >
            TR
          </abbr>
          <span class="iui-stroke"></span>
        </span>

        <span
          class="iui-user-icon iui-x-large"
          title="Robin Mercer"
        >
          <abbr
            class="iui-initials"
            style="background-color: #4585A5;"
          >
            RM
          </abbr>
          <span class="iui-stroke"></span>
        </span>

      </div>
    </section>

    <script>
      document.querySelectorAll('#demo-list .iui-user-icon-list').forEach((list) => {
        const lastIcon = list.querySelector('.iui-user-icon:nth-last-child(2)');
        const tooltip = list.querySelector('.iui-tooltip');
        tooltip.style.visibility = 'visible';
        lastIcon.addEventListener('mouseenter', () => { tooltip.style.opacity = 1; });
        lastIcon.addEventListener('mouseleave', () => { tooltip.style.opacity = 0; });
      });
    </script>
  </body>
</html><|MERGE_RESOLUTION|>--- conflicted
+++ resolved
@@ -45,8 +45,6 @@
 
     <h2>Default</h2>
     <section id="demo-default">
-<<<<<<< HEAD
-=======
 
       <span
         class="iui-user-icon iui-small"
@@ -71,7 +69,6 @@
         </svg>
         <span class="iui-stroke"></span>
       </span>
->>>>>>> 90372007
 
       <span
         class="iui-user-icon iui-small"
@@ -267,14 +264,8 @@
 
     </section>
 
-<<<<<<< HEAD
-    <hr />
-
-    <h2>Status</h2>
-=======
     <br />
     <h3>With online status</h3>
->>>>>>> 90372007
     <section id="demo-status">
 
       <div id="online">
@@ -910,11 +901,7 @@
             </svg>
           </span>
         </span>
-<<<<<<< HEAD
       </div>
-=======
->>>>>>> 90372007
-
     </section>
 
     <hr />
