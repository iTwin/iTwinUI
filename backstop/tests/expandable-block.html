--- conflicted
+++ resolved
@@ -26,13 +26,10 @@
       type="module"
       src="https://cdn.skypack.dev/@itwin/itwinui-icons-elements/chevron-right"
     ></script>
-<<<<<<< HEAD
     <script
       type="module"
       src="https://cdn.skypack.dev/@itwin/itwinui-icons-elements/status-success"
     ></script>
-=======
->>>>>>> 1c04f551
     <script src="../assets/theme.js"></script>
     <script>
       customElements.define('expandable-content', class extends HTMLElement {
@@ -49,24 +46,9 @@
     <h1>Expandable block</h1>
     <hr />
 
-<<<<<<< HEAD
     <h2>Default</h2>
     <section id="demo-default">
       <div class="iui-expandable-block">
-=======
-    <h2 id="default">Default</h2>
-
-    <div class="iui-expandable-block">
-      <div
-        aria-expanded="false"
-        class="iui-header"
-        tabindex="0"
-      >
-        <svg-chevron-right
-          class="iui-icon"
-          aria-hidden="true"
-        ></svg-chevron-right>
->>>>>>> 1c04f551
         <div
           aria-expanded="false"
           class="iui-header"
@@ -92,27 +74,10 @@
           velit esse cillum dolore eu fugiat nulla pariatur.
         </div>
       </div>
-<<<<<<< HEAD
-=======
-    </div>
->>>>>>> 1c04f551
 
       <br />
 
-<<<<<<< HEAD
       <div class="iui-expandable-block iui-expanded">
-=======
-    <div class="iui-expandable-block iui-expanded">
-      <div
-        aria-expanded="true"
-        class="iui-header"
-        tabindex="0"
-      >
-        <svg-chevron-right
-          class="iui-icon"
-          aria-hidden="true"
-        ></svg-chevron-right>
->>>>>>> 1c04f551
         <div
           aria-expanded="true"
           class="iui-header"
@@ -138,35 +103,13 @@
           velit esse cillum dolore eu fugiat nulla pariatur.
         </div>
       </div>
-<<<<<<< HEAD
     </section>
-=======
-      <div class="iui-expandable-content">
-        <div>
-          <expandable-content></expandable-content>
-        </div>
-      </div>
-    </div>
->>>>>>> 1c04f551
 
     <hr />
 
-<<<<<<< HEAD
     <h2>Captions</h2>
     <section id="demo-captions">
       <div class="iui-expandable-block">
-=======
-    <div class="iui-expandable-block iui-with-caption">
-      <div
-        aria-expanded="false"
-        class="iui-header"
-        tabindex="0"
-      >
-        <svg-chevron-right
-          class="iui-icon"
-          aria-hidden="true"
-        ></svg-chevron-right>
->>>>>>> 1c04f551
         <div
           aria-expanded="false"
           class="iui-header"
@@ -189,27 +132,10 @@
           velit esse cillum dolore eu fugiat nulla pariatur.
         </div>
       </div>
-<<<<<<< HEAD
-=======
-    </div>
->>>>>>> 1c04f551
 
       <br />
 
-<<<<<<< HEAD
       <div class="iui-expandable-block iui-expanded">
-=======
-    <div class="iui-expandable-block iui-with-caption iui-expanded">
-      <div
-        aria-expanded="true"
-        class="iui-header"
-        tabindex="0"
-      >
-        <svg-chevron-right
-          class="iui-icon"
-          aria-hidden="true"
-        ></svg-chevron-right>
->>>>>>> 1c04f551
         <div
           aria-expanded="true"
           class="iui-header"
@@ -245,16 +171,7 @@
           velit esse cillum dolore eu fugiat nulla pariatur.
         </div>
       </div>
-<<<<<<< HEAD
     </section>
-=======
-      <div class="iui-expandable-content">
-        <div>
-          <expandable-content></expandable-content>
-        </div>
-      </div>
-    </div>
->>>>>>> 1c04f551
 
     <script>
       document.querySelectorAll('.iui-header').forEach((el) => {
