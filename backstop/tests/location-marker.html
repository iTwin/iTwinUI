<!--
  Copyright (c) Bentley Systems, Incorporated. All rights reserved.
  See LICENSE.md in the project root for license terms and full copyright notice.
-->
<!DOCTYPE html>
<html id="theme">
  <head>
    <title>Location Marker | iTwinUI</title>
    <link
      rel="icon"
      href="../assets/favicon.ico"
    />
    <link
      rel="stylesheet"
      href="../../lib/css/all.css"
    />
    <link
      rel="stylesheet"
      href="../assets/demo.css"
    />
    <style>
      section[id^='demo'] {
        flex-direction: row;
        gap: 8px;
      }

      #demo-alarm {
        background-color: var(--iui-color-background-2);
      }
    </style>
    <script src="../assets/theme.js"></script>
  </head>

  <body class="iui-body">
    <theme-button></theme-button>
    <h1>Location Marker</h1>
    <hr />

    <h2>Default</h2>
    <section id="demo-default">

      <div class="iui-location-marker-default">
        <svg
          class="iui-location-marker-default-pin"
          viewBox="0 0 22 22"
        >
          <path
            class="iui-location-marker-default-pin-dot"
            d="m11 0a7.44506 7.44506 0 0 0 -7.5 7.2875c0 1.65 1.132 4.2625 3.25477 8.1125 1.55652 2.75 4.24523 6.6 4.24523 6.6s2.68865-3.9875 4.24528-6.7375c2.12272-3.85 3.25472-6.4625 3.25472-8.1125a7.4215 7.4215 0 0 0 -7.5-7.15z"
          />
          <path
            class="iui-location-marker-default-color"
            d="m11 1.01715a6.46476 6.46476 0 0 0 -6.48285 6.27033c0 1.72619 1.67181 4.97973 3.12836 7.62139.97564 1.7237 2.42828 3.92176 3.34118 5.27161.91413-1.39148 2.385-3.673 3.37336-5.41907 1.451-2.63171 3.1228-5.88525 3.1228-7.61139a6.39982 6.39982 0 0 0 -6.48285-6.13287zm.00183 8.98285a3 3 0 1 1 3-3 3 3 0 0 1 -3 3z"
            fill="#6AB9EC"
          />
        </svg>
      </div>

      <div class="iui-location-marker-default">
        <svg
          class="iui-location-marker-default-pin"
          viewBox="0 0 22 22"
        >
          <path
            class="iui-location-marker-default-pin-dot"
            d="m11 0a7.44506 7.44506 0 0 0 -7.5 7.2875c0 1.65 1.132 4.2625 3.25477 8.1125 1.55652 2.75 4.24523 6.6 4.24523 6.6s2.68865-3.9875 4.24528-6.7375c2.12272-3.85 3.25472-6.4625 3.25472-8.1125a7.4215 7.4215 0 0 0 -7.5-7.15z"
          />
          <path
            class="iui-location-marker-default-color"
            d="m11 1.01715a6.46476 6.46476 0 0 0 -6.48285 6.27033c0 1.72619 1.67181 4.97973 3.12836 7.62139.97564 1.7237 2.42828 3.92176 3.34118 5.27161.91413-1.39148 2.385-3.673 3.37336-5.41907 1.451-2.63171 3.1228-5.88525 3.1228-7.61139a6.39982 6.39982 0 0 0 -6.48285-6.13287zm.00183 8.98285a3 3 0 1 1 3-3 3 3 0 0 1 -3 3z"
            fill="#B1C854"
          />
        </svg>
      </div>

      <div class="iui-location-marker-default">
        <svg
          class="iui-location-marker-default-pin"
          viewBox="0 0 22 22"
        >
          <path
            class="iui-location-marker-default-pin-dot"
            d="m11 0a7.44506 7.44506 0 0 0 -7.5 7.2875c0 1.65 1.132 4.2625 3.25477 8.1125 1.55652 2.75 4.24523 6.6 4.24523 6.6s2.68865-3.9875 4.24528-6.7375c2.12272-3.85 3.25472-6.4625 3.25472-8.1125a7.4215 7.4215 0 0 0 -7.5-7.15z"
          />
          <path
            class="iui-location-marker-default-color"
            d="m11 1.01715a6.46476 6.46476 0 0 0 -6.48285 6.27033c0 1.72619 1.67181 4.97973 3.12836 7.62139.97564 1.7237 2.42828 3.92176 3.34118 5.27161.91413-1.39148 2.385-3.673 3.37336-5.41907 1.451-2.63171 3.1228-5.88525 3.1228-7.61139a6.39982 6.39982 0 0 0 -6.48285-6.13287zm.00183 8.98285a3 3 0 1 1 3-3 3 3 0 0 1 -3 3z"
            fill="#F7706C"
          />
        </svg>
      </div>

      <div class="iui-location-marker-default">
        <svg
          class="iui-location-marker-default-pin"
          viewBox="0 0 22 22"
        >
          <path
            class="iui-location-marker-default-pin-dot"
            d="m11 0a7.44506 7.44506 0 0 0 -7.5 7.2875c0 1.65 1.132 4.2625 3.25477 8.1125 1.55652 2.75 4.24523 6.6 4.24523 6.6s2.68865-3.9875 4.24528-6.7375c2.12272-3.85 3.25472-6.4625 3.25472-8.1125a7.4215 7.4215 0 0 0 -7.5-7.15z"
          />
          <path
            class="iui-location-marker-default-color"
            d="m11 1.01715a6.46476 6.46476 0 0 0 -6.48285 6.27033c0 1.72619 1.67181 4.97973 3.12836 7.62139.97564 1.7237 2.42828 3.92176 3.34118 5.27161.91413-1.39148 2.385-3.673 3.37336-5.41907 1.451-2.63171 3.1228-5.88525 3.1228-7.61139a6.39982 6.39982 0 0 0 -6.48285-6.13287zm.00183 8.98285a3 3 0 1 1 3-3 3 3 0 0 1 -3 3z"
            fill="#4585A5"
          />
        </svg>
      </div>

      <div class="iui-location-marker-default">
        <svg
          class="iui-location-marker-default-pin"
          viewBox="0 0 22 22"
        >
          <path
            class="iui-location-marker-default-pin-dot"
            d="m11 0a7.44506 7.44506 0 0 0 -7.5 7.2875c0 1.65 1.132 4.2625 3.25477 8.1125 1.55652 2.75 4.24523 6.6 4.24523 6.6s2.68865-3.9875 4.24528-6.7375c2.12272-3.85 3.25472-6.4625 3.25472-8.1125a7.4215 7.4215 0 0 0 -7.5-7.15z"
          />
          <path
            class="iui-location-marker-default-color"
            d="m11 1.01715a6.46476 6.46476 0 0 0 -6.48285 6.27033c0 1.72619 1.67181 4.97973 3.12836 7.62139.97564 1.7237 2.42828 3.92176 3.34118 5.27161.91413-1.39148 2.385-3.673 3.37336-5.41907 1.451-2.63171 3.1228-5.88525 3.1228-7.61139a6.39982 6.39982 0 0 0 -6.48285-6.13287zm.00183 8.98285a3 3 0 1 1 3-3 3 3 0 0 1 -3 3z"
            fill="#FFC335"
          />
        </svg>
      </div>

      <div class="iui-location-marker-default">
        <svg
          class="iui-location-marker-default-pin"
          viewBox="0 0 22 22"
        >
          <path
            class="iui-location-marker-default-pin-dot"
            d="m11 0a7.44506 7.44506 0 0 0 -7.5 7.2875c0 1.65 1.132 4.2625 3.25477 8.1125 1.55652 2.75 4.24523 6.6 4.24523 6.6s2.68865-3.9875 4.24528-6.7375c2.12272-3.85 3.25472-6.4625 3.25472-8.1125a7.4215 7.4215 0 0 0 -7.5-7.15z"
          />
          <path
            class="iui-location-marker-default-color"
            d="m11 1.01715a6.46476 6.46476 0 0 0 -6.48285 6.27033c0 1.72619 1.67181 4.97973 3.12836 7.62139.97564 1.7237 2.42828 3.92176 3.34118 5.27161.91413-1.39148 2.385-3.673 3.37336-5.41907 1.451-2.63171 3.1228-5.88525 3.1228-7.61139a6.39982 6.39982 0 0 0 -6.48285-6.13287zm.00183 8.98285a3 3 0 1 1 3-3 3 3 0 0 1 -3 3z"
            fill="#F7963E"
          />
        </svg>
      </div>

      <div class="iui-location-marker-default">
        <svg
          class="iui-location-marker-default-pin"
          viewBox="0 0 22 22"
        >
          <path
            class="iui-location-marker-default-pin-dot"
            d="m11 0a7.44506 7.44506 0 0 0 -7.5 7.2875c0 1.65 1.132 4.2625 3.25477 8.1125 1.55652 2.75 4.24523 6.6 4.24523 6.6s2.68865-3.9875 4.24528-6.7375c2.12272-3.85 3.25472-6.4625 3.25472-8.1125a7.4215 7.4215 0 0 0 -7.5-7.15z"
          />
          <path
            class="iui-location-marker-default-color"
            d="m11 1.01715a6.46476 6.46476 0 0 0 -6.48285 6.27033c0 1.72619 1.67181 4.97973 3.12836 7.62139.97564 1.7237 2.42828 3.92176 3.34118 5.27161.91413-1.39148 2.385-3.673 3.37336-5.41907 1.451-2.63171 3.1228-5.88525 3.1228-7.61139a6.39982 6.39982 0 0 0 -6.48285-6.13287zm.00183 8.98285a3 3 0 1 1 3-3 3 3 0 0 1 -3 3z"
            fill="#73C7C1"
          />
        </svg>
      </div>

      <div class="iui-location-marker-default">
        <svg
          class="iui-location-marker-default-pin"
          viewBox="0 0 22 22"
        >
          <path
            class="iui-location-marker-default-pin-dot"
            d="m11 0a7.44506 7.44506 0 0 0 -7.5 7.2875c0 1.65 1.132 4.2625 3.25477 8.1125 1.55652 2.75 4.24523 6.6 4.24523 6.6s2.68865-3.9875 4.24528-6.7375c2.12272-3.85 3.25472-6.4625 3.25472-8.1125a7.4215 7.4215 0 0 0 -7.5-7.15z"
          />
          <path
            class="iui-location-marker-default-color"
            d="m11 1.01715a6.46476 6.46476 0 0 0 -6.48285 6.27033c0 1.72619 1.67181 4.97973 3.12836 7.62139.97564 1.7237 2.42828 3.92176 3.34118 5.27161.91413-1.39148 2.385-3.673 3.37336-5.41907 1.451-2.63171 3.1228-5.88525 3.1228-7.61139a6.39982 6.39982 0 0 0 -6.48285-6.13287zm.00183 8.98285a3 3 0 1 1 3-3 3 3 0 0 1 -3 3z"
            fill="#85A9CF"
          />
        </svg>
      </div>

      <div class="iui-location-marker-default">
        <svg
          class="iui-location-marker-default-pin"
          viewBox="0 0 22 22"
        >
          <path
            class="iui-location-marker-default-pin-dot"
            d="m11 0a7.44506 7.44506 0 0 0 -7.5 7.2875c0 1.65 1.132 4.2625 3.25477 8.1125 1.55652 2.75 4.24523 6.6 4.24523 6.6s2.68865-3.9875 4.24528-6.7375c2.12272-3.85 3.25472-6.4625 3.25472-8.1125a7.4215 7.4215 0 0 0 -7.5-7.15z"
          />
          <path
            class="iui-location-marker-default-color"
            d="m11 1.01715a6.46476 6.46476 0 0 0 -6.48285 6.27033c0 1.72619 1.67181 4.97973 3.12836 7.62139.97564 1.7237 2.42828 3.92176 3.34118 5.27161.91413-1.39148 2.385-3.673 3.37336-5.41907 1.451-2.63171 3.1228-5.88525 3.1228-7.61139a6.39982 6.39982 0 0 0 -6.48285-6.13287zm.00183 8.98285a3 3 0 1 1 3-3 3 3 0 0 1 -3 3z"
            fill="#A3779F"
          />
        </svg>
      </div>

      <div class="iui-location-marker-default">
        <svg
          class="iui-location-marker-default-pin"
          viewBox="0 0 22 22"
        >
          <path
            class="iui-location-marker-default-pin-dot"
            d="m11 0a7.44506 7.44506 0 0 0 -7.5 7.2875c0 1.65 1.132 4.2625 3.25477 8.1125 1.55652 2.75 4.24523 6.6 4.24523 6.6s2.68865-3.9875 4.24528-6.7375c2.12272-3.85 3.25472-6.4625 3.25472-8.1125a7.4215 7.4215 0 0 0 -7.5-7.15z"
          />
          <path
            class="iui-location-marker-default-color"
            d="m11 1.01715a6.46476 6.46476 0 0 0 -6.48285 6.27033c0 1.72619 1.67181 4.97973 3.12836 7.62139.97564 1.7237 2.42828 3.92176 3.34118 5.27161.91413-1.39148 2.385-3.673 3.37336-5.41907 1.451-2.63171 3.1228-5.88525 3.1228-7.61139a6.39982 6.39982 0 0 0 -6.48285-6.13287zm.00183 8.98285a3 3 0 1 1 3-3 3 3 0 0 1 -3 3z"
            fill="#C8C2B4"
          />
        </svg>
      </div>

      <div class="iui-location-marker-default">
        <svg
          class="iui-location-marker-default-pin"
          viewBox="0 0 22 22"
        >
          <path
            class="iui-location-marker-default-pin-dot"
            d="m11 0a7.44506 7.44506 0 0 0 -7.5 7.2875c0 1.65 1.132 4.2625 3.25477 8.1125 1.55652 2.75 4.24523 6.6 4.24523 6.6s2.68865-3.9875 4.24528-6.7375c2.12272-3.85 3.25472-6.4625 3.25472-8.1125a7.4215 7.4215 0 0 0 -7.5-7.15z"
          />
          <path
            class="iui-location-marker-default-color"
            d="m11 1.01715a6.46476 6.46476 0 0 0 -6.48285 6.27033c0 1.72619 1.67181 4.97973 3.12836 7.62139.97564 1.7237 2.42828 3.92176 3.34118 5.27161.91413-1.39148 2.385-3.673 3.37336-5.41907 1.451-2.63171 3.1228-5.88525 3.1228-7.61139a6.39982 6.39982 0 0 0 -6.48285-6.13287zm.00183 8.98285a3 3 0 1 1 3-3 3 3 0 0 1 -3 3z"
            fill="#A47854"
          />
        </svg>
      </div>

    </section>

    <br />

    <h2>Data-rich</h2>
    <section id="demo-data-rich">

      <div class="iui-location-marker-data-rich">
        <div
          class="iui-location-marker-data-rich-body"
          style="background-color: #6AB9EC;"
        >
          A
        </div>
        <div class="iui-location-marker-data-rich-arrow"></div>
      </div>

      <div class="iui-location-marker-data-rich">
        <div
          class="iui-location-marker-data-rich-body"
          style="background-color: #B1C854;"
        >
          +9
        </div>
        <div class="iui-location-marker-data-rich-arrow"></div>
      </div>

      <div class="iui-location-marker-data-rich">
        <div
          class="iui-location-marker-data-rich-body"
          style="background-color: #F7706C;"
        >
          <!-- Use placeholder.svg from @itwin/itwinui-icons package. -->
          <svg
            class="iui-location-marker-data-rich-icon iui-location-marker-data-rich-icon-monochrome"
            aria-hidden="true"
            viewBox="0 0 16 16"
          >
            <path
              d="m0 0v16h16v-16zm14.85714 1.94286v12.11428l-6.05714-6.05714zm-6.85714 5.25714-6.05714-6.05714h12.11428zm-.8.8-6.05714 6.05714v-12.11428zm.8.8 6.05714 6.05714h-12.11428z"
            />
          </svg>
        </div>
        <div class="iui-location-marker-data-rich-arrow"></div>
      </div>

      <div class="iui-location-marker-data-rich">
        <div
          class="iui-location-marker-data-rich-body"
          style="background-color: #4585A5;"
        >
          <!-- Use placeholder.svg from @itwin/itwinui-icons package. -->
          <svg
            class="iui-location-marker-data-rich-icon iui-location-marker-data-rich-icon-monochrome"
            aria-hidden="true"
            viewBox="0 0 16 16"
          >
            <path
              d="m0 0v16h16v-16zm14.85714 1.94286v12.11428l-6.05714-6.05714zm-6.85714 5.25714-6.05714-6.05714h12.11428zm-.8.8-6.05714 6.05714v-12.11428zm.8.8 6.05714 6.05714h-12.11428z"
            />
          </svg>
          &nbsp;123
        </div>
        <div class="iui-location-marker-data-rich-arrow"></div>
      </div>
<<<<<<< HEAD

    </section>

    <br />

    <h2>Alarms</h2>
    <section id="demo-alarm">

=======
      <br /><br /><br />
      <h3>Alarms</h3>
      <br />
>>>>>>> f550cb87
      <div class="iui-location-marker-data-rich">
        <div class="iui-location-marker-data-rich-body">
          <!-- Use alarm-early-warning.svg from @itwin/itwinui-icons-color package. -->
          <svg
            class="iui-location-marker-data-rich-icon"
            aria-hidden="true"
            viewBox="0 0 16 16"
          >
            <circle
              cx="8"
              cy="8"
              fill="#0ff"
              r="6.5"
            />
            <path
              d="m8 2a6 6 0 1 1 -6 6 6.0068 6.0068 0 0 1 6-6m0-1a7 7 0 1 0 7 7 7 7 0 0 0 -7-7zm1 11h-2v-2h2zm0-8h-2v4.66667h2z"
            />
          </svg>
        </div>
        <div class="iui-location-marker-data-rich-arrow"></div>
      </div>
<<<<<<< HEAD

=======
>>>>>>> f550cb87
      <div class="iui-location-marker-data-rich">
        <div class="iui-location-marker-data-rich-body">
          <!-- Use alarm-warning.svg from @itwin/itwinui-icons-color package. -->
          <svg
            class="iui-location-marker-data-rich-icon"
            aria-hidden="true"
            viewBox="0 0 16 16"
          >
            <path
              d="m.5 14.531h15l-7.5-14.062z"
              fill="#fff200"
            />
            <path d="m8 2.125 6.33334 11.875h-12.66668zm0-2.125-8 15h16zm1 13h-2v-2h2zm0-8h-2v4.66667h2z" />
          </svg>
        </div>
        <div class="iui-location-marker-data-rich-arrow"></div>
      </div>
<<<<<<< HEAD

=======
>>>>>>> f550cb87
      <div class="iui-location-marker-data-rich">
        <div class="iui-location-marker-data-rich-body">
          <!-- Use alarm.svg from @itwin/itwinui-icons-color package. -->
          <svg
            class="iui-location-marker-data-rich-icon"
            aria-hidden="true"
            viewBox="0 0 16 16"
          >
            <path
              d="m1.5 1.5h13v13h-13z"
              fill="#f60"
            />
            <path
              d="m14 2v12h-12v-12zm1-1h-14v14h14zm-8 11h-2v-2h2zm0-8h-2v4.66667h2zm4 8h-2v-2h2zm0-8h-2v4.66667h2z" />
          </svg>
        </div>
        <div class="iui-location-marker-data-rich-arrow"></div>
      </div>
<<<<<<< HEAD

=======
>>>>>>> f550cb87
      <div class="iui-location-marker-data-rich">
        <div class="iui-location-marker-data-rich-body">
          <!-- Use alarm-critical.svg from @itwin/itwinui-icons-color package. -->
          <svg
            class="iui-location-marker-data-rich-icon"
            aria-hidden="true"
            viewBox="0 0 16 16"
          >
            <path
              d="m2.6967 2.6967h10.6066v10.6066h-10.6066z"
              fill="#ed1c24"
              transform="matrix(.70710678 .70710678 -.70710678 .70710678 8 -3.31371)"
            />
            <path d="m8 1.41422 6.58578 6.58578-6.58578 6.58578-6.58578-6.58578zm0-1.41422-8 8 8 8 8-8z" />
            <path
              d="m4.5 7h7v2h-7z"
              fill="#fff"
            />
          </svg>
        </div>
        <div class="iui-location-marker-data-rich-arrow"></div>
      </div>

    </section>

    <br />

    <h2>My location</h2>
    <section id="demo-me">
      <div class="iui-location-marker-me">
        <div class="iui-location-marker-me-dot"></div>
      </div>
    </section>
  </body>
</html><|MERGE_RESOLUTION|>--- conflicted
+++ resolved
@@ -291,7 +291,6 @@
         </div>
         <div class="iui-location-marker-data-rich-arrow"></div>
       </div>
-<<<<<<< HEAD
 
     </section>
 
@@ -300,11 +299,6 @@
     <h2>Alarms</h2>
     <section id="demo-alarm">
 
-=======
-      <br /><br /><br />
-      <h3>Alarms</h3>
-      <br />
->>>>>>> f550cb87
       <div class="iui-location-marker-data-rich">
         <div class="iui-location-marker-data-rich-body">
           <!-- Use alarm-early-warning.svg from @itwin/itwinui-icons-color package. -->
@@ -326,10 +320,6 @@
         </div>
         <div class="iui-location-marker-data-rich-arrow"></div>
       </div>
-<<<<<<< HEAD
-
-=======
->>>>>>> f550cb87
       <div class="iui-location-marker-data-rich">
         <div class="iui-location-marker-data-rich-body">
           <!-- Use alarm-warning.svg from @itwin/itwinui-icons-color package. -->
@@ -347,10 +337,6 @@
         </div>
         <div class="iui-location-marker-data-rich-arrow"></div>
       </div>
-<<<<<<< HEAD
-
-=======
->>>>>>> f550cb87
       <div class="iui-location-marker-data-rich">
         <div class="iui-location-marker-data-rich-body">
           <!-- Use alarm.svg from @itwin/itwinui-icons-color package. -->
@@ -369,10 +355,6 @@
         </div>
         <div class="iui-location-marker-data-rich-arrow"></div>
       </div>
-<<<<<<< HEAD
-
-=======
->>>>>>> f550cb87
       <div class="iui-location-marker-data-rich">
         <div class="iui-location-marker-data-rich-body">
           <!-- Use alarm-critical.svg from @itwin/itwinui-icons-color package. -->
