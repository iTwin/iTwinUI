<!--
  Copyright (c) Bentley Systems, Incorporated. All rights reserved.
  See LICENSE.md in the project root for license terms and full copyright notice.
-->
<!DOCTYPE html>
<html
  lang="en-US"
  id="theme"
>
  <head>
    <meta charset="UTF-8">
    <meta
      name="viewport"
      content="width=device-width, initial-scale=1"
    >
    <title>Radio | iTwinUI</title>
    <link
      rel="stylesheet"
      href="../../lib/css/all.css"
    />
    <link
      rel="stylesheet"
      href="../assets/demo.css"
    />
    <style>
      section[id^='demo'] {
        display: flex;
        flex-direction: column;
        gap: 11px;
      }
    </style>
    <script
      type="module"
      src="https://cdn.skypack.dev/@itwin/itwinui-icons-elements/status-success"
    ></script>
    <script
      type="module"
      src="https://cdn.skypack.dev/@itwin/itwinui-icons-elements/status-warning"
    ></script>
    <script
      type="module"
      src="https://cdn.skypack.dev/@itwin/itwinui-icons-elements/status-error"
    ></script>
    <script
      type="module"
      src="https://cdn.skypack.dev/@itwin/itwinui-icons-elements/smiley-happy-very"
    ></script>
    <script
      type="module"
      src="https://cdn.skypack.dev/@itwin/itwinui-icons-elements/smiley-happy"
    ></script>
    <script
      type="module"
      src="https://cdn.skypack.dev/@itwin/itwinui-icons-elements/smiley-sad"
    ></script>
    <script
      type="module"
      src="https://cdn.skypack.dev/@itwin/itwinui-icons-elements/smiley-sad-very"
    ></script>
    <script
      type="module"
      src="https://cdn.skypack.dev/@itwin/itwinui-icons-elements/checkmark"
    ></script>
    <script
      type="module"
      src="https://cdn.skypack.dev/@itwin/itwinui-icons-elements/network"
    ></script>
    <script
      type="module"
      src="https://cdn.skypack.dev/@itwin/itwinui-icons-elements/apple"
    ></script>
    <script
      type="module"
      src="https://cdn.skypack.dev/@itwin/itwinui-icons-elements/android"
    ></script>
    <script
      type="module"
      src="https://cdn.skypack.dev/@itwin/itwinui-icons-elements/windows"
    ></script>
    <script src="../assets/theme.js"></script>
  </head>

  <body class="iui-body">
    <theme-button></theme-button>
    <h1>Radio</h1>
    <hr />

    <h2>Default</h2>
    <section id="demo-default">
      <div class="iui-input-container">
        <div class="iui-label iui-required">Radio group label</div>
        <label class="iui-radio">
          <input
            type="radio"
            name="radio-demo-1"
            value="option-1"
            checked
          />
          <span class="iui-radio-dot">
            <svg
              viewBox="0 0 16 16"
              aria-hidden="true"
              focusable="false"
            >
              <circle
                cx="8"
                cy="8"
                r="6"
              />
            </svg>
          </span>
          <span class="iui-label">Option 1</span>
        </label>
        <label class="iui-radio">
          <input
            type="radio"
            name="radio-demo-1"
            value="option-2"
          />
          <span class="iui-radio-dot">
            <svg
              viewBox="0 0 16 16"
              aria-hidden="true"
              focusable="false"
            >
              <circle
                cx="8"
                cy="8"
                r="6"
              />
            </svg>
          </span>
          <span class="iui-label">Option 2</span>
        </label>
        <label class="iui-radio iui-disabled">
          <input
            type="radio"
            name="radio-demo-1"
            value="option-3"
            disabled
          />
          <span class="iui-radio-dot">
            <svg
              viewBox="0 0 16 16"
              aria-hidden="true"
              focusable="false"
            >
              <circle
                cx="8"
                cy="8"
                r="6"
              />
            </svg>
          </span>
          <span class="iui-label">Option 3</span>
        </label>
        <label class="iui-radio iui-disabled">
          <input
            type="radio"
            name="radio-demo-1"
            value="option-4"
            disabled
          />
          <span class="iui-radio-dot">
            <svg
              viewBox="0 0 16 16"
              aria-hidden="true"
              focusable="false"
            >
              <circle
                cx="8"
                cy="8"
                r="6"
              />
            </svg>
          </span>
          <span class="iui-label">Option 4</span>
        </label>
        <div class="iui-message">Help message.</div>
      </div>

      <div class="iui-input-container iui-disabled">
        <div class="iui-label">Radio group label</div>
        <label class="iui-radio">
          <input
            type="radio"
            name="radio-demo-2"
            value="option-1"
            checked
            disabled
          />
          <span class="iui-radio-dot">
            <svg
              viewBox="0 0 16 16"
              aria-hidden="true"
              focusable="false"
            >
              <circle
                cx="8"
                cy="8"
                r="6"
              />
            </svg>
          </span>
          <span class="iui-label">Option 1</span>
        </label>
        <label class="iui-radio">
          <input
            type="radio"
            name="radio-demo-2"
            value="option-2"
            disabled
          />
          <span class="iui-radio-dot">
            <svg
              viewBox="0 0 16 16"
              aria-hidden="true"
              focusable="false"
            >
              <circle
                cx="8"
                cy="8"
                r="6"
              />
            </svg>
          </span>
          <span class="iui-label">Option 2</span>
        </label>
        <label class="iui-radio">
          <input
            type="radio"
            name="radio-demo-2"
            value="option-3"
            disabled
          />
          <span class="iui-radio-dot">
            <svg
              viewBox="0 0 16 16"
              aria-hidden="true"
              focusable="false"
            >
              <circle
                cx="8"
                cy="8"
                r="6"
              />
            </svg>
          </span>
          <span class="iui-label">Option 3</span>
        </label>
        <label class="iui-radio">
          <input
            type="radio"
            name="radio-demo-2"
            value="option-4"
            disabled
          />
          <span class="iui-radio-dot">
            <svg
              viewBox="0 0 16 16"
              aria-hidden="true"
              focusable="false"
            >
              <circle
                cx="8"
                cy="8"
                r="6"
              />
            </svg>
          </span>
          <span class="iui-label">Option 4</span>
        </label>
        <div class="iui-message">Help message.</div>
      </div>

      <div class="iui-input-container iui-positive">
        <div class="iui-label">Radio group label</div>
        <label class="iui-radio">
          <input
            type="radio"
            name="radio-demo-3"
            value="option-1"
            checked
          />
          <span class="iui-radio-dot">
            <svg
              viewBox="0 0 16 16"
              aria-hidden="true"
              focusable="false"
            >
              <circle
                cx="8"
                cy="8"
                r="6"
              />
            </svg>
          </span>
          <span class="iui-label">Option 1</span>
        </label>
        <label class="iui-radio">
          <input
            type="radio"
            name="radio-demo-3"
            value="option-2"
          />
          <span class="iui-radio-dot">
            <svg
              viewBox="0 0 16 16"
              aria-hidden="true"
              focusable="false"
            >
              <circle
                cx="8"
                cy="8"
                r="6"
              />
            </svg>
          </span>
          <span class="iui-label">Option 2</span>
        </label>
        <label class="iui-radio iui-disabled">
          <input
            type="radio"
            name="radio-demo-3"
            value="option-3"
            disabled
          />
          <span class="iui-radio-dot">
            <svg
              viewBox="0 0 16 16"
              aria-hidden="true"
              focusable="false"
            >
              <circle
                cx="8"
                cy="8"
                r="6"
              />
            </svg>
          </span>
          <span class="iui-label">Option 3</span>
        </label>
        <label class="iui-radio iui-disabled">
          <input
            type="radio"
            name="radio-demo-3"
            value="option-4"
            disabled
          />
          <span class="iui-radio-dot">
            <svg
              viewBox="0 0 16 16"
              aria-hidden="true"
              focusable="false"
            >
              <circle
                cx="8"
                cy="8"
                r="6"
              />
            </svg>
          </span>
          <span class="iui-label">Option 4</span>
        </label>
        <div class="iui-message">
<<<<<<< HEAD
          <!-- Use status-success.svg from @itwin/itwinui-icons package. -->
          <svg
            class="iui-message-status-icon"
            aria-hidden="true"
            viewBox="0 0 16 16"
          >
            <path d="m8 0a8 8 0 1 0 8 8 8 8 0 0 0 -8-8zm-1.35 12-3.65-3.41 1.4-1.3 2.36 2.2 4.83-4.49 1.41 1.29z" />
          </svg>
=======
          <svg-status-success aria-hidden="true"></svg-status-success>
>>>>>>> 1c04f551
          Positive message.
        </div>
      </div>

      <div class="iui-input-container iui-warning">
        <div class="iui-label">Radio group label</div>
        <label class="iui-radio">
          <input
            type="radio"
            name="radio-demo-4"
            value="option-1"
            checked
          />
          <span class="iui-radio-dot">
            <svg
              viewBox="0 0 16 16"
              aria-hidden="true"
              focusable="false"
            >
              <circle
                cx="8"
                cy="8"
                r="6"
              />
            </svg>
          </span>
          <span class="iui-label">Option 1</span>
        </label>
        <label class="iui-radio">
          <input
            type="radio"
            name="radio-demo-4"
            value="option-2"
          />
          <span class="iui-radio-dot">
            <svg
              viewBox="0 0 16 16"
              aria-hidden="true"
              focusable="false"
            >
              <circle
                cx="8"
                cy="8"
                r="6"
              />
            </svg>
          </span>
          <span class="iui-label">Option 2</span>
        </label>
        <label class="iui-radio iui-disabled">
          <input
            type="radio"
            name="radio-demo-4"
            value="option-3"
            disabled
          />
          <span class="iui-radio-dot">
            <svg
              viewBox="0 0 16 16"
              aria-hidden="true"
              focusable="false"
            >
              <circle
                cx="8"
                cy="8"
                r="6"
              />
            </svg>
          </span>
          <span class="iui-label">Option 3</span>
        </label>
        <label class="iui-radio iui-disabled">
          <input
            type="radio"
            name="radio-demo-4"
            value="option-4"
            disabled
          />
          <span class="iui-radio-dot">
            <svg
              viewBox="0 0 16 16"
              aria-hidden="true"
              focusable="false"
            >
              <circle
                cx="8"
                cy="8"
                r="6"
              />
            </svg>
          </span>
          <span class="iui-label">Option 4</span>
        </label>
        <div class="iui-message">
<<<<<<< HEAD
          <!-- Use status-warning.svg from @itwin/itwinui-icons package. -->
          <svg
            class="iui-message-status-icon"
            aria-hidden="true"
            viewBox="0 0 16 16"
          >
            <path
              d="m15.86807 13.26721-6.77-11.62a1.15 1.15 0 0 0 -1.1-.67 1.17 1.17 0 0 0 -1.1.69l-6.77 11.59a1.2 1.2 0 0 0 1.1 1.72h13.45a1.19 1.19 0 0 0 1.19-1.71zm-6.87-.29h-2v-2h2zm0-3h-2v-5h2z"
            />
          </svg>
=======
          <svg-status-warning aria-hidden="true"></svg-status-warning>
>>>>>>> 1c04f551
          Warning message.
        </div>
      </div>

      <div class="iui-input-container iui-negative">
        <div class="iui-label">Radio group label</div>
        <label class="iui-radio">
          <input
            type="radio"
            name="radio-demo-5"
            value="option-1"
            checked
          />
          <span class="iui-radio-dot">
            <svg
              viewBox="0 0 16 16"
              aria-hidden="true"
              focusable="false"
            >
              <circle
                cx="8"
                cy="8"
                r="6"
              />
            </svg>
          </span>
          <span class="iui-label">Option 1</span>
        </label>
        <label class="iui-radio">
          <input
            type="radio"
            name="radio-demo-5"
            value="option-2"
          />
          <span class="iui-radio-dot">
            <svg
              viewBox="0 0 16 16"
              aria-hidden="true"
              focusable="false"
            >
              <circle
                cx="8"
                cy="8"
                r="6"
              />
            </svg>
          </span>
          <span class="iui-label">Option 2</span>
        </label>
        <label class="iui-radio iui-disabled">
          <input
            type="radio"
            name="radio-demo-5"
            value="option-3"
            disabled
          />
          <span class="iui-radio-dot">
            <svg
              viewBox="0 0 16 16"
              aria-hidden="true"
              focusable="false"
            >
              <circle
                cx="8"
                cy="8"
                r="6"
              />
            </svg>
          </span>
          <span class="iui-label">Option 3</span>
        </label>
        <label class="iui-radio iui-disabled">
          <input
            type="radio"
            name="radio-demo-5"
            value="option-4"
            disabled
          />
          <span class="iui-radio-dot">
            <svg
              viewBox="0 0 16 16"
              aria-hidden="true"
              focusable="false"
            >
              <circle
                cx="8"
                cy="8"
                r="6"
              />
            </svg>
          </span>
          <span class="iui-label">Option 4</span>
        </label>
        <div class="iui-message">
<<<<<<< HEAD
          <!-- Use status-error.svg from @itwin/itwinui-icons package. -->
          <svg
            class="iui-message-status-icon"
            aria-hidden="true"
            viewBox="0 0 16 16"
          >
            <path d="m8 0a8 8 0 1 0 8 8 8 8 0 0 0 -8-8zm1 12h-2v-2h2zm0-3h-2v-5h2z" />
          </svg>
=======
          <svg-status-error aria-hidden="true"></svg-status-error>
>>>>>>> 1c04f551
          Negative message.
        </div>
      </div>

      <div class="iui-input-container">
        <div class="iui-label">Radio group label</div>
        <label class="iui-radio">
          <input
            type="radio"
            name="radio-demo-1"
            value="option-1"
            checked
          />
          <span class="iui-radio-dot">
            <svg
              viewBox="0 0 16 16"
              aria-hidden="true"
              focusable="false"
            >
              <circle
                cx="8"
                cy="8"
                r="6"
              />
            </svg>
          </span>
          <span class="iui-label">
            <svg-smiley-happy-very aria-hidden="true"></svg-smiley-happy-very>
          </span>
        </label>
        <label class="iui-radio">
          <input
            type="radio"
            name="radio-demo-1"
            value="option-2"
          />
          <span class="iui-radio-dot">
            <svg
              viewBox="0 0 16 16"
              aria-hidden="true"
              focusable="false"
            >
              <circle
                cx="8"
                cy="8"
                r="6"
              />
            </svg>
          </span>
          <span class="iui-label">
            <svg-smiley-happy aria-hidden="true"></svg-smiley-happy>
          </span>
        </label>
        <label class="iui-radio iui-disabled">
          <input
            type="radio"
            name="radio-demo-1"
            value="option-3"
            disabled
          />
          <span class="iui-radio-dot">
            <svg
              viewBox="0 0 16 16"
              aria-hidden="true"
              focusable="false"
            >
              <circle
                cx="8"
                cy="8"
                r="6"
              />
            </svg>
          </span>
          <span class="iui-label">
            <svg-smiley-sad aria-hidden="true"></svg-smiley-sad>
          </span>
        </label>
        <label class="iui-radio iui-disabled">
          <input
            type="radio"
            name="radio-demo-1"
            value="option-4"
            disabled
          />
          <span class="iui-radio-dot">
            <svg
              viewBox="0 0 16 16"
              aria-hidden="true"
              focusable="false"
            >
              <circle
                cx="8"
                cy="8"
                r="6"
              />
            </svg>
          </span>
          <span class="iui-label">
            <svg-smiley-sad-very aria-hidden="true"></svg-smiley-sad-very>
          </span>
        </label>
        <div class="iui-message">Help message.</div>
      </div>
    </section>

    <br />

    <h2>Inline</h2>
    <section id="demo-inline">
      <div class="iui-input-container iui-inline">
        <div class="iui-label iui-required">Radio group label</div>
        <label class="iui-radio">
          <input
            type="radio"
            name="radio-demo-6"
            value="option-1"
            checked
          />
          <span class="iui-radio-dot">
            <svg
              viewBox="0 0 16 16"
              aria-hidden="true"
              focusable="false"
            >
              <circle
                cx="8"
                cy="8"
                r="6"
              />
            </svg>
          </span>
          <span class="iui-label">Option 1</span>
        </label>
        <label class="iui-radio">
          <input
            type="radio"
            name="radio-demo-6"
            value="option-2"
          />
          <span class="iui-radio-dot">
            <svg
              viewBox="0 0 16 16"
              aria-hidden="true"
              focusable="false"
            >
              <circle
                cx="8"
                cy="8"
                r="6"
              />
            </svg>
          </span>
          <span class="iui-label">Option 2</span>
        </label>
        <label class="iui-radio iui-disabled">
          <input
            type="radio"
            name="radio-demo-6"
            value="option-3"
            disabled
          />
          <span class="iui-radio-dot">
            <svg
              viewBox="0 0 16 16"
              aria-hidden="true"
              focusable="false"
            >
              <circle
                cx="8"
                cy="8"
                r="6"
              />
            </svg>
          </span>
          <span class="iui-label">Option 3</span>
        </label>
        <label class="iui-radio iui-disabled">
          <input
            type="radio"
            name="radio-demo-6"
            value="option-4"
            disabled
          />
          <span class="iui-radio-dot">
            <svg
              viewBox="0 0 16 16"
              aria-hidden="true"
              focusable="false"
            >
              <circle
                cx="8"
                cy="8"
                r="6"
              />
            </svg>
          </span>
          <span class="iui-label">Option 4</span>
        </label>
      </div>

      <div class="iui-input-container iui-inline iui-disabled">
        <div class="iui-label">Radio group label</div>
        <label class="iui-radio">
          <input
            type="radio"
            name="radio-demo-7"
            value="option-1"
            checked
            disabled
          />
          <span class="iui-radio-dot">
            <svg
              viewBox="0 0 16 16"
              aria-hidden="true"
              focusable="false"
            >
              <circle
                cx="8"
                cy="8"
                r="6"
              />
            </svg>
          </span>
          <span class="iui-label">Option 1</span>
        </label>
        <label class="iui-radio">
          <input
            type="radio"
            name="radio-demo-7"
            value="option-2"
            disabled
          />
          <span class="iui-radio-dot">
            <svg
              viewBox="0 0 16 16"
              aria-hidden="true"
              focusable="false"
            >
              <circle
                cx="8"
                cy="8"
                r="6"
              />
            </svg>
          </span>
          <span class="iui-label">Option 2</span>
        </label>
        <label class="iui-radio">
          <input
            type="radio"
            name="radio-demo-7"
            value="option-3"
            disabled
          />
          <span class="iui-radio-dot">
            <svg
              viewBox="0 0 16 16"
              aria-hidden="true"
              focusable="false"
            >
              <circle
                cx="8"
                cy="8"
                r="6"
              />
            </svg>
          </span>
          <span class="iui-label">Option 3</span>
        </label>
        <label class="iui-radio">
          <input
            type="radio"
            name="radio-demo-7"
            value="option-4"
            disabled
          />
          <span class="iui-radio-dot">
            <svg
              viewBox="0 0 16 16"
              aria-hidden="true"
              focusable="false"
            >
              <circle
                cx="8"
                cy="8"
                r="6"
              />
            </svg>
          </span>
          <span class="iui-label">Option 4</span>
        </label>
      </div>

      <div class="iui-input-container iui-inline iui-positive">
        <div class="iui-label">Radio group label</div>
        <label class="iui-radio">
          <input
            type="radio"
            name="radio-demo-8"
            value="option-1"
            checked
          />
          <span class="iui-radio-dot">
            <svg
              viewBox="0 0 16 16"
              aria-hidden="true"
              focusable="false"
            >
              <circle
                cx="8"
                cy="8"
                r="6"
              />
            </svg>
          </span>
          <span class="iui-label">Option 1</span>
        </label>
        <label class="iui-radio">
          <input
            type="radio"
            name="radio-demo-8"
            value="option-2"
          />
          <span class="iui-radio-dot">
            <svg
              viewBox="0 0 16 16"
              aria-hidden="true"
              focusable="false"
            >
              <circle
                cx="8"
                cy="8"
                r="6"
              />
            </svg>
          </span>
          <span class="iui-label">Option 2</span>
        </label>
        <label class="iui-radio iui-disabled">
          <input
            type="radio"
            name="radio-demo-8"
            value="option-3"
            disabled
          />
          <span class="iui-radio-dot">
            <svg
              viewBox="0 0 16 16"
              aria-hidden="true"
              focusable="false"
            >
              <circle
                cx="8"
                cy="8"
                r="6"
              />
            </svg>
          </span>
          <span class="iui-label">Option 3</span>
        </label>
        <label class="iui-radio iui-disabled">
          <input
            type="radio"
            name="radio-demo-8"
            value="option-4"
            disabled
          />
          <span class="iui-radio-dot">
            <svg
              viewBox="0 0 16 16"
              aria-hidden="true"
              focusable="false"
            >
              <circle
                cx="8"
                cy="8"
                r="6"
              />
            </svg>
          </span>
          <span class="iui-label">Option 4</span>
        </label>
        <div class="iui-message">
<<<<<<< HEAD
          <!-- Use status-success.svg from @itwin/itwinui-icons package. -->
          <svg
            class="iui-message-status-icon"
            aria-hidden="true"
            viewBox="0 0 16 16"
          >
            <path d="m8 0a8 8 0 1 0 8 8 8 8 0 0 0 -8-8zm-1.35 12-3.65-3.41 1.4-1.3 2.36 2.2 4.83-4.49 1.41 1.29z" />
          </svg>
=======
          <svg-status-success aria-hidden="true"></svg-status-success>
>>>>>>> 1c04f551
        </div>
      </div>

      <div class="iui-input-container iui-inline iui-warning">
        <div class="iui-label">Radio group label</div>
        <label class="iui-radio">
          <input
            type="radio"
            name="radio-demo-9"
            value="option-1"
            checked
          />
          <span class="iui-radio-dot">
            <svg
              viewBox="0 0 16 16"
              aria-hidden="true"
              focusable="false"
            >
              <circle
                cx="8"
                cy="8"
                r="6"
              />
            </svg>
          </span>
          <span class="iui-label">Option 1</span>
        </label>
        <label class="iui-radio">
          <input
            type="radio"
            name="radio-demo-9"
            value="option-2"
          />
          <span class="iui-radio-dot">
            <svg
              viewBox="0 0 16 16"
              aria-hidden="true"
              focusable="false"
            >
              <circle
                cx="8"
                cy="8"
                r="6"
              />
            </svg>
          </span>
          <span class="iui-label">Option 2</span>
        </label>
        <label class="iui-radio iui-disabled">
          <input
            type="radio"
            name="radio-demo-9"
            value="option-3"
            disabled
          />
          <span class="iui-radio-dot">
            <svg
              viewBox="0 0 16 16"
              aria-hidden="true"
              focusable="false"
            >
              <circle
                cx="8"
                cy="8"
                r="6"
              />
            </svg>
          </span>
          <span class="iui-label">Option 3</span>
        </label>
        <label class="iui-radio iui-disabled">
          <input
            type="radio"
            name="radio-demo-9"
            value="option-4"
            disabled
          />
          <span class="iui-radio-dot">
            <svg
              viewBox="0 0 16 16"
              aria-hidden="true"
              focusable="false"
            >
              <circle
                cx="8"
                cy="8"
                r="6"
              />
            </svg>
          </span>
          <span class="iui-label">Option 4</span>
        </label>
        <div class="iui-message">
<<<<<<< HEAD
          <!-- Use status-warning.svg from @itwin/itwinui-icons package. -->
          <svg
            class="iui-message-status-icon"
            aria-hidden="true"
            viewBox="0 0 16 16"
          >
            <path
              d="m15.86807 13.26721-6.77-11.62a1.15 1.15 0 0 0 -1.1-.67 1.17 1.17 0 0 0 -1.1.69l-6.77 11.59a1.2 1.2 0 0 0 1.1 1.72h13.45a1.19 1.19 0 0 0 1.19-1.71zm-6.87-.29h-2v-2h2zm0-3h-2v-5h2z"
            />
          </svg>
=======
          <svg-status-warning aria-hidden="true"></svg-status-warning>
>>>>>>> 1c04f551
        </div>
      </div>

      <div class="iui-input-container iui-inline iui-negative">
        <div class="iui-label">Radio group label</div>
        <label class="iui-radio">
          <input
            type="radio"
            name="radio-demo-10"
            value="option-1"
            checked
          />
          <span class="iui-radio-dot">
            <svg
              viewBox="0 0 16 16"
              aria-hidden="true"
              focusable="false"
            >
              <circle
                cx="8"
                cy="8"
                r="6"
              />
            </svg>
          </span>
          <span class="iui-label">Option 1</span>
        </label>
        <label class="iui-radio">
          <input
            type="radio"
            name="radio-demo-10"
            value="option-2"
          />
          <span class="iui-radio-dot">
            <svg
              viewBox="0 0 16 16"
              aria-hidden="true"
              focusable="false"
            >
              <circle
                cx="8"
                cy="8"
                r="6"
              />
            </svg>
          </span>
          <span class="iui-label">Option 2</span>
        </label>
        <label class="iui-radio iui-disabled">
          <input
            type="radio"
            name="radio-demo-10"
            value="option-3"
            disabled
          />
          <span class="iui-radio-dot">
            <svg
              viewBox="0 0 16 16"
              aria-hidden="true"
              focusable="false"
            >
              <circle
                cx="8"
                cy="8"
                r="6"
              />
            </svg>
          </span>
          <span class="iui-label">Option 3</span>
        </label>
        <label class="iui-radio iui-disabled">
          <input
            type="radio"
            name="radio-demo-10"
            value="option-4"
            disabled
          />
          <span class="iui-radio-dot">
            <svg
              viewBox="0 0 16 16"
              aria-hidden="true"
              focusable="false"
            >
              <circle
                cx="8"
                cy="8"
                r="6"
              />
            </svg>
          </span>
          <span class="iui-label">Option 4</span>
        </label>
        <div class="iui-message">
<<<<<<< HEAD
          <!-- Use status-error.svg from @itwin/itwinui-icons package. -->
          <svg
            class="iui-message-status-icon"
            aria-hidden="true"
            viewBox="0 0 16 16"
          >
            <path d="m8 0a8 8 0 1 0 8 8 8 8 0 0 0 -8-8zm1 12h-2v-2h2zm0-3h-2v-5h2z" />
          </svg>
=======
          <svg-status-error aria-hidden="true"></svg-status-error>
>>>>>>> 1c04f551
        </div>
      </div>
    </section>

    <br />

    <h2>Without group label</h2>
    <section id="demo-label">
      <h3>Radio on left</h3>
      <div style="
          width: fit-content;
          display: flex;
          flex-direction: column;
          align-items: flex-start;">
        <label class="iui-radio">
          <input
            type="radio"
            name="radio-demo-11"
            value="option-1"
            checked
          />
          <span class="iui-radio-dot">
            <svg
              viewBox="0 0 16 16"
              aria-hidden="true"
              focusable="false"
            >
              <circle
                cx="8"
                cy="8"
                r="6"
              />
            </svg>
          </span>
          <span class="iui-label">Option 1</span>
        </label>

        <label class="iui-radio">
          <input
            type="radio"
            name="radio-demo-11"
            value="option-2"
          />
          <span class="iui-radio-dot">
            <svg
              viewBox="0 0 16 16"
              aria-hidden="true"
              focusable="false"
            >
              <circle
                cx="8"
                cy="8"
                r="6"
              />
            </svg>
          </span>
          <span class="iui-label">Option 2</span>
        </label>

        <label class="iui-radio iui-positive">
          <input
            type="radio"
            name="radio-demo-11"
            value="option-3"
          />
          <span class="iui-radio-dot">
            <svg
              viewBox="0 0 16 16"
              aria-hidden="true"
              focusable="false"
            >
              <circle
                cx="8"
                cy="8"
                r="6"
              />
            </svg>
          </span>
          <span class="iui-label">Option 3</span>
        </label>

        <label class="iui-radio iui-warning">
          <input
            type="radio"
            name="radio-demo-11"
            value="option-4"
          />
          <span class="iui-radio-dot">
            <svg
              viewBox="0 0 16 16"
              aria-hidden="true"
              focusable="false"
            >
              <circle
                cx="8"
                cy="8"
                r="6"
              />
            </svg>
          </span>
          <span class="iui-label">Option 4</span>
        </label>

        <label class="iui-radio iui-negative">
          <input
            type="radio"
            name="radio-demo-11"
            value="option-5"
          />
          <span class="iui-radio-dot">
            <svg
              viewBox="0 0 16 16"
              aria-hidden="true"
              focusable="false"
            >
              <circle
                cx="8"
                cy="8"
                r="6"
              />
            </svg>
          </span>
          <span class="iui-label">Option 5</span>
        </label>
      </div>

      <h3>Radio on right</h3>
      <div style="
          width: fit-content;
          display: flex;
          flex-direction: column;
          align-items: flex-end;">
        <label class="iui-radio">
          <span class="iui-label">Option 1</span>
          <input
            type="radio"
            name="radio-demo-12"
            value="option-1"
            checked
          />
          <span class="iui-radio-dot">
            <svg
              viewBox="0 0 16 16"
              aria-hidden="true"
              focusable="false"
            >
              <circle
                cx="8"
                cy="8"
                r="6"
              />
            </svg>
          </span>
        </label>

        <label class="iui-radio">
          <span class="iui-label">Option 2</span>
          <input
            type="radio"
            name="radio-demo-12"
            value="option-2"
          />
          <span class="iui-radio-dot">
            <svg
              viewBox="0 0 16 16"
              aria-hidden="true"
              focusable="false"
            >
              <circle
                cx="8"
                cy="8"
                r="6"
              />
            </svg>
          </span>
        </label>

        <label class="iui-radio iui-positive">
          <span class="iui-label">Option 3</span>
          <input
            type="radio"
            name="radio-demo-12"
            value="option-3"
          />
          <span class="iui-radio-dot">
            <svg
              viewBox="0 0 16 16"
              aria-hidden="true"
              focusable="false"
            >
              <circle
                cx="8"
                cy="8"
                r="6"
              />
            </svg>
          </span>
        </label>

        <label class="iui-radio iui-warning">
          <span class="iui-label">Option 4</span>
          <input
            type="radio"
            name="radio-demo-12"
            value="option-4"
          />
          <span class="iui-radio-dot">
            <svg
              viewBox="0 0 16 16"
              aria-hidden="true"
              focusable="false"
            >
              <circle
                cx="8"
                cy="8"
                r="6"
              />
            </svg>
          </span>
        </label>

        <label class="iui-radio iui-negative">
          <span class="iui-label">Option 5</span>
          <input
            type="radio"
            name="radio-demo-12"
            value="option-5"
          />
          <span class="iui-radio-dot">
            <svg
              viewBox="0 0 16 16"
              aria-hidden="true"
              focusable="false"
            >
              <circle
                cx="8"
                cy="8"
                r="6"
              />
            </svg>
          </span>
        </label>
      </div>

      <div>
        <label class="iui-radio iui-disabled">
          <input
            type="radio"
            name="radio-demo-13"
            value="option-1"
            disabled
          />
          <span class="iui-radio-dot">
            <svg
              viewBox="0 0 16 16"
              aria-hidden="true"
              focusable="false"
            >
              <circle
                cx="8"
                cy="8"
                r="6"
              />
            </svg>
          </span>
          <span class="iui-label">Disabled option 1</span>
        </label>

        <label class="iui-radio iui-disabled">
          <input
            type="radio"
            name="radio-demo-13"
            value="option-2"
            checked
            disabled
          />
          <span class="iui-radio-dot">
            <svg
              viewBox="0 0 16 16"
              aria-hidden="true"
              focusable="false"
            >
              <circle
                cx="8"
                cy="8"
                r="6"
              />
            </svg>
          </span>
          <span class="iui-label">Disabled option 2</span>
        </label>
      </div>
    </section>

    <hr />

    <h2>Radio tiles</h2>
    <section id="demo-tiles">
      <div class="iui-input-container">
        <div class="iui-label iui-required">Radio tile label</div>

        <div class="iui-radio-tile-container">
          <label>
            <input
              type="radio"
              name="radio-tile-demo-1"
              value="Web"
              checked
            />
            <div class="iui-radio-tile">
              <svg-checkmark
                class="iui-checkmark"
                aria-hidden="true"
              ></svg-checkmark>

              <svg-network
                class="iui-icon"
                aria-hidden="true"
              ></svg-network>

              <div class="iui-label">Web</div>

              <div class="iui-description">
                Dimensions in px and % CSS and HTML exports, PNG and SVG assets
              </div>
            </div>
          </label>

          <label>
            <input
              type="radio"
              name="radio-tile-demo-1"
              value="iOS"
            />
            <div class="iui-radio-tile">
              <svg-checkmark
                class="iui-checkmark"
                aria-hidden="true"
              ></svg-checkmark>

              <svg-apple
                class="iui-icon"
                aria-hidden="true"
              ></svg-apple>

              <div class="iui-label">iOS</div>

              <div class="iui-description">
                Dimensions in pt, Objective-C/Swift export, PNG and PDF assets
              </div>
            </div>
          </label>

          <label>
            <input
              type="radio"
              name="radio-tile-demo-1"
              value="Android"
            />
            <div class="iui-radio-tile">
              <svg-checkmark
                class="iui-checkmark"
                aria-hidden="true"
              ></svg-checkmark>

              <svg-android
                class="iui-icon"
                aria-hidden="true"
              ></svg-android>

              <div class="iui-label">Android</div>

              <div class="iui-description">
                Dimensions in dp/sp, XML export, PNG and SVG assets
              </div>
            </div>
          </label>

          <label>
            <input
              type="radio"
              name="radio-tile-demo-1"
              value="Windows Phone"
              disabled
            />
            <div class="iui-radio-tile">
              <svg-checkmark
                class="iui-checkmark"
                aria-hidden="true"
              ></svg-checkmark>

              <svg-windows
                class="iui-icon"
                aria-hidden="true"
              ></svg-windows>

              <div class="iui-label">Windows Phone</div>

              <div class="iui-description">
                Windows Phone is no longer supported
              </div>
            </div>
          </label>
        </div>
      </div>

      <div class="iui-input-container">
        <div class="iui-label">Radio tile label</div>

        <div class="iui-radio-tile-container">
          <label>
            <input
              type="radio"
              name="radio-tile-demo-2"
              value="Web"
              checked
            />
            <div class="iui-radio-tile">
              <svg-checkmark
                class="iui-checkmark"
                aria-hidden="true"
              ></svg-checkmark>

              <svg-network
                class="iui-icon"
                aria-hidden="true"
              ></svg-network>

              <div class="iui-label">Web</div>
            </div>
          </label>

          <label>
            <input
              type="radio"
              name="radio-tile-demo-2"
              value="iOS"
            />
            <div class="iui-radio-tile">
              <svg-checkmark
                class="iui-checkmark"
                aria-hidden="true"
              ></svg-checkmark>

              <svg-apple
                class="iui-icon"
                aria-hidden="true"
              ></svg-apple>

              <div class="iui-label">iOS</div>
            </div>
          </label>

          <label>
            <input
              type="radio"
              name="radio-tile-demo-2"
              value="Android"
            />
            <div class="iui-radio-tile">
              <svg-checkmark
                class="iui-checkmark"
                aria-hidden="true"
              ></svg-checkmark>

              <svg-android
                class="iui-icon"
                aria-hidden="true"
              ></svg-android>

              <div class="iui-label">Android</div>
            </div>
          </label>

          <label>
            <input
              type="radio"
              name="radio-tile-demo-2"
              value="Windows Phone"
              disabled
            />
            <div class="iui-radio-tile">
              <svg-checkmark
                class="iui-checkmark"
                aria-hidden="true"
              ></svg-checkmark>

              <svg-windows
                class="iui-icon"
                aria-hidden="true"
              ></svg-windows>

              <div class="iui-label">Windows Phone</div>
            </div>
          </label>
        </div>
      </div>

      <div class="iui-input-container">
        <div class="iui-label">Map indicator type</div>

        <div class="iui-radio-tile-container">
          <label>
            <input
              type="radio"
              name="radio-tile-demo-3"
              value="Google Maps"
              checked
            />
            <div class="iui-radio-tile">
              <svg-checkmark
                class="iui-checkmark"
                aria-hidden="true"
              ></svg-checkmark>

              <svg
                aria-hidden="true"
                class="iui-icon"
                viewBox="0 0 24 24"
              >
                <path
                  d="m12 0a7.98189 7.98189 0 0 0 -6.9688 11.906c.1079.192.221.381.3438.563l6.625 11.531 6.625-11.531c.102-.151.19-.311.281-.469l.063-.094a7.98217 7.98217 0 0 0 -6.969-11.906zm0 4a4 4 0 1 1 -4 4 4.00011 4.00011 0 0 1 4-4z"
                  fill="#e74c3c"
                />
                <path
                  d="m12 3a5 5 0 1 0 5 5 5 5 0 0 0 -5-5zm0 2a3 3 0 1 1 -3 3 2.99988 2.99988 0 0 1 3-3z"
                  fill="#c0392b"
                />
              </svg>

              <div class="iui-label">Google Maps</div>
            </div>
          </label>

          <label>
            <input
              type="radio"
              name="radio-tile-demo-3"
              value="Bentley Blue"
            />
            <div class="iui-radio-tile">
              <svg-checkmark
                class="iui-checkmark"
                aria-hidden="true"
              ></svg-checkmark>

              <svg
                aria-hidden="true"
                class="iui-icon"
                viewBox="0 0 24 24"
              >
                <path
                  d="m12 0a8.12188 8.12188 0 0 0 -8.18182 7.95c0 1.8 1.235 4.65 3.55066 8.85 1.698 3 4.6311 7.2 4.6311 7.2s2.93308-4.35 4.63122-7.35c2.31571-4.2 3.55066-7.05 3.55066-8.85a8.09618 8.09618 0 0 0 -8.18188-7.8z"
                  fill="#fff"
                />
                <path
                  d="m12 1.10962a7.05246 7.05246 0 0 0 -7.0722 6.84038c0 1.88313 1.8238 5.43244 3.41275 8.31426 1.06435 1.88039 2.649 4.27827 3.64493 5.75084.99723-1.518 2.60183-4.00688 3.68-5.91171 1.58292-2.87099 3.40672-6.42031 3.40672-8.30339a6.98162 6.98162 0 0 0 -7.0722-6.69038zm.002 9.79947a3.27273 3.27273 0 1 1 3.27272-3.27273 3.27268 3.27268 0 0 1 -3.27272 3.27273z"
                  fill="#6ab9ec"
                />
              </svg>

              <div class="iui-label">Bentley Blue</div>
            </div>
          </label>

          <label>
            <input
              type="radio"
              name="radio-tile-demo-3"
              value="Bentley Green"
            />
            <div class="iui-radio-tile">
              <svg-checkmark
                class="iui-checkmark"
                aria-hidden="true"
              ></svg-checkmark>

              <svg
                aria-hidden="true"
                class="iui-icon"
                viewBox="0 0 24 24"
              >
                <path
                  d="m12 0a8.12188 8.12188 0 0 0 -8.18182 7.95c0 1.8 1.235 4.65 3.55066 8.85 1.698 3 4.6311 7.2 4.6311 7.2s2.93308-4.35 4.63122-7.35c2.31571-4.2 3.55066-7.05 3.55066-8.85a8.09618 8.09618 0 0 0 -8.18188-7.8z"
                  fill="#fff"
                />
                <path
                  d="m12 1.10962a7.05246 7.05246 0 0 0 -7.0722 6.84038c0 1.88313 1.8238 5.43244 3.41275 8.31426 1.06435 1.88039 2.649 4.27827 3.64493 5.75084.99723-1.518 2.60183-4.00688 3.68-5.91171 1.58292-2.87099 3.40672-6.42031 3.40672-8.30339a6.98162 6.98162 0 0 0 -7.0722-6.69038zm.002 9.79947a3.27273 3.27273 0 1 1 3.27272-3.27273 3.27268 3.27268 0 0 1 -3.27272 3.27273z"
                  fill="#b1c854"
                />
              </svg>

              <div class="iui-label">Bentley Green</div>
            </div>
          </label>

          <label>
            <input
              type="radio"
              name="radio-tile-demo-3"
              value="Bentley Purple"
              disabled
            />
            <div class="iui-radio-tile">
              <svg-checkmark
                class="iui-checkmark"
                aria-hidden="true"
              ></svg-checkmark>

              <svg
                aria-hidden="true"
                class="iui-icon"
                viewBox="0 0 24 24"
              >
                <path
                  d="m12 0a8.12188 8.12188 0 0 0 -8.18182 7.95c0 1.8 1.235 4.65 3.55066 8.85 1.698 3 4.6311 7.2 4.6311 7.2s2.93308-4.35 4.63122-7.35c2.31571-4.2 3.55066-7.05 3.55066-8.85a8.09618 8.09618 0 0 0 -8.18188-7.8z"
                  fill="#fff"
                />
                <path
                  d="m12 1.10962a7.05246 7.05246 0 0 0 -7.0722 6.84038c0 1.88313 1.8238 5.43244 3.41275 8.31426 1.06435 1.88039 2.649 4.27827 3.64493 5.75084.99723-1.518 2.60183-4.00688 3.68-5.91171 1.58292-2.87099 3.40672-6.42031 3.40672-8.30339a6.98162 6.98162 0 0 0 -7.0722-6.69038zm.002 9.79947a3.27273 3.27273 0 1 1 3.27272-3.27273 3.27268 3.27268 0 0 1 -3.27272 3.27273z"
                  fill="#A3779F"
                />
              </svg>

              <div class="iui-label">Bentley Purple</div>
            </div>
          </label>
        </div>
      </div>

      <div class="iui-input-container">
        <div class="iui-label">Radio tile label</div>

        <div class="iui-radio-tile-container">
          <label>
            <input
              type="radio"
              name="radio-tile-demo-4"
              value="Web"
              disabled
              checked
            />
            <div class="iui-radio-tile">
              <svg-checkmark
                class="iui-checkmark"
                aria-hidden="true"
              ></svg-checkmark>

              <svg-network
                class="iui-icon"
                aria-hidden="true"
              ></svg-network>

              <div class="iui-label">Web</div>

              <div class="iui-description">
                Dimensions in px and % CSS and HTML exports, PNG and SVG assets
              </div>
            </div>
          </label>

          <label>
            <input
              type="radio"
              name="radio-tile-demo-4"
              value="iOS"
              disabled
            />
            <div class="iui-radio-tile">
              <svg-checkmark
                class="iui-checkmark"
                aria-hidden="true"
              ></svg-checkmark>

              <svg-apple
                class="iui-icon"
                aria-hidden="true"
              ></svg-apple>

              <div class="iui-label">iOS</div>

              <div class="iui-description">
                Dimensions in pt, Objective-C/Swift export, PNG and PDF assets
              </div>
            </div>
          </label>

          <label>
            <input
              type="radio"
              name="radio-tile-demo-4"
              value="Android"
              disabled
            />
            <div class="iui-radio-tile">
              <svg-checkmark
                class="iui-checkmark"
                aria-hidden="true"
              ></svg-checkmark>

              <svg-android
                class="iui-icon"
                aria-hidden="true"
              ></svg-android>

              <div class="iui-label">Android</div>

              <div class="iui-description">
                Dimensions in dp/sp, XML export, PNG and SVG assets
              </div>
            </div>
          </label>

          <label>
            <input
              type="radio"
              name="radio-tile-demo-4"
              value="Windows Phone"
              disabled
            />
            <div class="iui-radio-tile">
              <svg-checkmark
                class="iui-checkmark"
                aria-hidden="true"
              ></svg-checkmark>

              <svg-windows
                class="iui-icon"
                aria-hidden="true"
              ></svg-windows>

              <div class="iui-label">Windows Phone</div>

              <div class="iui-description">
                Windows Phone is no longer supported
              </div>
            </div>
          </label>
        </div>
      </div>

      <div class="iui-input-container">
        <div class="iui-label">Map indicator type</div>

        <div class="iui-radio-tile-container">
          <label>
            <input
              type="radio"
              name="radio-tile-demo-5"
              value="Google Maps"
              checked
              disabled
            />
            <div class="iui-radio-tile">
              <svg-checkmark
                class="iui-checkmark"
                aria-hidden="true"
              ></svg-checkmark>

              <svg
                aria-hidden="true"
                class="iui-icon"
                viewBox="0 0 24 24"
              >
                <path
                  d="m12 0a7.98189 7.98189 0 0 0 -6.9688 11.906c.1079.192.221.381.3438.563l6.625 11.531 6.625-11.531c.102-.151.19-.311.281-.469l.063-.094a7.98217 7.98217 0 0 0 -6.969-11.906zm0 4a4 4 0 1 1 -4 4 4.00011 4.00011 0 0 1 4-4z"
                  fill="#e74c3c"
                />
                <path
                  d="m12 3a5 5 0 1 0 5 5 5 5 0 0 0 -5-5zm0 2a3 3 0 1 1 -3 3 2.99988 2.99988 0 0 1 3-3z"
                  fill="#c0392b"
                />
              </svg>

              <div class="iui-label">Google Maps</div>
            </div>
          </label>

          <label>
            <input
              type="radio"
              name="radio-tile-demo-5"
              value="Bentley Blue"
              disabled
            />
            <div class="iui-radio-tile">
              <svg-checkmark
                class="iui-checkmark"
                aria-hidden="true"
              ></svg-checkmark>

              <svg
                aria-hidden="true"
                class="iui-icon"
                viewBox="0 0 24 24"
              >
                <path
                  d="m12 0a8.12188 8.12188 0 0 0 -8.18182 7.95c0 1.8 1.235 4.65 3.55066 8.85 1.698 3 4.6311 7.2 4.6311 7.2s2.93308-4.35 4.63122-7.35c2.31571-4.2 3.55066-7.05 3.55066-8.85a8.09618 8.09618 0 0 0 -8.18188-7.8z"
                  fill="#fff"
                />
                <path
                  d="m12 1.10962a7.05246 7.05246 0 0 0 -7.0722 6.84038c0 1.88313 1.8238 5.43244 3.41275 8.31426 1.06435 1.88039 2.649 4.27827 3.64493 5.75084.99723-1.518 2.60183-4.00688 3.68-5.91171 1.58292-2.87099 3.40672-6.42031 3.40672-8.30339a6.98162 6.98162 0 0 0 -7.0722-6.69038zm.002 9.79947a3.27273 3.27273 0 1 1 3.27272-3.27273 3.27268 3.27268 0 0 1 -3.27272 3.27273z"
                  fill="#6ab9ec"
                />
              </svg>

              <div class="iui-label">Bentley Blue</div>
            </div>
          </label>

          <label>
            <input
              type="radio"
              name="radio-tile-demo-5"
              value="Bentley Green"
              disabled
            />
            <div class="iui-radio-tile">
              <svg-checkmark
                class="iui-checkmark"
                aria-hidden="true"
              ></svg-checkmark>

              <svg
                aria-hidden="true"
                class="iui-icon"
                viewBox="0 0 24 24"
              >
                <path
                  d="m12 0a8.12188 8.12188 0 0 0 -8.18182 7.95c0 1.8 1.235 4.65 3.55066 8.85 1.698 3 4.6311 7.2 4.6311 7.2s2.93308-4.35 4.63122-7.35c2.31571-4.2 3.55066-7.05 3.55066-8.85a8.09618 8.09618 0 0 0 -8.18188-7.8z"
                  fill="#fff"
                />
                <path
                  d="m12 1.10962a7.05246 7.05246 0 0 0 -7.0722 6.84038c0 1.88313 1.8238 5.43244 3.41275 8.31426 1.06435 1.88039 2.649 4.27827 3.64493 5.75084.99723-1.518 2.60183-4.00688 3.68-5.91171 1.58292-2.87099 3.40672-6.42031 3.40672-8.30339a6.98162 6.98162 0 0 0 -7.0722-6.69038zm.002 9.79947a3.27273 3.27273 0 1 1 3.27272-3.27273 3.27268 3.27268 0 0 1 -3.27272 3.27273z"
                  fill="#b1c854"
                />
              </svg>

              <div class="iui-label">Bentley Green</div>
            </div>
          </label>

          <label>
            <input
              type="radio"
              name="radio-tile-demo-5"
              value="Bentley Purple"
              disabled
            />
            <div class="iui-radio-tile">
              <svg-checkmark
                class="iui-checkmark"
                aria-hidden="true"
              ></svg-checkmark>

              <svg
                aria-hidden="true"
                class="iui-icon"
                viewBox="0 0 24 24"
              >
                <path
                  d="m12 0a8.12188 8.12188 0 0 0 -8.18182 7.95c0 1.8 1.235 4.65 3.55066 8.85 1.698 3 4.6311 7.2 4.6311 7.2s2.93308-4.35 4.63122-7.35c2.31571-4.2 3.55066-7.05 3.55066-8.85a8.09618 8.09618 0 0 0 -8.18188-7.8z"
                  fill="#fff"
                />
                <path
                  d="m12 1.10962a7.05246 7.05246 0 0 0 -7.0722 6.84038c0 1.88313 1.8238 5.43244 3.41275 8.31426 1.06435 1.88039 2.649 4.27827 3.64493 5.75084.99723-1.518 2.60183-4.00688 3.68-5.91171 1.58292-2.87099 3.40672-6.42031 3.40672-8.30339a6.98162 6.98162 0 0 0 -7.0722-6.69038zm.002 9.79947a3.27273 3.27273 0 1 1 3.27272-3.27273 3.27268 3.27268 0 0 1 -3.27272 3.27273z"
                  fill="#A3779F"
                />
              </svg>

              <div class="iui-label">Bentley Purple</div>
            </div>
          </label>
        </div>
      </div>
    </section>
  </body>
</html><|MERGE_RESOLUTION|>--- conflicted
+++ resolved
@@ -363,18 +363,7 @@
           <span class="iui-label">Option 4</span>
         </label>
         <div class="iui-message">
-<<<<<<< HEAD
-          <!-- Use status-success.svg from @itwin/itwinui-icons package. -->
-          <svg
-            class="iui-message-status-icon"
-            aria-hidden="true"
-            viewBox="0 0 16 16"
-          >
-            <path d="m8 0a8 8 0 1 0 8 8 8 8 0 0 0 -8-8zm-1.35 12-3.65-3.41 1.4-1.3 2.36 2.2 4.83-4.49 1.41 1.29z" />
-          </svg>
-=======
           <svg-status-success aria-hidden="true"></svg-status-success>
->>>>>>> 1c04f551
           Positive message.
         </div>
       </div>
@@ -469,20 +458,7 @@
           <span class="iui-label">Option 4</span>
         </label>
         <div class="iui-message">
-<<<<<<< HEAD
-          <!-- Use status-warning.svg from @itwin/itwinui-icons package. -->
-          <svg
-            class="iui-message-status-icon"
-            aria-hidden="true"
-            viewBox="0 0 16 16"
-          >
-            <path
-              d="m15.86807 13.26721-6.77-11.62a1.15 1.15 0 0 0 -1.1-.67 1.17 1.17 0 0 0 -1.1.69l-6.77 11.59a1.2 1.2 0 0 0 1.1 1.72h13.45a1.19 1.19 0 0 0 1.19-1.71zm-6.87-.29h-2v-2h2zm0-3h-2v-5h2z"
-            />
-          </svg>
-=======
           <svg-status-warning aria-hidden="true"></svg-status-warning>
->>>>>>> 1c04f551
           Warning message.
         </div>
       </div>
@@ -577,18 +553,7 @@
           <span class="iui-label">Option 4</span>
         </label>
         <div class="iui-message">
-<<<<<<< HEAD
-          <!-- Use status-error.svg from @itwin/itwinui-icons package. -->
-          <svg
-            class="iui-message-status-icon"
-            aria-hidden="true"
-            viewBox="0 0 16 16"
-          >
-            <path d="m8 0a8 8 0 1 0 8 8 8 8 0 0 0 -8-8zm1 12h-2v-2h2zm0-3h-2v-5h2z" />
-          </svg>
-=======
           <svg-status-error aria-hidden="true"></svg-status-error>
->>>>>>> 1c04f551
           Negative message.
         </div>
       </div>
@@ -972,18 +937,7 @@
           <span class="iui-label">Option 4</span>
         </label>
         <div class="iui-message">
-<<<<<<< HEAD
-          <!-- Use status-success.svg from @itwin/itwinui-icons package. -->
-          <svg
-            class="iui-message-status-icon"
-            aria-hidden="true"
-            viewBox="0 0 16 16"
-          >
-            <path d="m8 0a8 8 0 1 0 8 8 8 8 0 0 0 -8-8zm-1.35 12-3.65-3.41 1.4-1.3 2.36 2.2 4.83-4.49 1.41 1.29z" />
-          </svg>
-=======
           <svg-status-success aria-hidden="true"></svg-status-success>
->>>>>>> 1c04f551
         </div>
       </div>
 
@@ -1077,20 +1031,7 @@
           <span class="iui-label">Option 4</span>
         </label>
         <div class="iui-message">
-<<<<<<< HEAD
-          <!-- Use status-warning.svg from @itwin/itwinui-icons package. -->
-          <svg
-            class="iui-message-status-icon"
-            aria-hidden="true"
-            viewBox="0 0 16 16"
-          >
-            <path
-              d="m15.86807 13.26721-6.77-11.62a1.15 1.15 0 0 0 -1.1-.67 1.17 1.17 0 0 0 -1.1.69l-6.77 11.59a1.2 1.2 0 0 0 1.1 1.72h13.45a1.19 1.19 0 0 0 1.19-1.71zm-6.87-.29h-2v-2h2zm0-3h-2v-5h2z"
-            />
-          </svg>
-=======
           <svg-status-warning aria-hidden="true"></svg-status-warning>
->>>>>>> 1c04f551
         </div>
       </div>
 
@@ -1184,18 +1125,7 @@
           <span class="iui-label">Option 4</span>
         </label>
         <div class="iui-message">
-<<<<<<< HEAD
-          <!-- Use status-error.svg from @itwin/itwinui-icons package. -->
-          <svg
-            class="iui-message-status-icon"
-            aria-hidden="true"
-            viewBox="0 0 16 16"
-          >
-            <path d="m8 0a8 8 0 1 0 8 8 8 8 0 0 0 -8-8zm1 12h-2v-2h2zm0-3h-2v-5h2z" />
-          </svg>
-=======
           <svg-status-error aria-hidden="true"></svg-status-error>
->>>>>>> 1c04f551
         </div>
       </div>
     </section>
