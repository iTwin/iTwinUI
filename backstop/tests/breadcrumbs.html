--- conflicted
+++ resolved
@@ -23,11 +23,7 @@
       href="../assets/demo.css"
     />
     <style>
-<<<<<<< HEAD
-      .iui-input { width: 517.5px; }
-=======
       .iui-input { width: 507.52px; }
->>>>>>> f45aa37f
       .iui-input-container { margin: 0; }
 
       section[id^='demo'] {
@@ -54,10 +50,6 @@
     <h1>Breadcrumbs</h1>
     <hr />
 
-<<<<<<< HEAD
-    <section id="demo-anchors">
-
-=======
     <h2>Generic anchor</h2>
     <section id="demo-anchors">
 
@@ -208,7 +200,6 @@
     <h2>Breadcrumbs anchor</h2>
     <section id="demo-anchors-2">
 
->>>>>>> f45aa37f
       <nav
         class="iui-breadcrumbs"
         aria-label="Breadcrumbs"
@@ -230,36 +221,25 @@
               href="#"
             >Root</a>
           </li>
-<<<<<<< HEAD
+          <li
+            class="iui-breadcrumbs-separator"
+            aria-hidden="true"
+          >
+            <svg-chevron-right aria-hidden="true"></svg-chevron-right>
+          </li>
           <li class="iui-breadcrumbs-item">
             <span class="iui-breadcrumbs-text">&mldr;</span>
           </li>
-=======
-          <li
-            class="iui-breadcrumbs-separator"
-            aria-hidden="true"
-          >
-            <svg-chevron-right aria-hidden="true"></svg-chevron-right>
-          </li>
-          <li class="iui-breadcrumbs-item">
-            <span class="iui-breadcrumbs-text">&mldr;</span>
-          </li>
-          <li
-            class="iui-breadcrumbs-separator"
-            aria-hidden="true"
-          >
-            <svg-chevron-right aria-hidden="true"></svg-chevron-right>
-          </li>
->>>>>>> f45aa37f
+          <li
+            class="iui-breadcrumbs-separator"
+            aria-hidden="true"
+          >
+            <svg-chevron-right aria-hidden="true"></svg-chevron-right>
+          </li>
           <li class="iui-breadcrumbs-item">
             <a
               class="iui-breadcrumbs-text"
               href="#"
-<<<<<<< HEAD
-              id="test-1"
-            >Nested</a>
-          </li>
-=======
               id="test-5"
             >Nested</a>
           </li>
@@ -269,20 +249,10 @@
           >
             <svg-chevron-right aria-hidden="true"></svg-chevron-right>
           </li>
->>>>>>> f45aa37f
           <li class="iui-breadcrumbs-item">
             <a
               class="iui-breadcrumbs-text"
               href="#"
-<<<<<<< HEAD
-              id="test-2"
-            >Double nested folder with truncation</a>
-          </li>
-          <li class="iui-breadcrumbs-item iui-breadcrumbs-item-current">
-            <span
-              class="iui-breadcrumbs-text"
-              aria-current='page'
-=======
               id="test-6"
             >Double nested folder with truncation</a>
           </li>
@@ -296,7 +266,6 @@
             <span
               class="iui-breadcrumbs-text"
               aria-current="page"
->>>>>>> f45aa37f
             >You are here</span>
           </li>
         </ol>
@@ -304,12 +273,8 @@
 
     </section>
 
-<<<<<<< HEAD
-    <section id="demo-buttons">
-=======
     <h2>Breadcrumbs button</h2>
     <section id="demo-buttons-2">
->>>>>>> f45aa37f
 
       <nav
         class="iui-breadcrumbs"
@@ -328,36 +293,6 @@
         <ol class="iui-breadcrumbs-list">
           <li class="iui-breadcrumbs-item">
             <button class="iui-breadcrumbs-button">
-<<<<<<< HEAD
-              <span class="iui-button-label">Root</span>
-            </button>
-          </li>
-          <li class="iui-breadcrumbs-item">
-            <span class="iui-breadcrumbs-text">&mldr;</span>
-          </li>
-          <li class="iui-breadcrumbs-item">
-            <button
-              class="iui-breadcrumbs-button"
-              id="test-3"
-            >
-              <span class="iui-button-label">Nested</span>
-            </button>
-          </li>
-          <li class="iui-breadcrumbs-item">
-            <button
-              class="iui-breadcrumbs-button"
-              id="test-4"
-            >
-              <span class="iui-button-label">Double nested folder with truncation</span>
-            </button>
-          </li>
-          <li class="iui-breadcrumbs-item iui-breadcrumbs-item-current">
-            <button
-              class="iui-breadcrumbs-button"
-              aria-current='page'
-            >
-              <span class="iui-button-label">You are here</span>
-=======
               <span class="iui-breadcrumbs-text">Root</span>
             </button>
           </li>
@@ -410,7 +345,6 @@
               aria-current="page"
             >
               <span class="iui-breadcrumbs-text">You are here</span>
->>>>>>> f45aa37f
             </button>
           </li>
         </ol>
