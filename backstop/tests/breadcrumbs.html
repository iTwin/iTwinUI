<!--
  Copyright (c) Bentley Systems, Incorporated. All rights reserved.
  See LICENSE.md in the project root for license terms and full copyright notice.
-->
<!DOCTYPE html>
<html
  lang="en-US"
  id="theme"
>
  <head>
    <meta charset="UTF-8">
    <meta
      name="viewport"
      content="width=device-width, initial-scale=1"
    >
    <title>Breadcrumbs | iTwinUI</title>
    <link
      rel="stylesheet"
      href="../../lib/css/all.css"
    />
    <link
      rel="stylesheet"
      href="../assets/demo.css"
    />
    <style>
      .iui-input { width: 450px; }
      .iui-input-container { margin: 0; }

      #demo-anchors,
      #demo-buttons,
      #demo-not-tested {
        padding: 11px 12px;
      }
    </style>
    <script
      type="module"
      src="https://cdn.skypack.dev/@itwin/itwinui-icons-elements/folder"
    ></script>
    <script
      type="module"
      src="https://cdn.skypack.dev/@itwin/itwinui-icons-elements/caret-down-small"
    ></script>
    <script
      type="module"
      src="https://cdn.skypack.dev/@itwin/itwinui-icons-elements/chevron-right"
    ></script>
    <script
      type="module"
      src="https://cdn.skypack.dev/@itwin/itwinui-icons-elements/close-small"
    ></script>
    <script src="../assets/theme.js"></script>
  </head>
  <body class="iui-body">
    <theme-button></theme-button>
    <h1>Breadcrumbs</h1>
    <hr />

    <section id="demo-all">

      <section id="demo-anchors">

        <nav
          class="iui-breadcrumbs"
          aria-label="Breadcrumbs"
        >
          <button class="iui-button iui-borderless iui-dropdown">
            <svg-folder
              class="iui-icon"
              aria-hidden="true"
            ></svg-folder>
            <svg-caret-down-small
              class="iui-icon"
              aria-hidden="true"
            ></svg-caret-down-small>
          </button>
          <ol class="iui-breadcrumbs-list">
            <li class="iui-breadcrumbs-item">
              <a href="#">Root</a>
            </li>
            <li
              class="iui-breadcrumbs-separator"
              aria-hidden
            >
              <svg-chevron-right aria-hidden="true"></svg-chevron-right>
            </li>
            <li class="iui-breadcrumbs-item">
              <span class="iui-ellipsis">&mldr;</span>
            </li>
            <li
              class="iui-breadcrumbs-separator"
              aria-hidden
            >
              <svg-chevron-right aria-hidden="true"></svg-chevron-right>
            </li>
            <li class="iui-breadcrumbs-item">
              <a
                href="#"
                id="test-1"
              >Nested</a>
            </li>
            <li
              class="iui-breadcrumbs-separator"
              aria-hidden
            >
              <svg-chevron-right aria-hidden="true"></svg-chevron-right>
            </li>
            <li class="iui-breadcrumbs-item">
              <a
                href="#"
                id="test-2"
              >Double nested folder with truncation</a>
            </li>
            <li
              class="iui-breadcrumbs-separator"
              aria-hidden
            >
              <svg-chevron-right aria-hidden="true"></svg-chevron-right>
            </li>
            <li class="iui-breadcrumbs-item iui-current">
              <span aria-current='page'>You are here</span>
            </li>
          </ol>
        </nav>

      </section>

      <section id="demo-buttons">

        <nav
          class="iui-breadcrumbs"
          aria-label="Breadcrumbs"
        >
          <button class="iui-button iui-borderless iui-dropdown">
            <svg-folder
              class="iui-icon"
              aria-hidden="true"
            ></svg-folder>
            <svg-caret-down-small
              class="iui-icon"
              aria-hidden="true"
            ></svg-caret-down-small>
          </button>
          <ol class="iui-breadcrumbs-list">
            <li class="iui-breadcrumbs-item">
              <button class="iui-button">
                <span class="iui-label">Root</span>
              </button>
            </li>
            <li
              class="iui-breadcrumbs-separator"
              aria-hidden
            >
<<<<<<< HEAD
              <!-- Use chevron-right.svg from @itwin/itwinui-icons package. -->
              <svg
                aria-hidden="true"
                viewBox="0 0 16 16"
              >
                <path d="m4.7 0-1.4 1.4 6.6 6.6-6.6 6.6 1.4 1.4 8-8z" />
              </svg>
=======
              <svg-chevron-right aria-hidden="true"></svg-chevron-right>
>>>>>>> 1c04f551
            </li>
            <li class="iui-breadcrumbs-item">
              <span class="iui-ellipsis">&mldr;</span>
            </li>
            <li
              class="iui-breadcrumbs-separator"
              aria-hidden
            >
              <svg-chevron-right aria-hidden="true"></svg-chevron-right>
            </li>
            <li class="iui-breadcrumbs-item">
              <button
                class="iui-button"
                id="test-3"
              >
                <span class="iui-label">Nested</span>
              </button>
            </li>
            <li
              class="iui-breadcrumbs-separator"
              aria-hidden
            >
              <svg-chevron-right aria-hidden="true"></svg-chevron-right>
            </li>
            <li class="iui-breadcrumbs-item">
              <button
                class="iui-button"
                id="test-4"
              >
                <span class="iui-label">Double nested folder with truncation</span>
              </button>
            </li>
            <li
              class="iui-breadcrumbs-separator"
              aria-hidden
            >
              <svg-chevron-right aria-hidden="true"></svg-chevron-right>
            </li>
            <li class="iui-breadcrumbs-item iui-current">
              <button
                class="iui-button"
                aria-current='page'
              >
                <span class="iui-label">You are here</span>
              </button>
            </li>
          </ol>
        </nav>

      </section>

    </section>

    <section id="demo-not-tested">

      <nav
        class="iui-breadcrumbs"
        aria-label="Breadcrumbs"
      >
        <button class="iui-button iui-borderless iui-dropdown">
          <svg-folder
            class="iui-icon"
            aria-hidden="true"
          ></svg-folder>
          <svg-caret-down-small
            class="iui-icon"
            aria-hidden="true"
          ></svg-caret-down-small>
        </button>
        <label class="iui-input-container iui-inline">
          <input
            value="C:/Root/Lorem/Ipsum/Nested/Double nested folder with truncation/You are here/"
            class="iui-input"
            spellcheck="false"
          />
          <div class="iui-message">
            <button
              class="iui-button iui-borderless"
              aria-label="Close"
            >
              <svg-close-small
                class="iui-icon"
                aria-hidden="true"
              ></svg-close-small>
            </button>
          </div>
        </label>
      </nav>

    </section>

  </body>
</html><|MERGE_RESOLUTION|>--- conflicted
+++ resolved
@@ -150,17 +150,7 @@
               class="iui-breadcrumbs-separator"
               aria-hidden
             >
-<<<<<<< HEAD
-              <!-- Use chevron-right.svg from @itwin/itwinui-icons package. -->
-              <svg
-                aria-hidden="true"
-                viewBox="0 0 16 16"
-              >
-                <path d="m4.7 0-1.4 1.4 6.6 6.6-6.6 6.6 1.4 1.4 8-8z" />
-              </svg>
-=======
-              <svg-chevron-right aria-hidden="true"></svg-chevron-right>
->>>>>>> 1c04f551
+              <svg-chevron-right aria-hidden="true"></svg-chevron-right>
             </li>
             <li class="iui-breadcrumbs-item">
               <span class="iui-ellipsis">&mldr;</span>
