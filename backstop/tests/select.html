<!--
  Copyright (c) Bentley Systems, Incorporated. All rights reserved.
  See LICENSE.md in the project root for license terms and full copyright notice.
-->
<!DOCTYPE html>
<html
  lang="en-US"
  id="theme"
>
  <head>
    <meta charset="UTF-8">
    <meta
      name="viewport"
      content="width=device-width, initial-scale=1"
    >
    <title>Select | iTwinUI</title>
    <link
      rel="stylesheet"
      href="../../lib/css/all.css"
    />
    <link
      rel="stylesheet"
      href="../assets/demo.css"
    />
    <style>
      section[id^='demo'] {
        width: 440px;
        display: flex;
        flex-direction: column;
        gap: 11px;
      }

      #demo-default-opened {
        height: 420px;
      }

      #demo-default-singular-opened {
        height: 210px;
      }

      #demo-inline-combo {
        flex-direction: row;
      }
    </style>
    <script
      type="module"
      src="https://cdn.skypack.dev/@itwin/itwinui-icons-elements/placeholder"
    ></script>
    <script
      type="module"
      src="https://cdn.skypack.dev/@itwin/itwinui-icons-elements/status-success"
    ></script>
    <script
      type="module"
      src="https://cdn.skypack.dev/@itwin/itwinui-icons-elements/status-warning"
    ></script>
    <script
      type="module"
      src="https://cdn.skypack.dev/@itwin/itwinui-icons-elements/status-error"
    ></script>
    <script src="../assets/theme.js"></script>
  </head>

  <body class="iui-body">
    <theme-button></theme-button>
    <h1>Select</h1>
    <hr />
    <h2>Default</h2>
    <section id="demo-default">

      <section id="demo-default-singular">
        <label class="iui-input-container iui-with-message">
          <div class="iui-label iui-required">Select label</div>
          <div class="iui-input-with-icon">
            <div
              tabindex="0"
              id="test-select-1"
              class="iui-select-content iui-placeholder"
            >
              <span class="iui-content">Placeholder…</span>
            </div>
            <span class="iui-input-icon iui-actionable">
              <svg
                viewBox="0 0 16 16"
                xmlns="http://www.w3.org/2000/svg"
                aria-hidden="true"
              >
                <path
                  d="m4.8067 6h6.3953a.27961.27961 0 0 1 .24043.44321l-3.1736 3.45707a.33969.33969 0 0 1 -.48085 0l-3.2217-3.45707a.26909.26909 0 0 1 .24042-.44321z"
                ></path>
              </svg>
            </span>
          </div>
          <div class="iui-message">Help message.</div>
        </label>
      </section>

      <label class="iui-input-container iui-with-message">
        <div class="iui-label">Select label</div>
        <div class="iui-input-with-icon">
          <div
            tabindex="0"
            class="iui-select-content"
          >
            <span class="iui-content"></span>
          </div>

          <span class="iui-input-icon iui-actionable">
            <svg
              viewBox="0 0 16 16"
              xmlns="http://www.w3.org/2000/svg"
              aria-hidden="true"
            >
              <path
                d="m4.8067 6h6.3953a.27961.27961 0 0 1 .24043.44321l-3.1736 3.45707a.33969.33969 0 0 1 -.48085 0l-3.2217-3.45707a.26909.26909 0 0 1 .24042-.44321z"
              ></path>
            </svg>
          </span>
        </div>
        <div class="iui-message">Help message.</div>
      </label>

      <label class="iui-input-container iui-with-message">
        <div class="iui-label">Select label</div>
        <div class="iui-input-with-icon">
          <div
            tabindex="0"
            class="iui-select-content"
          >
            <svg-placeholder
              class="iui-icon"
              aria-hidden="true"
            ></svg-placeholder>
            <span class="iui-content">Lorem ipsum dolor sit amet, consectetur adipiscing elit, sed do eiusmod tempor
              incididunt ut labore et dolore magna aliqua. Ut enim ad minim veniam, quis nostrud exercitation ullamco
              laboris nisi ut aliquip ex ea commodo consequat. Duis aute irure dolor in reprehenderit in voluptate velit
              esse cillum dolore eu fugiat nulla pariatur. Excepteur sint occaecat cupidatat non proident, sunt in culpa
              qui officia deserunt mollit anim id est laborum.</span>
          </div>
          <span class="iui-input-icon iui-actionable">
            <svg
              viewBox="0 0 16 16"
              xmlns="http://www.w3.org/2000/svg"
              aria-hidden="true"
            >
              <path
                d="m4.8067 6h6.3953a.27961.27961 0 0 1 .24043.44321l-3.1736 3.45707a.33969.33969 0 0 1 -.48085 0l-3.2217-3.45707a.26909.26909 0 0 1 .24042-.44321z"
              ></path>
            </svg>
          </span>
        </div>
        <div class="iui-message">Help message.</div>
      </label>

      <label class="iui-input-container iui-with-message iui-disabled">
        <div class="iui-label">Select label</div>
        <div class="iui-input-with-icon iui-disabled">
          <div class="iui-select-content iui-placeholder">
            <span class="iui-content">Placeholder…</span>
          </div>
          <span class="iui-input-icon iui-actionable">
            <svg
              viewBox="0 0 16 16"
              xmlns="http://www.w3.org/2000/svg"
              aria-hidden="true"
            >
              <path
                d="m4.8067 6h6.3953a.27961.27961 0 0 1 .24043.44321l-3.1736 3.45707a.33969.33969 0 0 1 -.48085 0l-3.2217-3.45707a.26909.26909 0 0 1 .24042-.44321z"
              ></path>
            </svg>
          </span>
        </div>
        <div class="iui-message">Help message.</div>
      </label>

      <label class="iui-input-container iui-with-message iui-disabled">
        <div class="iui-label">Select label</div>
        <div class="iui-input-with-icon iui-disabled">
          <div class="iui-select-content">
            <span class="iui-content">Lorem ipsum dolor sit amet, consectetur adipiscing elit, sed do eiusmod tempor
              incididunt ut labore et dolore magna aliqua. Ut enim ad minim veniam, quis nostrud exercitation ullamco
              laboris nisi ut aliquip ex ea commodo consequat. Duis aute irure dolor in reprehenderit in voluptate velit
              esse cillum dolore eu fugiat nulla pariatur. Excepteur sint occaecat cupidatat non proident, sunt in culpa
              qui officia deserunt mollit anim id est laborum.</span>
          </div>
          <span class="iui-input-icon iui-actionable">
            <svg
              viewBox="0 0 16 16"
              xmlns="http://www.w3.org/2000/svg"
              aria-hidden="true"
            >
              <path
                d="m4.8067 6h6.3953a.27961.27961 0 0 1 .24043.44321l-3.1736 3.45707a.33969.33969 0 0 1 -.48085 0l-3.2217-3.45707a.26909.26909 0 0 1 .24042-.44321z"
              ></path>
            </svg>
          </span>
        </div>
        <div class="iui-message">Help message.</div>
      </label>

      <label class="iui-input-container iui-with-message iui-positive">
        <div class="iui-label">Select label</div>
        <div class="iui-input-with-icon">
          <div
            tabindex="0"
            class="iui-select-content iui-placeholder"
          >
            <span class="iui-content">Placeholder…</span>
          </div>
          <span class="iui-input-icon iui-actionable">
            <svg
              viewBox="0 0 16 16"
              xmlns="http://www.w3.org/2000/svg"
              aria-hidden="true"
            >
              <path
                d="m4.8067 6h6.3953a.27961.27961 0 0 1 .24043.44321l-3.1736 3.45707a.33969.33969 0 0 1 -.48085 0l-3.2217-3.45707a.26909.26909 0 0 1 .24042-.44321z"
              ></path>
            </svg>
          </span>
        </div>
        <svg-status-success
          class="iui-message-icon"
          aria-hidden="true"
        ></svg-status-success>
        <div class="iui-message">
          Positive message.
        </div>
      </label>

      <label class="iui-input-container iui-with-message iui-warning">
        <div class="iui-label">Select label</div>
        <div class="iui-input-with-icon">
          <div
            tabindex="0"
            class="iui-select-content iui-placeholder"
          >
            <span class="iui-content">Placeholder…</span>
          </div>
          <span class="iui-input-icon iui-actionable">
            <svg
              viewBox="0 0 16 16"
              xmlns="http://www.w3.org/2000/svg"
              aria-hidden="true"
            >
              <path
                d="m4.8067 6h6.3953a.27961.27961 0 0 1 .24043.44321l-3.1736 3.45707a.33969.33969 0 0 1 -.48085 0l-3.2217-3.45707a.26909.26909 0 0 1 .24042-.44321z"
              ></path>
            </svg>
          </span>
        </div>
        <svg-status-warning
          class="iui-message-icon"
          aria-hidden="true"
        ></svg-status-warning>
        <div class="iui-message">
          Warning message.
        </div>
      </label>

      <label class="iui-input-container iui-with-message iui-negative">
        <div class="iui-label">Select label</div>
        <div class="iui-input-with-icon">
          <div
            tabindex="0"
            class="iui-select-content iui-placeholder"
          >
            <span class="iui-content">Placeholder…</span>
          </div>
          <span class="iui-input-icon iui-actionable">
            <svg
              viewBox="0 0 16 16"
              xmlns="http://www.w3.org/2000/svg"
              aria-hidden="true"
            >
              <path
                d="m4.8067 6h6.3953a.27961.27961 0 0 1 .24043.44321l-3.1736 3.45707a.33969.33969 0 0 1 -.48085 0l-3.2217-3.45707a.26909.26909 0 0 1 .24042-.44321z"
              ></path>
            </svg>
          </span>
        </div>
        <svg-status-error
          class="iui-message-icon"
          aria-hidden="true"
        ></svg-status-error>
        <div class="iui-message">
          Negative message.
        </div>
      </label>

    </section>

    <br />

    <section id="demo-sizes">

      <div class="iui-input-with-icon iui-small">
        <div
          tabindex="0"
          class="iui-select-content"
        >
          <span class="iui-content">Small</span>
        </div>
        <span class="iui-input-icon iui-actionable">
          <svg
            viewBox="0 0 16 16"
            xmlns="http://www.w3.org/2000/svg"
            aria-hidden="true"
          >
            <path
              d="m4.8067 6h6.3953a.27961.27961 0 0 1 .24043.44321l-3.1736 3.45707a.33969.33969 0 0 1 -.48085 0l-3.2217-3.45707a.26909.26909 0 0 1 .24042-.44321z"
            ></path>
          </svg>
        </span>
      </div>


      <div class="iui-input iui-input-with-icon">
        <div
          tabindex="0"
          class="iui-select-content"
        >
          <span class="iui-content">Default</span>
        </div>
        <span class="iui-input-icon iui-actionable">
          <svg
            viewBox="0 0 16 16"
            xmlns="http://www.w3.org/2000/svg"
            aria-hidden="true"
          >
            <path
              d="m4.8067 6h6.3953a.27961.27961 0 0 1 .24043.44321l-3.1736 3.45707a.33969.33969 0 0 1 -.48085 0l-3.2217-3.45707a.26909.26909 0 0 1 .24042-.44321z"
            ></path>
          </svg>
        </span>
      </div>

      <div class="iui-input-with-icon iui-large">
        <div
          tabindex="0"
          class="iui-select-content"
        >
          <span class="iui-content">Large</span>
        </div>
        <span class="iui-input-icon iui-actionable">
          <svg
            viewBox="0 0 16 16"
            xmlns="http://www.w3.org/2000/svg"
            aria-hidden="true"
          >
            <path
              d="m4.8067 6h6.3953a.27961.27961 0 0 1 .24043.44321l-3.1736 3.45707a.33969.33969 0 0 1 -.48085 0l-3.2217-3.45707a.26909.26909 0 0 1 .24042-.44321z"
            ></path>
          </svg>
        </span>
      </div>

    </section>

<<<<<<< HEAD
    <br />
    <section id="demo-input">
      <h3>With input element</h3>
      <div class="iui-input iui-input-with-icon">
        <input
          class="iui-input"
          placeholder="Input"
        />
        <span class="iui-input-icon iui-actionable">
          <svg
            viewBox="0 0 16 16"
            xmlns="http://www.w3.org/2000/svg"
            aria-hidden="true"
          >
            <path
              d="m4.8067 6h6.3953a.27961.27961 0 0 1 .24043.44321l-3.1736 3.45707a.33969.33969 0 0 1 -.48085 0l-3.2217-3.45707a.26909.26909 0 0 1 .24042-.44321z"
            ></path>
          </svg>
        </span>
      </div>
=======
    <hr />

    <h2>In context</h2>

    <section id="demo-inline-combo">
      <div class="iui-select">
        <div
          tabindex="0"
          class="iui-select-button"
        >
          <span class="iui-content">Lorem ipsum dolor sit amet, consectetur adipiscing elit, sed do eiusmod tempor
            incididunt ut labore et dolore magna aliqua. Ut enim ad minim veniam, quis nostrud exercitation ullamco
            laboris nisi ut aliquip ex ea commodo consequat. Duis aute irure dolor in reprehenderit in voluptate velit
            esse cillum dolore eu fugiat nulla pariatur. Excepteur sint occaecat cupidatat non proident, sunt in culpa
            qui officia deserunt mollit anim id est laborum.</span>
        </div>
      </div>
      <button class="iui-button iui-default">
        <span class="iui-button-label">Add</span>
      </button>
>>>>>>> 011cc701
    </section>
  </body>
</html><|MERGE_RESOLUTION|>--- conflicted
+++ resolved
@@ -357,7 +357,6 @@
 
     </section>
 
-<<<<<<< HEAD
     <br />
     <section id="demo-input">
       <h3>With input element</h3>
@@ -378,28 +377,6 @@
           </svg>
         </span>
       </div>
-=======
-    <hr />
-
-    <h2>In context</h2>
-
-    <section id="demo-inline-combo">
-      <div class="iui-select">
-        <div
-          tabindex="0"
-          class="iui-select-button"
-        >
-          <span class="iui-content">Lorem ipsum dolor sit amet, consectetur adipiscing elit, sed do eiusmod tempor
-            incididunt ut labore et dolore magna aliqua. Ut enim ad minim veniam, quis nostrud exercitation ullamco
-            laboris nisi ut aliquip ex ea commodo consequat. Duis aute irure dolor in reprehenderit in voluptate velit
-            esse cillum dolore eu fugiat nulla pariatur. Excepteur sint occaecat cupidatat non proident, sunt in culpa
-            qui officia deserunt mollit anim id est laborum.</span>
-        </div>
-      </div>
-      <button class="iui-button iui-default">
-        <span class="iui-button-label">Add</span>
-      </button>
->>>>>>> 011cc701
     </section>
   </body>
 </html>