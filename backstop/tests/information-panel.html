--- conflicted
+++ resolved
@@ -288,7 +288,6 @@
       <div class="iui-information-panel-wrapper">
 
         <div class="iui-table">
-<<<<<<< HEAD
           <div class="iui-table-header-wrapper">
             <div class="iui-table-header">
               <div class="iui-row">
@@ -305,70 +304,24 @@
                   tabindex="0"
                 >
                   Name
-                  <button
-                    class="iui-button iui-borderless iui-filter-button"
-=======
-          <div class="iui-table-header">
-            <div class="iui-row">
-              <div class="iui-cell iui-slot">
-
-                <input
-                  type="checkbox"
-                  class="iui-checkbox"
-                  id="select-all-checkboxes"
-                />
-              </div>
-              <div
-                class="iui-cell iui-actionable iui-sorted"
-                tabindex="0"
-              >
-                Name
-                <div class="iui-table-header-actions-container">
-                  <button
-                    class="iui-button iui-borderless iui-small iui-filter-button"
-                    aria-label="Apply filter"
-                    type="button"
-                  >
-                    <svg-filter-hollow
-                      class="iui-button-icon"
-                      aria-hidden="true"
-                    ></svg-filter-hollow>
-                  </button>
-                  <div class="iui-cell-end-icon">
-                    <svg-sort-up
-                      class="iui-button-icon iui-sort"
-                      aria-hidden="true"
-                    ></svg-sort-up>
+                  <div class="iui-table-header-actions-container">
+                    <button
+                      class="iui-button iui-borderless iui-small iui-filter-button"
+                      aria-label="Apply filter"
+                      type="button"
+                    >
+                      <svg-filter-hollow
+                        class="iui-button-icon"
+                        aria-hidden="true"
+                      ></svg-filter-hollow>
+                    </button>
+                    <div class="iui-cell-end-icon">
+                      <svg-sort-up
+                        class="iui-button-icon iui-sort"
+                        aria-hidden="true"
+                      ></svg-sort-up>
+                    </div>
                   </div>
-                </div>
-                <div class="iui-resizer">
-                  <div class="iui-resizer-bar"></div>
-                </div>
-              </div>
-              <div
-                class="iui-cell iui-actionable"
-                tabindex="0"
-              >
-                Modified
-                <div class="iui-table-header-actions-container">
-                  <button
-                    class="iui-button iui-borderless iui-small iui-filter-button"
->>>>>>> f45aa37f
-                    aria-label="Apply filter"
-                    type="button"
-                  >
-                    <svg-filter-hollow
-                      class="iui-button-icon"
-                      aria-hidden="true"
-                    ></svg-filter-hollow>
-                  </button>
-                  <div class="iui-cell-end-icon">
-                    <svg-sort-up
-                      class="iui-button-icon iui-sort"
-                      aria-hidden="true"
-                    ></svg-sort-up>
-                  </div>
-<<<<<<< HEAD
                   <div class="iui-resizer">
                     <div class="iui-resizer-bar"></div>
                   </div>
@@ -378,39 +331,24 @@
                   tabindex="0"
                 >
                   Modified
-                  <button
-                    class="iui-button iui-borderless iui-filter-button"
-                    aria-label="Apply filter"
-=======
-                </div>
-                <div class="iui-resizer">
-                  <div class="iui-resizer-bar"></div>
-                </div>
-              </div>
-              <div
-                class="iui-cell iui-actionable"
-                tabindex="0"
-              >
-                Modified by
-                <div class="iui-table-header-actions-container">
-                  <button
-                    class="iui-button iui-borderless iui-small iui-filter-button"
-                    aria-label="Modify filter"
->>>>>>> f45aa37f
-                    type="button"
-                  >
-                    <svg-filter-hollow
-                      class="iui-button-icon"
-                      aria-hidden="true"
-                    ></svg-filter-hollow>
-                  </button>
-                  <div class="iui-cell-end-icon">
-                    <svg-sort-up
-                      class="iui-button-icon iui-sort"
-                      aria-hidden="true"
-                    ></svg-sort-up>
+                  <div class="iui-table-header-actions-container">
+                    <button
+                      class="iui-button iui-borderless iui-small iui-filter-button"
+                      aria-label="Apply filter"
+                      type="button"
+                    >
+                      <svg-filter-hollow
+                        class="iui-button-icon"
+                        aria-hidden="true"
+                      ></svg-filter-hollow>
+                    </button>
+                    <div class="iui-cell-end-icon">
+                      <svg-sort-up
+                        class="iui-button-icon iui-sort"
+                        aria-hidden="true"
+                      ></svg-sort-up>
+                    </div>
                   </div>
-<<<<<<< HEAD
                   <div class="iui-resizer">
                     <div class="iui-resizer-bar"></div>
                   </div>
@@ -420,65 +358,50 @@
                   tabindex="0"
                 >
                   Modified by
-                  <button
-                    class="iui-button iui-borderless iui-filter-button"
-                    aria-label="Modify filter"
-=======
-                </div>
-                <div class="iui-resizer">
-                  <div class="iui-resizer-bar"></div>
-                </div>
-              </div>
-              <div
-                class="iui-cell iui-actionable"
-                tabindex="0"
-              >
-                Size
-                <div class="iui-table-header-actions-container">
-                  <button
-                    class="iui-button iui-borderless iui-small iui-filter-button"
-                    aria-label="Apply filter"
->>>>>>> f45aa37f
-                    type="button"
-                  >
-                    <svg-filter-hollow
-                      class="iui-button-icon"
-                      aria-hidden="true"
-                    ></svg-filter-hollow>
-                  </button>
-                  <div class="iui-cell-end-icon">
-                    <svg-sort-up
-                      class="iui-button-icon iui-sort"
-                      aria-hidden="true"
-                    ></svg-sort-up>
+                  <div class="iui-table-header-actions-container">
+                    <button
+                      class="iui-button iui-borderless iui-small iui-filter-button"
+                      aria-label="Modify filter"
+                      type="button"
+                    >
+                      <svg-filter-hollow
+                        class="iui-button-icon"
+                        aria-hidden="true"
+                      ></svg-filter-hollow>
+                    </button>
+                    <div class="iui-cell-end-icon">
+                      <svg-sort-up
+                        class="iui-button-icon iui-sort"
+                        aria-hidden="true"
+                      ></svg-sort-up>
+                    </div>
                   </div>
-<<<<<<< HEAD
                   <div class="iui-resizer">
                     <div class="iui-resizer-bar"></div>
                   </div>
-=======
->>>>>>> f45aa37f
                 </div>
                 <div
                   class="iui-cell iui-actionable"
                   tabindex="0"
                 >
                   Size
-                  <button
-                    class="iui-button iui-borderless iui-filter-button"
-                    aria-label="Apply filter"
-                    type="button"
-                  >
-                    <svg-filter-hollow
-                      class="iui-button-icon"
-                      aria-hidden="true"
-                    ></svg-filter-hollow>
-                  </button>
-                  <div class="iui-cell-end-icon">
-                    <svg-sort-up
-                      class="iui-button-icon iui-sort"
-                      aria-hidden="true"
-                    ></svg-sort-up>
+                  <div class="iui-table-header-actions-container">
+                    <button
+                      class="iui-button iui-borderless iui-small iui-filter-button"
+                      aria-label="Apply filter"
+                      type="button"
+                    >
+                      <svg-filter-hollow
+                        class="iui-button-icon"
+                        aria-hidden="true"
+                      ></svg-filter-hollow>
+                    </button>
+                    <div class="iui-cell-end-icon">
+                      <svg-sort-up
+                        class="iui-button-icon iui-sort"
+                        aria-hidden="true"
+                      ></svg-sort-up>
+                    </div>
                   </div>
                 </div>
                 <div class="iui-cell iui-slot">
@@ -869,7 +792,6 @@
       <div class="iui-information-panel-wrapper">
 
         <div class="iui-table">
-<<<<<<< HEAD
           <div class="iui-table-header-wrapper">
             <div class="iui-table-header">
               <div class="iui-row">
@@ -885,69 +807,24 @@
                   tabindex="0"
                 >
                   Name
-                  <button
-                    class="iui-button iui-borderless iui-filter-button"
-=======
-          <div class="iui-table-header">
-            <div class="iui-row">
-              <div class="iui-cell iui-slot">
-                <input
-                  type="checkbox"
-                  class="iui-checkbox"
-                  id="select-all-checkboxes"
-                />
-              </div>
-              <div
-                class="iui-cell iui-actionable iui-sorted"
-                tabindex="0"
-              >
-                Name
-                <div class="iui-table-header-actions-container">
-                  <button
-                    class="iui-button iui-borderless iui-small iui-filter-button"
-                    aria-label="Apply filter"
-                    type="button"
-                  >
-                    <svg-filter-hollow
-                      class="iui-button-icon"
-                      aria-hidden="true"
-                    ></svg-filter-hollow>
-                  </button>
-                  <div class="iui-cell-end-icon">
-                    <svg-sort-up
-                      class="iui-button-icon iui-sort"
-                      aria-hidden="true"
-                    ></svg-sort-up>
+                  <div class="iui-table-header-actions-container">
+                    <button
+                      class="iui-button iui-borderless iui-small iui-filter-button"
+                      aria-label="Apply filter"
+                      type="button"
+                    >
+                      <svg-filter-hollow
+                        class="iui-button-icon"
+                        aria-hidden="true"
+                      ></svg-filter-hollow>
+                    </button>
+                    <div class="iui-cell-end-icon">
+                      <svg-sort-up
+                        class="iui-button-icon iui-sort"
+                        aria-hidden="true"
+                      ></svg-sort-up>
+                    </div>
                   </div>
-                </div>
-                <div class="iui-resizer">
-                  <div class="iui-resizer-bar"></div>
-                </div>
-              </div>
-              <div
-                class="iui-cell iui-actionable"
-                tabindex="0"
-              >
-                Modified
-                <div class="iui-table-header-actions-container">
-                  <button
-                    class="iui-button iui-borderless iui-small iui-filter-button"
->>>>>>> f45aa37f
-                    aria-label="Apply filter"
-                    type="button"
-                  >
-                    <svg-filter-hollow
-                      class="iui-button-icon"
-                      aria-hidden="true"
-                    ></svg-filter-hollow>
-                  </button>
-                  <div class="iui-cell-end-icon">
-                    <svg-sort-up
-                      class="iui-button-icon iui-sort"
-                      aria-hidden="true"
-                    ></svg-sort-up>
-                  </div>
-<<<<<<< HEAD
                   <div class="iui-resizer">
                     <div class="iui-resizer-bar"></div>
                   </div>
@@ -957,39 +834,24 @@
                   tabindex="0"
                 >
                   Modified
-                  <button
-                    class="iui-button iui-borderless iui-filter-button"
-                    aria-label="Apply filter"
-=======
-                </div>
-                <div class="iui-resizer">
-                  <div class="iui-resizer-bar"></div>
-                </div>
-              </div>
-              <div
-                class="iui-cell iui-actionable"
-                tabindex="0"
-              >
-                Modified by
-                <div class="iui-table-header-actions-container">
-                  <button
-                    class="iui-button iui-borderless iui-small iui-filter-button"
-                    aria-label="Modify filter"
->>>>>>> f45aa37f
-                    type="button"
-                  >
-                    <svg-filter-hollow
-                      class="iui-button-icon"
-                      aria-hidden="true"
-                    ></svg-filter-hollow>
-                  </button>
-                  <div class="iui-cell-end-icon">
-                    <svg-sort-up
-                      class="iui-button-icon iui-sort"
-                      aria-hidden="true"
-                    ></svg-sort-up>
+                  <div class="iui-table-header-actions-container">
+                    <button
+                      class="iui-button iui-borderless iui-small iui-filter-button"
+                      aria-label="Apply filter"
+                      type="button"
+                    >
+                      <svg-filter-hollow
+                        class="iui-button-icon"
+                        aria-hidden="true"
+                      ></svg-filter-hollow>
+                    </button>
+                    <div class="iui-cell-end-icon">
+                      <svg-sort-up
+                        class="iui-button-icon iui-sort"
+                        aria-hidden="true"
+                      ></svg-sort-up>
+                    </div>
                   </div>
-<<<<<<< HEAD
                   <div class="iui-resizer">
                     <div class="iui-resizer-bar"></div>
                   </div>
@@ -999,65 +861,50 @@
                   tabindex="0"
                 >
                   Modified by
-                  <button
-                    class="iui-button iui-borderless iui-filter-button"
-                    aria-label="Modify filter"
-=======
-                </div>
-                <div class="iui-resizer">
-                  <div class="iui-resizer-bar"></div>
-                </div>
-              </div>
-              <div
-                class="iui-cell iui-actionable"
-                tabindex="0"
-              >
-                Size
-                <div class="iui-table-header-actions-container">
-                  <button
-                    class="iui-button iui-borderless iui-small iui-filter-button"
-                    aria-label="Apply filter"
->>>>>>> f45aa37f
-                    type="button"
-                  >
-                    <svg-filter-hollow
-                      class="iui-button-icon"
-                      aria-hidden="true"
-                    ></svg-filter-hollow>
-                  </button>
-                  <div class="iui-cell-end-icon">
-                    <svg-sort-up
-                      class="iui-button-icon iui-sort"
-                      aria-hidden="true"
-                    ></svg-sort-up>
+                  <div class="iui-table-header-actions-container">
+                    <button
+                      class="iui-button iui-borderless iui-small iui-filter-button"
+                      aria-label="Modify filter"
+                      type="button"
+                    >
+                      <svg-filter-hollow
+                        class="iui-button-icon"
+                        aria-hidden="true"
+                      ></svg-filter-hollow>
+                    </button>
+                    <div class="iui-cell-end-icon">
+                      <svg-sort-up
+                        class="iui-button-icon iui-sort"
+                        aria-hidden="true"
+                      ></svg-sort-up>
+                    </div>
                   </div>
-<<<<<<< HEAD
                   <div class="iui-resizer">
                     <div class="iui-resizer-bar"></div>
                   </div>
-=======
->>>>>>> f45aa37f
                 </div>
                 <div
                   class="iui-cell iui-actionable"
                   tabindex="0"
                 >
                   Size
-                  <button
-                    class="iui-button iui-borderless iui-filter-button"
-                    aria-label="Apply filter"
-                    type="button"
-                  >
-                    <svg-filter-hollow
-                      class="iui-button-icon"
-                      aria-hidden="true"
-                    ></svg-filter-hollow>
-                  </button>
-                  <div class="iui-cell-end-icon">
-                    <svg-sort-up
-                      class="iui-button-icon iui-sort"
-                      aria-hidden="true"
-                    ></svg-sort-up>
+                  <div class="iui-table-header-actions-container">
+                    <button
+                      class="iui-button iui-borderless iui-small iui-filter-button"
+                      aria-label="Apply filter"
+                      type="button"
+                    >
+                      <svg-filter-hollow
+                        class="iui-button-icon"
+                        aria-hidden="true"
+                      ></svg-filter-hollow>
+                    </button>
+                    <div class="iui-cell-end-icon">
+                      <svg-sort-up
+                        class="iui-button-icon iui-sort"
+                        aria-hidden="true"
+                      ></svg-sort-up>
+                    </div>
                   </div>
                 </div>
                 <div class="iui-cell iui-slot">
