<!--
  Copyright (c) Bentley Systems, Incorporated. All rights reserved.
  See LICENSE.md in the project root for license terms and full copyright notice.
-->
<html
  lang="en-US"
  id="theme"
>
  <head>
    <meta charset="UTF-8">
    <meta
      name="viewport"
      content="width=device-width, initial-scale=1"
    >
    <title>Side navigation | iTwinUI</title>
    <link
      rel="stylesheet"
      href="../../lib/css/all.css"
    />
    <link
      rel="stylesheet"
      href="../assets/demo.css"
    />
    <style>
      section {
        height: 666px;
      }

      .iui-tooltip {
        position: absolute;
        margin-top: 14px;
        display: none;
      }

      .iui-top .iui-tooltip { margin-left: 80px; }
      .iui-bottom .iui-tooltip { margin-left: 80px; }

      .iui-sidenav-button:hover + .iui-tooltip {
        display: inline-block;
      }

      .iui-expanded .iui-tooltip {
        display: none !important;
      }
    </style>
    <script
      type="module"
      src="https://cdn.skypack.dev/@itwin/itwinui-icons-elements/chevron-right"
    ></script>
    <script
      type="module"
      src="https://cdn.skypack.dev/@itwin/itwinui-icons-elements/home"
    ></script>
    <script
      type="module"
      src="https://cdn.skypack.dev/@itwin/itwinui-icons-elements/document"
    ></script>
    <script
      type="module"
      src="https://cdn.skypack.dev/@itwin/itwinui-icons-elements/map"
    ></script>
    <script
      type="module"
      src="https://cdn.skypack.dev/@itwin/itwinui-icons-elements/archive"
    ></script>
    <script
      type="module"
      src="https://cdn.skypack.dev/@itwin/itwinui-icons-elements/calendar"
    ></script>
    <script
      type="module"
      src="https://cdn.skypack.dev/@itwin/itwinui-icons-elements/setup"
    ></script>
    <script src="../assets/theme.js"></script>
    <script>
      function handleHidePanel() {
        const administration = document.getElementById(
          'demo-sidenav-container',
        )
        if (administration.classList.contains('iui-expanded')) {
          administration.classList.remove('iui-expanded');
          administration.classList.add('iui-collapsed');
        } else {
          administration.classList.add('iui-expanded');
          administration.classList.remove('iui-collapsed');
        }
      }
    </script>
  </head>

  <body class="iui-body">
    <theme-button></theme-button>
    <h1>Side navigation</h1>

    <hr />

    <section id="demo-side-navigation">
<<<<<<< HEAD
=======
      <div
        class="iui-side-navigation iui-collapsed"
        id="demo-sidenav-container"
      >
        <!-- Expand arrow -->
        <button
          class="iui-button iui-expand iui-sidenav-button"
          role="button"
          aria-label="Expand menu"
          onclick="handleHidePanel()"
          id="test-expand"
        >
          <svg-chevron-right
            class="iui-icon"
            aria-hidden="true"
          ></svg-chevron-right>
        </button>
>>>>>>> 5c98d778

      <div class="iui-side-navigation-wrapper">
        <div
          class="iui-side-navigation iui-collapsed"
          id="demo-sidenav-container"
        >
<<<<<<< HEAD
          <!-- Rest of the tabs -->
          <div
            class="iui-sidenav-content"
            role="tablist"
            aria-label="Applications"
          >
            <div class="iui-top">
              <button
                class="iui-button iui-large iui-active iui-sidenav-button"
                role="tab"
                aria-selected="true"
                aria-label="Home"
                aria-controls="home-tab"
              >
                <!-- Use home.svg from @itwin/itwinui-icons package. -->
                <svg
                  class="iui-icon"
                  viewBox="0 0 16 16"
                  aria-hidden="true"
                >
                  <path
                    d="m2 14.6s0 .4.3.4h4.7v-4h2v4h4.5c.5 0 .5-.4.5-.4v-6.1l-6-4.5-6 4.5zm12-9.3v-3.3h-2v1.8l-4-2.8-8 5.7 1 1.3 7-5 7 5 1-1.3z"
                  />
                </svg>
                <span class="iui-label">Home</span>
              </button>
              <span class="iui-tooltip">Home</span>

              <button
                class="iui-button iui-large iui-sidenav-button"
                role="tab"
                aria-selected="false"
                aria-label="Documents"
                aria-controls="documents-tab"
              >
                <!-- Use document.svg from @itwin/itwinui-icons package. -->
                <svg
                  class="iui-icon"
                  viewBox="0 0 16 16"
                  aria-hidden="true"
                >
                  <path d="m10 0h-8v16h12v-12h-4zm1 0v3h3z" />
                </svg>
                <span class="iui-label">Documents</span>
              </button>
              <span class="iui-tooltip">Documents</span>

              <button
                class="iui-button iui-large iui-sidenav-button"
                role="tab"
                aria-selected="false"
                aria-label="Map"
                aria-controls="map-tab"
              >
                <!-- Use map.svg from @itwin/itwinui-icons package. -->
                <svg
                  class="iui-icon"
                  viewBox="0 0 16 16"
                  aria-hidden="true"
                >
                  <path
                    d="m11.2 11.4-1.5 4.6h6.3v-3.2zm.5-1.6 4.3 1.3v-11.1h-1.2zm-6.7-5.6a1.7 1.7 0 1 1 -1.7 1.7 1.7 1.7 0 0 1 1.7-1.7zm-5-4.2v16h8l5.1-16zm6.8 9.5c-.7 1.2-1.8 2.9-1.8 2.9a28.86638 28.86638 0 0 1 -1.8-2.9 7.88933 7.88933 0 0 1 -1.4-3.6 3.15907 3.15907 0 0 1 3.2-3.2 3.15907 3.15907 0 0 1 3.2 3.2 7.88933 7.88933 0 0 1 -1.4 3.6"
                  />
                </svg>
                <span class="iui-label">Map</span>
              </button>
              <span class="iui-tooltip">Map</span>

              <button
                class="iui-button iui-large iui-sidenav-button"
                role="tab"
                aria-selected="false"
                aria-label="Archives"
                aria-controls="archives-tab"
                disabled
              >
                <!-- Use archive.svg from @itwin/itwinui-icons package. -->
                <svg
                  class="iui-icon"
                  viewBox="0 0 16 16"
                  aria-hidden="true"
                >
                  <path d="m11 7v2h-6v-2h-5v7h16v-7zm-5 0h4v1h-4m5-8v2h-6v-2h-5v6h16v-6zm-5 0h4v1h-4" />
                </svg>
                <span class="iui-label">Archives</span>
              </button>
              <span class="iui-tooltip">Archives</span>

              <button
                class="iui-button iui-large iui-sidenav-button"
                role="tab"
                aria-selected="false"
                aria-label="Calendar"
                aria-controls="calendar-tab"
                id="test-tab-1"
              >
                <!-- Use calendar.svg from @itwin/itwinui-icons package. -->
                <svg
                  class="iui-icon"
                  viewBox="0 0 16 16"
                  aria-hidden="true"
                >
                  <path
                    d="M13,13H9V10h4ZM16,3V15a1,1,0,0,1-1,1H1a1,1,0,0,1-1-1V3A1,1,0,0,1,1,2H3V0H4V2h8V0h1V2h2A1,1,0,0,1,16,3ZM15,6H1v9H15Z"
                  />
                </svg>
                <span class="iui-label">Calendar</span>
              </button>
              <span class="iui-tooltip">Calendar</span>
            </div>

            <div class="iui-bottom">
              <button
                class="iui-button iui-large iui-sidenav-button"
                role="tab"
                aria-selected="false"
                aria-label="Administration"
                aria-controls="administration-tab"
                id="test-tab-2"
              >
                <!-- Use setup.svg from @itwin/itwinui-icons package. -->
                <svg
                  class="iui-icon"
                  viewBox="0 0 16 16"
                  aria-hidden="true"
                >
                  <path
                    d="m14.9 3.6 1.1-2.9-.7-.7-2.8 1.1-.5 1.5-5.6 5.6a1.65413 1.65413 0 0 0 -2 .3l-3.9 3.9a1.63393 1.63393 0 0 0 0 2.4l.7.7a1.63393 1.63393 0 0 0 2.4 0l3.9-3.9a1.84256 1.84256 0 0 0 .3-2l5.6-5.6m-9.9 3.9.2-.2a2.93516 2.93516 0 0 1 1.9-.7 1.26834 1.26834 0 0 1 .6.1l1.6-1.6a4.09721 4.09721 0 0 0 -2.2-5.2 4.29961 4.29961 0 0 0 -2.5-.2l2.9 2.9-3 3-2.9-2.9a4.00641 4.00641 0 0 0 2.9 4.8zm7 .4-1.6 1.6a2.85417 2.85417 0 0 1 0 1.3l4.5 4.5a1.39083 1.39083 0 0 0 1.9 0l.4-.4a1.39083 1.39083 0 0 0 0-1.9"
                  />
                </svg>
                <span class="iui-label">Administration</span>
              </button>
              <span
                class="iui-tooltip"
                style="margin-bottom: 10px;"
              >Administration</span>
            </div>
=======
          <div class="iui-top">
            <button
              class="iui-button iui-large iui-active iui-sidenav-button"
              role="tab"
              aria-selected="true"
              aria-label="Home"
              aria-controls="home-tab"
            >
              <svg-home
                class="iui-icon"
                aria-hidden="true"
              ></svg-home>
              <span class="iui-label">Home</span>
            </button>
            <span class="iui-tooltip">Home</span>

            <button
              class="iui-button iui-large iui-sidenav-button"
              role="tab"
              aria-selected="false"
              aria-label="Documents"
              aria-controls="documents-tab"
            >
              <svg-document
                class="iui-icon"
                aria-hidden="true"
              ></svg-document>
              <span class="iui-label">Documents</span>
            </button>
            <span class="iui-tooltip">Documents</span>

            <button
              class="iui-button iui-large iui-sidenav-button"
              role="tab"
              aria-selected="false"
              aria-label="Map"
              aria-controls="map-tab"
            >
              <svg-map
                class="iui-icon"
                aria-hidden="true"
              ></svg-map>
              <span class="iui-label">Map</span>
            </button>
            <span class="iui-tooltip">Map</span>

            <button
              class="iui-button iui-large iui-sidenav-button"
              role="tab"
              aria-selected="false"
              aria-label="Archives"
              aria-controls="archives-tab"
              disabled
            >
              <svg-archive
                class="iui-icon"
                aria-hidden="true"
              ></svg-archive>
              <span class="iui-label">Archives</span>
            </button>
            <span class="iui-tooltip">Archives</span>

            <button
              class="iui-button iui-large iui-sidenav-button"
              role="tab"
              aria-selected="false"
              aria-label="Calendar"
              aria-controls="calendar-tab"
              id="test-tab-1"
            >
              <svg-calendar
                class="iui-icon"
                aria-hidden="true"
              ></svg-calendar>
              <span class="iui-label">Calendar</span>
            </button>
            <span class="iui-tooltip">Calendar</span>
          </div>

          <div class="iui-bottom">
            <button
              class="iui-button iui-large iui-sidenav-button"
              role="tab"
              aria-selected="false"
              aria-label="Administration"
              aria-controls="administration-tab"
              id="test-tab-2"
            >
              <svg-setup
                class="iui-icon"
                aria-hidden="true"
              ></svg-setup>
              <span class="iui-label">Administration</span>
            </button>
            <span
              class="iui-tooltip"
              style="margin-bottom: 10px;"
            >Administration</span>
>>>>>>> 5c98d778
          </div>

          <!-- Expand arrow -->
          <button
            class="iui-button iui-expand iui-sidenav-button"
            role="button"
            aria-label="Expand menu"
            onclick="handleHidePanel()"
            id="test-expand"
          >
            <!-- Use chevron-right.svg from @itwin/itwinui-icons package. -->
            <svg
              class="iui-icon"
              aria-hidden="true"
              viewBox="0 0 16 16"
            >
              <path d="m4.7 0-1.4 1.4 6.6 6.6-6.6 6.6 1.4 1.4 8-8z" />
            </svg>
          </button>
        </div>

        <div class="iui-side-navigation-submenu">
          <div class="iui-side-navigation-title">Home</div>
          <p>Lorem ipsum dolor sit amet, consectetur adipiscing elit, sed do eiusmod tempor incididunt ut labore et
            dolore magna aliqua. Ut enim ad minim veniam, quis nostrud exercitation ullamco laboris nisi ut aliquip ex
            ea commodo consequat. Duis aute irure dolor in reprehenderit in voluptate velit esse cillum dolore eu fugiat
            nulla pariatur. Excepteur sint occaecat cupidatat non proident, sunt in culpa qui officia deserunt mollit
            anim id est laborum.</p>
          <p>Lorem ipsum dolor sit amet, consectetur adipiscing elit, sed do eiusmod tempor incididunt ut labore et
            dolore magna aliqua. Ut enim ad minim veniam, quis nostrud exercitation ullamco laboris nisi ut aliquip ex
            ea commodo consequat. Duis aute irure dolor in reprehenderit in voluptate velit esse cillum dolore eu fugiat
            nulla pariatur. Excepteur sint occaecat cupidatat non proident, sunt in culpa qui officia deserunt mollit
            anim id est laborum.</p>
          <p>Lorem ipsum dolor sit amet, consectetur adipiscing elit, sed do eiusmod tempor incididunt ut labore et
            dolore magna aliqua. Ut enim ad minim veniam, quis nostrud exercitation ullamco laboris nisi ut aliquip ex
            ea commodo consequat. Duis aute irure dolor in reprehenderit in voluptate velit esse cillum dolore eu fugiat
            nulla pariatur. Excepteur sint occaecat cupidatat non proident, sunt in culpa qui officia deserunt mollit
            anim id est laborum.</p>
          <p>Lorem ipsum dolor sit amet, consectetur adipiscing elit, sed do eiusmod tempor incididunt ut labore et
            dolore magna aliqua. Ut enim ad minim veniam, quis nostrud exercitation ullamco laboris nisi ut aliquip ex
            ea commodo consequat. Duis aute irure dolor in reprehenderit in voluptate velit esse cillum dolore eu fugiat
            nulla pariatur. Excepteur sint occaecat cupidatat non proident, sunt in culpa qui officia deserunt mollit
            anim id est laborum.</p>
        </div>
      </div>
    </section>

    <script>
      const tooltips = document.querySelectorAll('.iui-top .iui-tooltip');
      tooltips.forEach((tooltip, index) => {
        tooltip.style.marginTop = `${14 + index * 55}px`;
      })
    </script>

  </body>
</html><|MERGE_RESOLUTION|>--- conflicted
+++ resolved
@@ -95,33 +95,12 @@
     <hr />
 
     <section id="demo-side-navigation">
-<<<<<<< HEAD
-=======
-      <div
-        class="iui-side-navigation iui-collapsed"
-        id="demo-sidenav-container"
-      >
-        <!-- Expand arrow -->
-        <button
-          class="iui-button iui-expand iui-sidenav-button"
-          role="button"
-          aria-label="Expand menu"
-          onclick="handleHidePanel()"
-          id="test-expand"
-        >
-          <svg-chevron-right
-            class="iui-icon"
-            aria-hidden="true"
-          ></svg-chevron-right>
-        </button>
->>>>>>> 5c98d778
 
       <div class="iui-side-navigation-wrapper">
         <div
           class="iui-side-navigation iui-collapsed"
           id="demo-sidenav-container"
         >
-<<<<<<< HEAD
           <!-- Rest of the tabs -->
           <div
             class="iui-sidenav-content"
@@ -136,16 +115,10 @@
                 aria-label="Home"
                 aria-controls="home-tab"
               >
-                <!-- Use home.svg from @itwin/itwinui-icons package. -->
-                <svg
-                  class="iui-icon"
-                  viewBox="0 0 16 16"
-                  aria-hidden="true"
-                >
-                  <path
-                    d="m2 14.6s0 .4.3.4h4.7v-4h2v4h4.5c.5 0 .5-.4.5-.4v-6.1l-6-4.5-6 4.5zm12-9.3v-3.3h-2v1.8l-4-2.8-8 5.7 1 1.3 7-5 7 5 1-1.3z"
-                  />
-                </svg>
+                <svg-home
+                  class="iui-icon"
+                  aria-hidden="true"
+                ></svg-home>
                 <span class="iui-label">Home</span>
               </button>
               <span class="iui-tooltip">Home</span>
@@ -157,14 +130,10 @@
                 aria-label="Documents"
                 aria-controls="documents-tab"
               >
-                <!-- Use document.svg from @itwin/itwinui-icons package. -->
-                <svg
-                  class="iui-icon"
-                  viewBox="0 0 16 16"
-                  aria-hidden="true"
-                >
-                  <path d="m10 0h-8v16h12v-12h-4zm1 0v3h3z" />
-                </svg>
+                <svg-document
+                  class="iui-icon"
+                  aria-hidden="true"
+                ></svg-document>
                 <span class="iui-label">Documents</span>
               </button>
               <span class="iui-tooltip">Documents</span>
@@ -176,16 +145,10 @@
                 aria-label="Map"
                 aria-controls="map-tab"
               >
-                <!-- Use map.svg from @itwin/itwinui-icons package. -->
-                <svg
-                  class="iui-icon"
-                  viewBox="0 0 16 16"
-                  aria-hidden="true"
-                >
-                  <path
-                    d="m11.2 11.4-1.5 4.6h6.3v-3.2zm.5-1.6 4.3 1.3v-11.1h-1.2zm-6.7-5.6a1.7 1.7 0 1 1 -1.7 1.7 1.7 1.7 0 0 1 1.7-1.7zm-5-4.2v16h8l5.1-16zm6.8 9.5c-.7 1.2-1.8 2.9-1.8 2.9a28.86638 28.86638 0 0 1 -1.8-2.9 7.88933 7.88933 0 0 1 -1.4-3.6 3.15907 3.15907 0 0 1 3.2-3.2 3.15907 3.15907 0 0 1 3.2 3.2 7.88933 7.88933 0 0 1 -1.4 3.6"
-                  />
-                </svg>
+                <svg-map
+                  class="iui-icon"
+                  aria-hidden="true"
+                ></svg-map>
                 <span class="iui-label">Map</span>
               </button>
               <span class="iui-tooltip">Map</span>
@@ -198,14 +161,10 @@
                 aria-controls="archives-tab"
                 disabled
               >
-                <!-- Use archive.svg from @itwin/itwinui-icons package. -->
-                <svg
-                  class="iui-icon"
-                  viewBox="0 0 16 16"
-                  aria-hidden="true"
-                >
-                  <path d="m11 7v2h-6v-2h-5v7h16v-7zm-5 0h4v1h-4m5-8v2h-6v-2h-5v6h16v-6zm-5 0h4v1h-4" />
-                </svg>
+                <svg-archive
+                  class="iui-icon"
+                  aria-hidden="true"
+                ></svg-archive>
                 <span class="iui-label">Archives</span>
               </button>
               <span class="iui-tooltip">Archives</span>
@@ -218,16 +177,10 @@
                 aria-controls="calendar-tab"
                 id="test-tab-1"
               >
-                <!-- Use calendar.svg from @itwin/itwinui-icons package. -->
-                <svg
-                  class="iui-icon"
-                  viewBox="0 0 16 16"
-                  aria-hidden="true"
-                >
-                  <path
-                    d="M13,13H9V10h4ZM16,3V15a1,1,0,0,1-1,1H1a1,1,0,0,1-1-1V3A1,1,0,0,1,1,2H3V0H4V2h8V0h1V2h2A1,1,0,0,1,16,3ZM15,6H1v9H15Z"
-                  />
-                </svg>
+                <svg-calendar
+                  class="iui-icon"
+                  aria-hidden="true"
+                ></svg-calendar>
                 <span class="iui-label">Calendar</span>
               </button>
               <span class="iui-tooltip">Calendar</span>
@@ -242,16 +195,10 @@
                 aria-controls="administration-tab"
                 id="test-tab-2"
               >
-                <!-- Use setup.svg from @itwin/itwinui-icons package. -->
-                <svg
-                  class="iui-icon"
-                  viewBox="0 0 16 16"
-                  aria-hidden="true"
-                >
-                  <path
-                    d="m14.9 3.6 1.1-2.9-.7-.7-2.8 1.1-.5 1.5-5.6 5.6a1.65413 1.65413 0 0 0 -2 .3l-3.9 3.9a1.63393 1.63393 0 0 0 0 2.4l.7.7a1.63393 1.63393 0 0 0 2.4 0l3.9-3.9a1.84256 1.84256 0 0 0 .3-2l5.6-5.6m-9.9 3.9.2-.2a2.93516 2.93516 0 0 1 1.9-.7 1.26834 1.26834 0 0 1 .6.1l1.6-1.6a4.09721 4.09721 0 0 0 -2.2-5.2 4.29961 4.29961 0 0 0 -2.5-.2l2.9 2.9-3 3-2.9-2.9a4.00641 4.00641 0 0 0 2.9 4.8zm7 .4-1.6 1.6a2.85417 2.85417 0 0 1 0 1.3l4.5 4.5a1.39083 1.39083 0 0 0 1.9 0l.4-.4a1.39083 1.39083 0 0 0 0-1.9"
-                  />
-                </svg>
+                <svg-setup
+                  class="iui-icon"
+                  aria-hidden="true"
+                ></svg-setup>
                 <span class="iui-label">Administration</span>
               </button>
               <span
@@ -259,106 +206,6 @@
                 style="margin-bottom: 10px;"
               >Administration</span>
             </div>
-=======
-          <div class="iui-top">
-            <button
-              class="iui-button iui-large iui-active iui-sidenav-button"
-              role="tab"
-              aria-selected="true"
-              aria-label="Home"
-              aria-controls="home-tab"
-            >
-              <svg-home
-                class="iui-icon"
-                aria-hidden="true"
-              ></svg-home>
-              <span class="iui-label">Home</span>
-            </button>
-            <span class="iui-tooltip">Home</span>
-
-            <button
-              class="iui-button iui-large iui-sidenav-button"
-              role="tab"
-              aria-selected="false"
-              aria-label="Documents"
-              aria-controls="documents-tab"
-            >
-              <svg-document
-                class="iui-icon"
-                aria-hidden="true"
-              ></svg-document>
-              <span class="iui-label">Documents</span>
-            </button>
-            <span class="iui-tooltip">Documents</span>
-
-            <button
-              class="iui-button iui-large iui-sidenav-button"
-              role="tab"
-              aria-selected="false"
-              aria-label="Map"
-              aria-controls="map-tab"
-            >
-              <svg-map
-                class="iui-icon"
-                aria-hidden="true"
-              ></svg-map>
-              <span class="iui-label">Map</span>
-            </button>
-            <span class="iui-tooltip">Map</span>
-
-            <button
-              class="iui-button iui-large iui-sidenav-button"
-              role="tab"
-              aria-selected="false"
-              aria-label="Archives"
-              aria-controls="archives-tab"
-              disabled
-            >
-              <svg-archive
-                class="iui-icon"
-                aria-hidden="true"
-              ></svg-archive>
-              <span class="iui-label">Archives</span>
-            </button>
-            <span class="iui-tooltip">Archives</span>
-
-            <button
-              class="iui-button iui-large iui-sidenav-button"
-              role="tab"
-              aria-selected="false"
-              aria-label="Calendar"
-              aria-controls="calendar-tab"
-              id="test-tab-1"
-            >
-              <svg-calendar
-                class="iui-icon"
-                aria-hidden="true"
-              ></svg-calendar>
-              <span class="iui-label">Calendar</span>
-            </button>
-            <span class="iui-tooltip">Calendar</span>
-          </div>
-
-          <div class="iui-bottom">
-            <button
-              class="iui-button iui-large iui-sidenav-button"
-              role="tab"
-              aria-selected="false"
-              aria-label="Administration"
-              aria-controls="administration-tab"
-              id="test-tab-2"
-            >
-              <svg-setup
-                class="iui-icon"
-                aria-hidden="true"
-              ></svg-setup>
-              <span class="iui-label">Administration</span>
-            </button>
-            <span
-              class="iui-tooltip"
-              style="margin-bottom: 10px;"
-            >Administration</span>
->>>>>>> 5c98d778
           </div>
 
           <!-- Expand arrow -->
@@ -384,24 +231,24 @@
           <div class="iui-side-navigation-title">Home</div>
           <p>Lorem ipsum dolor sit amet, consectetur adipiscing elit, sed do eiusmod tempor incididunt ut labore et
             dolore magna aliqua. Ut enim ad minim veniam, quis nostrud exercitation ullamco laboris nisi ut aliquip ex
-            ea commodo consequat. Duis aute irure dolor in reprehenderit in voluptate velit esse cillum dolore eu fugiat
-            nulla pariatur. Excepteur sint occaecat cupidatat non proident, sunt in culpa qui officia deserunt mollit
-            anim id est laborum.</p>
-          <p>Lorem ipsum dolor sit amet, consectetur adipiscing elit, sed do eiusmod tempor incididunt ut labore et
-            dolore magna aliqua. Ut enim ad minim veniam, quis nostrud exercitation ullamco laboris nisi ut aliquip ex
-            ea commodo consequat. Duis aute irure dolor in reprehenderit in voluptate velit esse cillum dolore eu fugiat
-            nulla pariatur. Excepteur sint occaecat cupidatat non proident, sunt in culpa qui officia deserunt mollit
-            anim id est laborum.</p>
-          <p>Lorem ipsum dolor sit amet, consectetur adipiscing elit, sed do eiusmod tempor incididunt ut labore et
-            dolore magna aliqua. Ut enim ad minim veniam, quis nostrud exercitation ullamco laboris nisi ut aliquip ex
-            ea commodo consequat. Duis aute irure dolor in reprehenderit in voluptate velit esse cillum dolore eu fugiat
-            nulla pariatur. Excepteur sint occaecat cupidatat non proident, sunt in culpa qui officia deserunt mollit
-            anim id est laborum.</p>
-          <p>Lorem ipsum dolor sit amet, consectetur adipiscing elit, sed do eiusmod tempor incididunt ut labore et
-            dolore magna aliqua. Ut enim ad minim veniam, quis nostrud exercitation ullamco laboris nisi ut aliquip ex
-            ea commodo consequat. Duis aute irure dolor in reprehenderit in voluptate velit esse cillum dolore eu fugiat
-            nulla pariatur. Excepteur sint occaecat cupidatat non proident, sunt in culpa qui officia deserunt mollit
-            anim id est laborum.</p>
+            ea commodo consequat. Duis aute irure dolor in reprehenderit in voluptate velit esse cillum dolore eu
+            fugiat nulla pariatur. Excepteur sint occaecat cupidatat non proident, sunt in culpa qui officia deserunt
+            mollit anim id est laborum.</p>
+          <p>Lorem ipsum dolor sit amet, consectetur adipiscing elit, sed do eiusmod tempor incididunt ut labore et
+            dolore magna aliqua. Ut enim ad minim veniam, quis nostrud exercitation ullamco laboris nisi ut aliquip ex
+            ea commodo consequat. Duis aute irure dolor in reprehenderit in voluptate velit esse cillum dolore eu
+            fugiat nulla pariatur. Excepteur sint occaecat cupidatat non proident, sunt in culpa qui officia deserunt
+            mollit anim id est laborum.</p>
+          <p>Lorem ipsum dolor sit amet, consectetur adipiscing elit, sed do eiusmod tempor incididunt ut labore et
+            dolore magna aliqua. Ut enim ad minim veniam, quis nostrud exercitation ullamco laboris nisi ut aliquip ex
+            ea commodo consequat. Duis aute irure dolor in reprehenderit in voluptate velit esse cillum dolore eu
+            fugiat nulla pariatur. Excepteur sint occaecat cupidatat non proident, sunt in culpa qui officia deserunt
+            mollit anim id est laborum.</p>
+          <p>Lorem ipsum dolor sit amet, consectetur adipiscing elit, sed do eiusmod tempor incididunt ut labore et
+            dolore magna aliqua. Ut enim ad minim veniam, quis nostrud exercitation ullamco laboris nisi ut aliquip ex
+            ea commodo consequat. Duis aute irure dolor in reprehenderit in voluptate velit esse cillum dolore eu
+            fugiat nulla pariatur. Excepteur sint occaecat cupidatat non proident, sunt in culpa qui officia deserunt
+            mollit anim id est laborum.</p>
         </div>
       </div>
     </section>
