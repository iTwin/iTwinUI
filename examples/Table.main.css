.demo-container {
<<<<<<< HEAD
  width: 500px;
=======
  min-width: min(100cqi, 350px);
>>>>>>> ad6b0ced
}<|MERGE_RESOLUTION|>--- conflicted
+++ resolved
@@ -1,7 +1,3 @@
 .demo-container {
-<<<<<<< HEAD
-  width: 500px;
-=======
   min-width: min(100cqi, 350px);
->>>>>>> ad6b0ced
 }