<<<<<<< HEAD
=======
.demo-container {
  width: 50cqi;
}

>>>>>>> 583e9ad0
.list {
  overflow-y: auto;
  max-height: 200px;
}<|MERGE_RESOLUTION|>--- conflicted
+++ resolved
@@ -1,10 +1,7 @@
-<<<<<<< HEAD
-=======
 .demo-container {
   width: 50cqi;
 }
 
->>>>>>> 583e9ad0
 .list {
   overflow-y: auto;
   max-height: 200px;
