/*---------------------------------------------------------------------------------------------
 * Copyright (c) Bentley Systems, Incorporated. All rights reserved.
 * See LICENSE.md in the project root for license terms and full copyright notice.
 *--------------------------------------------------------------------------------------------*/
import * as React from 'react';
<<<<<<< HEAD
import { Select, Label } from '@itwin/itwinui-react';
=======
import { LabeledSelect } from '@itwin/itwinui-react';
>>>>>>> a7a06a63

export default () => {
  const labelId = React.useId();

  return (
<<<<<<< HEAD
    <div>
      <Label id={labelId}>Disabled Select Label</Label>
      <Select<number>
        triggerProps={{
          'aria-labelledby': labelId,
        }}
        disabled
        options={[
          {
            value: 1,
            label: 'Item #1',
          },
          {
            value: 2,
            label: 'Item #2',
          },
          {
            value: 3,
            label: 'Item #3',
          },
        ]}
        placeholder={'Placeholder text'}
      />
    </div>
=======
    <LabeledSelect
      disabled
      label={'Disabled Select Label'}
      options={[
        {
          value: 1,
          label: 'Item #1',
        },
        {
          value: 2,
          label: 'Item #2',
        },
        {
          value: 3,
          label: 'Item #3',
        },
      ]}
      placeholder={'Placeholder text'}
    />
>>>>>>> a7a06a63
  );
};<|MERGE_RESOLUTION|>--- conflicted
+++ resolved
@@ -3,42 +3,12 @@
  * See LICENSE.md in the project root for license terms and full copyright notice.
  *--------------------------------------------------------------------------------------------*/
 import * as React from 'react';
-<<<<<<< HEAD
-import { Select, Label } from '@itwin/itwinui-react';
-=======
 import { LabeledSelect } from '@itwin/itwinui-react';
->>>>>>> a7a06a63
 
 export default () => {
   const labelId = React.useId();
 
   return (
-<<<<<<< HEAD
-    <div>
-      <Label id={labelId}>Disabled Select Label</Label>
-      <Select<number>
-        triggerProps={{
-          'aria-labelledby': labelId,
-        }}
-        disabled
-        options={[
-          {
-            value: 1,
-            label: 'Item #1',
-          },
-          {
-            value: 2,
-            label: 'Item #2',
-          },
-          {
-            value: 3,
-            label: 'Item #3',
-          },
-        ]}
-        placeholder={'Placeholder text'}
-      />
-    </div>
-=======
     <LabeledSelect
       disabled
       label={'Disabled Select Label'}
@@ -58,6 +28,5 @@
       ]}
       placeholder={'Placeholder text'}
     />
->>>>>>> a7a06a63
   );
 };