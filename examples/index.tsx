--- conflicted
+++ resolved
@@ -2,271 +2,6 @@
  * Copyright (c) Bentley Systems, Incorporated. All rights reserved.
  * See LICENSE.md in the project root for license terms and full copyright notice.
  *--------------------------------------------------------------------------------------------*/
-<<<<<<< HEAD
-export { default as AlertMainExample } from './Alert.main';
-export { default as AlertInlineExample } from './Alert.inline';
-export { default as AlertInformationalExample } from './Alert.informational';
-export { default as AlertPositiveExample } from './Alert.positive';
-export { default as AlertNegativeExample } from './Alert.negative';
-export { default as AlertStickyExample } from './Alert.sticky';
-export { default as AlertWarningExample } from './Alert.warning';
-
-export { default as AvatarMainExample } from './Avatar.main';
-export { default as AvatarGroupExample } from './Avatar.group';
-export { default as AvatarGroupAnimatedExample } from './Avatar.groupanimated';
-export { default as AvatarGroupOverflowExample } from './Avatar.groupoverflow';
-export { default as AvatarGroupOverflowTooltipExample } from './Avatar.groupoverflowtooltip';
-export { default as AvatarGroupStackedExample } from './Avatar.groupstacked';
-export { default as AvatarIconExample } from './Avatar.icon';
-export { default as AvatarInitialsExample } from './Avatar.initials';
-export { default as AvatarPictureExample } from './Avatar.picture';
-export { default as AvatarSizesExample } from './Avatar.sizes';
-export { default as AvatarStatusesExample } from './Avatar.statuses';
-
-export { default as AnchorMainExample } from './Anchor.main';
-export { default as AnchorAsButtonExample } from './Anchor.asbutton';
-
-export { default as BadgeMainExample } from './Badge.main';
-export { default as BadgeSoftExample } from './Badge.soft';
-export { default as BadgeStatusesExample } from './Badge.statuses';
-
-export { default as BlockquoteFooterExample } from './Blockquote.footer';
-export { default as BlockquoteMainExample } from './Blockquote.main';
-
-export { default as BreadcrumbsButtonExample } from './Breadcrumbs.button';
-export { default as BreadcrumbsExtremeTruncationExample } from './Breadcrumbs.extremeTruncation';
-export { default as BreadcrumbsFolderExample } from './Breadcrumbs.folder';
-export { default as BreadcrumbsLinkExample } from './Breadcrumbs.link';
-export { default as BreadcrumbsMainExample } from './Breadcrumbs.main';
-export { default as BreadcrumbsTruncationExample } from './Breadcrumbs.truncation';
-export { default as BreadcrumbsCustomOverflowDropdownExample } from './Breadcrumbs.customOverflowDropdown';
-
-export { default as ButtonSizeExample } from './Button.size';
-export { default as ButtonDefaultExample } from './Button.default';
-export { default as ButtonHighVisibilityExample } from './Button.highvisibility';
-export { default as ButtonBorderlessExample } from './Button.borderless';
-export { default as ButtonCTAExample } from './Button.cta';
-export { default as ButtonMainExample } from './Button.main';
-export { default as IconButtonMainExample } from './IconButton.main';
-export { default as IdeasButtonMainExample } from './IdeasButton.main';
-export { default as SplitButtonMainExample } from './SplitButton.main';
-
-export { default as ButtonGroupMainExample } from './ButtonGroup.main';
-export { default as ButtonGroupVerticalExample } from './ButtonGroup.vertical';
-export { default as ButtonGroupOverflowExample } from './ButtonGroup.overflow';
-export { default as ButtonGroupInputExample } from './ButtonGroup.input';
-export { default as ButtonGroupUsageExample } from './ButtonGroup.usage';
-
-export { default as CarouselMainExample } from './Carousel.main';
-export { default as CarouselControlledExample } from './Carousel.controlled';
-export { default as CarouselOnlyDotsExample } from './Carousel.onlyDots';
-
-export { default as CheckboxMainExample } from './Checkbox.main';
-export { default as CheckboxIndeterminateExample } from './Checkbox.indeterminate';
-export { default as CheckboxLoadingExample } from './Checkbox.loading';
-export { default as CheckboxStatusesExample } from './Checkbox.statuses';
-export { default as CheckboxVisibilityExample } from './Checkbox.visibility';
-export { default as CheckboxInputGroupExample } from './Checkbox.inputgroup';
-
-export { default as CodeMainExample } from './Code.main';
-
-export { default as ColorPickerMainExample } from './ColorPicker.main';
-export { default as ColorPickerBasicExample } from './ColorPicker.basic';
-export { default as ColorPickerAdvancedExample } from './ColorPicker.advanced';
-export { default as ColorPickerAdvancedPopoverExample } from './ColorPicker.advancedPopover';
-
-export { default as ComboBoxMainExample } from './ComboBox.main';
-export { default as ComboBoxControlledExample } from './ComboBox.controlled';
-export { default as ComboBoxCustomExample } from './ComboBox.custom';
-export { default as ComboBoxDisabledExample } from './ComboBox.disabled';
-export { default as ComboBoxLabelExample } from './ComboBox.label';
-export { default as ComboBoxLoadingExample } from './ComboBox.loading';
-export { default as ComboBoxMessageExample } from './ComboBox.message';
-export { default as ComboBoxMessageIconExample } from './ComboBox.messageIcon';
-export { default as ComboBoxMultipleSelectExample } from './ComboBox.multipleSelect';
-export { default as ComboBoxStatusExample } from './ComboBox.status';
-export { default as ComboBoxVirtualizedExample } from './ComboBox.virtualized';
-
-export { default as DatePickerMainExample } from './DatePicker.main';
-export { default as DatePickerMenuExample } from './DatePicker.menu';
-export { default as DatePickerBasicExample } from './DatePicker.basic';
-export { default as DatePickerWithTimeExample } from './DatePicker.withtime';
-export { default as DatePickerWithCombinedTimeExample } from './DatePicker.withcombinedtime';
-export { default as DatePickerDateRangeExample } from './DatePicker.daterange';
-export { default as DatePickerWithYearExample } from './DatePicker.withyear';
-export { default as DatePickerLocalizedExample } from './DatePicker.localized';
-export { default as DatePickerDatesDisabledExample } from './DatePicker.datesdisabled';
-
-export { default as DialogDismissibleExample } from './Dialog.dismissible';
-export { default as DialogDraggableExample } from './Dialog.draggable';
-export { default as DialogFullPageExample } from './Dialog.fullpage';
-export { default as DialogMainExample } from './Dialog.main';
-export { default as DialogModalExample } from './Dialog.modal';
-export { default as DialogNonDismissibleExample } from './Dialog.nondismissible';
-export { default as DialogPlacementExample } from './Dialog.placement';
-
-export { default as DropdownButtonMainExample } from './DropdownButton.main';
-
-export { default as DropdownMenuMainExample } from './DropdownMenu.main';
-export { default as DropdownMenuBasicExample } from './DropdownMenu.basic';
-export { default as DropdownMenuIconExample } from './DropdownMenu.icon';
-export { default as DropdownMenuBadgeExample } from './DropdownMenu.badge';
-export { default as DropdownMenuSublabelExample } from './DropdownMenu.sublabel';
-export { default as DropdownMenuSubmenuExample } from './DropdownMenu.submenu';
-export { default as DropdownMenuSeparatorExample } from './DropdownMenu.separator';
-export { default as DropdownMenuContentExample } from './DropdownMenu.content';
-
-export { default as ExpandableBlockMainExample } from './ExpandableBlock.main';
-export { default as ExpandableBlockWithCaptionExample } from './ExpandableBlock.withcaption';
-export { default as ExpandableBlockAccordionExample } from './ExpandableBlock.accordion';
-export { default as ExpandableBlockStatusExample } from './ExpandableBlock.status';
-export { default as ExpandableBlockSmallExample } from './ExpandableBlock.small';
-export { default as ExpandableBlockBorderlessExample } from './ExpandableBlock.borderless';
-export { default as ExpandableBlockFormExample } from './ExpandableBlock.form';
-export { default as ExpandableBlockDisabledExample } from './ExpandableBlock.disabled';
-
-export { default as FieldsetMainExample } from './Fieldset.main';
-export { default as FieldsetDisabledExample } from './Fieldset.disabled';
-
-export { default as FileUploadMainExample } from './FileUpload.main';
-
-export { default as FlexMainExample } from './Flex.main';
-
-export { default as FooterMainExample } from './Footer.main';
-
-export { default as HeaderMainExample } from './Header.main';
-
-export { default as InformationPanelMainExample } from './InformationPanel.main';
-
-export { default as InputGroupToggleSwitchExample } from './InputGroup.toggleSwitch';
-export { default as InputGroupCheckboxGroupExample } from './InputGroup.checkboxGroup';
-export { default as InputGroupRadioGroupExample } from './InputGroup.radioGroup';
-
-export { default as InputMainExample } from './Input.main';
-export { default as InputSizesExample } from './Input.sizes';
-export { default as InputSeparateLabelExample } from './Input.separatelabel';
-export { default as InputInlineExample } from './Input.inline';
-export { default as InputStatusExample } from './Input.status';
-export { default as InputButtonExample } from './Input.button';
-
-export { default as KeyboardMainExample } from './Keyboard.main';
-
-export { default as LabelMainExample } from './Label.main';
-
-export { default as ListMainExample } from './List.main';
-export { default as ListSubcomponentsExample } from './List.subcomponents';
-export { default as ListLinksExample } from './List.links';
-export { default as ListComboboxExample } from './List.combobox';
-
-export { default as NonIdealStateBadgatewayExample } from './NonIdealState.badgateway';
-export { default as NonIdealStateForbiddenExample } from './NonIdealState.forbidden';
-export { default as NonIdealStateInternalErrorExample } from './NonIdealState.internalerror';
-export { default as NonIdealStatePagenotfoundExample } from './NonIdealState.Pagenotfound';
-export { default as NonIdealStateRedirectExample } from './NonIdealState.redirect';
-export { default as NonIdealStateServiceunavailableExample } from './NonIdealState.serviceunavailable';
-export { default as NonIdealStateTimeoutExample } from './NonIdealState.timeout';
-export { default as NonIdealStateUnauthorizedExample } from './NonIdealState.unauthorized';
-export { default as NonIdealStateErrorExample } from './NonIdealState.error';
-
-export { default as ProgressLinearMainExample } from './ProgressLinear.main';
-export { default as ProgressRadialMainExample } from './ProgressRadial.main';
-
-export { default as RadioMainExample } from './Radio.main';
-export { default as RadioStatusesExample } from './Radio.statuses';
-export { default as RadioTileMainExample } from './RadioTile.main';
-export { default as RadioTileColorExample } from './RadioTile.color';
-
-export { default as SearchBoxMainExample } from './SearchBox.main';
-export { default as SearchBoxBasicExample } from './SearchBox.basic';
-export { default as SearchBoxSizeExample } from './SearchBox.size';
-export { default as SearchBoxExpandableExample } from './SearchBox.expandable';
-export { default as SearchBoxStatusExample } from './SearchBox.status';
-export { default as SearchBoxCustomExample } from './SearchBox.custom';
-export { default as SearchBoxCustomOpenExample } from './SearchBox.customopen';
-
-export { default as SelectDisableExample } from './Select.disable';
-export { default as SelectIconExample } from './Select.icon';
-export { default as SelectMainExample } from './Select.main';
-export { default as SelectStatusesExample } from './Select.statuses';
-export { default as SelectSublabelsExample } from './Select.sublabels';
-export { default as SelectTruncateExample } from './Select.truncate';
-
-export { default as SideNavigationMainExample } from './SideNavigation.main';
-export { default as SideNavigationBasicExample } from './SideNavigation.basic';
-export { default as SideNavigationActiveItemExample } from './SideNavigation.activeitem';
-export { default as SideNavigationSubmenuExample } from './SideNavigation.submenu';
-
-export { default as SliderMainExample } from './Slider.main';
-export { default as SliderRangeExample } from './Slider.range';
-export { default as SliderRangeMultipleExample } from './Slider.rangemultiple';
-export { default as SliderVerticalExample } from './Slider.vertical';
-export { default as SliderLabelsExample } from './Slider.labels';
-export { default as SliderThumbCustomExample } from './Slider.thumbcustom';
-export { default as SliderTooltipCustomExample } from './Slider.tooltipcustom';
-export { default as SliderTooltipNoneExample } from './Slider.tooltipnone';
-
-export { default as StepperMainExample } from './Stepper.main';
-export { default as StepperShortExample } from './Stepper.short';
-export { default as StepperLongExample } from './Stepper.long';
-export { default as StepperTooltipExample } from './Stepper.tooltip';
-export { default as StepperLocalizationExample } from './Stepper.localization';
-export { default as StepperLayoutExample } from './Stepper.layout';
-
-export { default as SurfaceMainExample } from './Surface.main';
-export { default as SurfaceElevationExample } from './Surface.elevation';
-export { default as SurfaceHeaderFooterExample } from './Surface.headerfooter';
-export { default as SurfaceNoPaddingExample } from './Surface.nopadding';
-
-export { default as TableMainExample } from './Table.main';
-
-export { default as TabsMainExample } from './Tabs.main';
-export { default as TabsOverflowExample } from './Tabs.overflow';
-
-export { default as TagMainExample } from './Tag.main';
-export { default as TagBasicExample } from './Tag.basic';
-export { default as TagDefaultExample } from './Tag.default';
-
-export { default as TagContainerMainExample } from './TagContainer.main';
-export { default as TagContainerWrapExample } from './TagContainer.wrap';
-export { default as TagContainerTruncateExample } from './TagContainer.truncate';
-export { default as TagContainerScrollExample } from './TagContainer.scroll';
-
-export { default as TextareaMainExample } from './Textarea.main';
-export { default as TextareaScrollExample } from './Textarea.scroll';
-export { default as TextareaStatusExample } from './Textarea.status';
-export { default as TextareaInlineExample } from './Textarea.inline';
-
-export { default as TextMainExample } from './Text.main';
-
-export { default as TileMainExample } from './Tile.main';
-export { default as TileActionableExample } from './Tile.actionable';
-export { default as TileAnchorlinkExample } from './Tile.anchorlink';
-export { default as TileCondensedExample } from './Tile.condensed';
-export { default as TileAvatarExample } from './Tile.avatar';
-export { default as TileFolderExample } from './Tile.folder';
-export { default as TileStatusExample } from './Tile.status';
-export { default as TileLoadingExample } from './Tile.loading';
-export { default as TileDisabledExample } from './Tile.disabled';
-
-export { default as ToastMainExample } from './Toast.main';
-
-export { default as ToggleSwitchMainExample } from './ToggleSwitch.main';
-export { default as ToggleSwitchSizesExample } from './ToggleSwitch.sizes';
-export { default as ToggleSwitchLabelsExample } from './ToggleSwitch.labels';
-export { default as ToggleSwitchIconExample } from './ToggleSwitch.icon';
-export { default as ToggleSwitchInputGroupExample } from './ToggleSwitch.inputgroup';
-
-export { default as TooltipMainExample } from './Tooltip.main';
-export { default as TooltipPlacementExample } from './Tooltip.placement';
-
-export { default as TransferListMainExample } from './TransferList.main';
-export { default as TransferListWithLabelExample } from './TransferList.withlabel';
-
-export { default as TreeMainExample } from './Tree.main';
-
-export { default as VisuallyHiddenIconExample } from './VisuallyHidden.icon';
-export { default as VisuallyHiddenMoreTextExample } from './VisuallyHidden.moretext';
-=======
 import * as React from 'react';
 import { ThemeProvider } from '@itwin/itwinui-react';
 
@@ -1346,5 +1081,4 @@
 const VisuallyHiddenMoreTextExample = withThemeProvider(
   VisuallyHiddenMoreTextExampleRaw,
 );
-export { VisuallyHiddenMoreTextExample };
->>>>>>> 2a73b0eb
+export { VisuallyHiddenMoreTextExample };