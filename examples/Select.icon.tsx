/*---------------------------------------------------------------------------------------------
 * Copyright (c) Bentley Systems, Incorporated. All rights reserved.
 * See LICENSE.md in the project root for license terms and full copyright notice.
 *--------------------------------------------------------------------------------------------*/
import * as React from 'react';
<<<<<<< HEAD
import { Select, Label } from '@itwin/itwinui-react';
=======
import { LabeledSelect } from '@itwin/itwinui-react';
>>>>>>> a7a06a63
import {
  SvgSmileyHappy,
  SvgSmileySad,
  SvgSmileyNeutral,
} from '@itwin/itwinui-icons-react';

export default () => {
  const labelId = React.useId();

  return (
<<<<<<< HEAD
    <div>
      <Label id={labelId}>Choose feeling</Label>
      <Select
        triggerProps={{
          'aria-labelledby': labelId,
        }}
        options={[
          {
            value: 'happy',
            label: 'Happy',
            icon: <SvgSmileyHappy />,
          },
          {
            value: 'neutral',
            label: 'Neutral',
            icon: <SvgSmileyNeutral />,
          },
          {
            value: 'sad',
            label: 'Sad',
            icon: <SvgSmileySad />,
          },
        ]}
        placeholder={'How are you today?'}
      />
    </div>
=======
    <LabeledSelect
      label={'Choose feeling'}
      options={[
        {
          value: 'happy',
          label: 'Happy',
          icon: <SvgSmileyHappy />,
        },
        {
          value: 'neutral',
          label: 'Neutral',
          icon: <SvgSmileyNeutral />,
        },
        {
          value: 'sad',
          label: 'Sad',
          icon: <SvgSmileySad />,
        },
      ]}
      placeholder={'How are you today?'}
    />
>>>>>>> a7a06a63
  );
};<|MERGE_RESOLUTION|>--- conflicted
+++ resolved
@@ -3,11 +3,7 @@
  * See LICENSE.md in the project root for license terms and full copyright notice.
  *--------------------------------------------------------------------------------------------*/
 import * as React from 'react';
-<<<<<<< HEAD
-import { Select, Label } from '@itwin/itwinui-react';
-=======
 import { LabeledSelect } from '@itwin/itwinui-react';
->>>>>>> a7a06a63
 import {
   SvgSmileyHappy,
   SvgSmileySad,
@@ -18,34 +14,6 @@
   const labelId = React.useId();
 
   return (
-<<<<<<< HEAD
-    <div>
-      <Label id={labelId}>Choose feeling</Label>
-      <Select
-        triggerProps={{
-          'aria-labelledby': labelId,
-        }}
-        options={[
-          {
-            value: 'happy',
-            label: 'Happy',
-            icon: <SvgSmileyHappy />,
-          },
-          {
-            value: 'neutral',
-            label: 'Neutral',
-            icon: <SvgSmileyNeutral />,
-          },
-          {
-            value: 'sad',
-            label: 'Sad',
-            icon: <SvgSmileySad />,
-          },
-        ]}
-        placeholder={'How are you today?'}
-      />
-    </div>
-=======
     <LabeledSelect
       label={'Choose feeling'}
       options={[
@@ -67,6 +35,5 @@
       ]}
       placeholder={'How are you today?'}
     />
->>>>>>> a7a06a63
   );
 };