{
  "name": "itwinui-monorepo",
  "version": "0.0.0",
  "private": true,
  "workspaces": {
    "packages": [
      "apps/*",
      "packages/*",
      "playgrounds/*",
      "internal/*",
      "examples",
      "testing/*"
    ]
  },
  "lint-staged": {
    "*.{scss}": [
      "prettier --write",
      "stylelint --fix"
    ],
    "*.{scss,html,js}": [
      "pnpm lint:copyright --fix"
    ],
    "*.{tsx,ts,jsx,js}": [
      "prettier --write",
      "node scripts/copyrightLinter.js --fix"
    ]
  },
  "scripts": {
    "build": "turbo run build",
    "dev": "turbo run dev --concurrency=15",
<<<<<<< HEAD
    "test": "turbo run test",
    "test:all": "node scripts/testAll.js",
=======
    "test": "node scripts/runTests.mjs",
    "test:css": "pnpm run build --filter=css-workshop && pnpm --filter=css-workshop run test",
    "test:react": "pnpm run build --filter=react-workshop && pnpm --filter=react-workshop run test",
    "test:a11y": "pnpm run build --filter=a11y && pnpm --filter=/a11y run test",
    "test:e2e": "pnpm run build --filter=e2e && pnpm --filter=e2e run test",
    "test:unit": "pnpm --filter=@itwin/itwinui-react run test:unit",
>>>>>>> 2ef6aee9
    "lint": "turbo run lint",
    "format": "turbo run format",
    "prepare": "husky install && playwright install",
    "lint:copyright": "node scripts/copyrightLinter.js",
    "createComponent": "node scripts/createComponent.js",
    "approve:css": "pnpm --filter css-workshop approve",
    "approve:react": "pnpm --filter react-workshop approve",
    "clean": "turbo run clean && rimraf node_modules",
    "changeset": "npx -y @changesets/cli",
    "release": "pnpm run build --filter=\"{./packages/*}...\" && pnpm node ./scripts/publish-packages.mjs"
  },
  "devDependencies": {
    "@itwin/itwinui-css": "workspace:*",
    "@itwin/itwinui-variables": "workspace:*",
    "a11y": "workspace:*",
    "chokidar-cli": "^3.0.0",
    "concurrently": "^8.2.2",
    "configs": "workspace:*",
    "e2e": "workspace:*",
    "execa": "^8.0.1",
    "husky": "^9.0.10",
    "lint-staged": "^15.2.2",
    "octokit": "^3.1.2",
    "prettier": "~3.1.0",
    "rimraf": "^5.0.5",
    "serve": "^14.2.1",
    "turbo": "~1.12.3"
  },
  "resolutions": {
    "normalize-package-data": "^6.0.0",
    "glob-parent": "^6.0.2",
    "strip-ansi": "^6.0.0",
    "async": "^3.2.5",
    "postcss": "^8.4.34",
    "prettier": "~3.1.0",
    "autoprefixer": "^10.4.17",
    "semver": "^7.5.4",
    "typescript": "~5.1.6",
    "@types/react": "18.2.14",
    "@types/react-dom": "18.2.18",
    "astro": "~4.5.6"
  },
  "engines": {
    "node": ">=18.14.1"
  },
  "packageManager": "pnpm@8.15.3",
  "prettier": "configs/prettier-config"
}<|MERGE_RESOLUTION|>--- conflicted
+++ resolved
@@ -28,17 +28,12 @@
   "scripts": {
     "build": "turbo run build",
     "dev": "turbo run dev --concurrency=15",
-<<<<<<< HEAD
-    "test": "turbo run test",
-    "test:all": "node scripts/testAll.js",
-=======
     "test": "node scripts/runTests.mjs",
     "test:css": "pnpm run build --filter=css-workshop && pnpm --filter=css-workshop run test",
     "test:react": "pnpm run build --filter=react-workshop && pnpm --filter=react-workshop run test",
     "test:a11y": "pnpm run build --filter=a11y && pnpm --filter=/a11y run test",
     "test:e2e": "pnpm run build --filter=e2e && pnpm --filter=e2e run test",
     "test:unit": "pnpm --filter=@itwin/itwinui-react run test:unit",
->>>>>>> 2ef6aee9
     "lint": "turbo run lint",
     "format": "turbo run format",
     "prepare": "husky install && playwright install",
