--- conflicted
+++ resolved
@@ -34,11 +34,6 @@
     "prepare": "husky install",
     "postinstall": "patch-package",
     "lint:copyright": "node scripts/copyrightLinter.js",
-<<<<<<< HEAD
-    "push-docker:css": "yarn workspace @itwin/itwinui-css push-docker",
-=======
-    "push-docker:react": "yarn workspace storybook push-docker",
->>>>>>> e32f09b5
     "createComponent": "node scripts/createComponent.js",
     "approve:css": "yarn workspace @itwin/itwinui-css approve",
     "approve:react": "yarn workspace storybook approve",
