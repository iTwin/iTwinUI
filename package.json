--- conflicted
+++ resolved
@@ -36,11 +36,7 @@
     "lint:copyright": "node scripts/copyrightLinter.js",
     "createComponent": "node scripts/createComponent.js",
     "approve:css": "yarn workspace css-workshop approve",
-<<<<<<< HEAD
-    "approve:react": "yarn workspace storybook approve",
-=======
     "approve:react": "yarn workspace react-workshop approve",
->>>>>>> 4f307656
     "clean": "turbo run clean && rimraf node_modules",
     "release": "yarn build --filter={./packages/*}... && changeset publish"
   },
