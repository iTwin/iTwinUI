{
  "name": "@itwin/itwinui-css",
<<<<<<< HEAD
  "version": "0.47.0",
=======
  "version": "0.48.2",
>>>>>>> 97669421
  "author": "Bentley Systems",
  "license": "MIT",
  "main": "src/index.scss",
  "description": "CSS (Sass/SCSS) library for building beautiful and well working web UI components within Bentley Systems & iTwin.js applications.",
  "homepage": "https://github.com/iTwin/iTwinUI",
  "keywords": [
    "css",
    "sass",
    "scss",
    "html",
    "react",
    "ui",
    "ux",
    "standards",
    "theme",
    "light",
    "dark",
    "bentley systems",
    "itwin"
  ],
  "husky": {
    "hooks": {
      "pre-commit": "lint-staged"
    }
  },
  "lint-staged": {
    "*.{scss}": [
      "prettier --write"
    ],
    "*.{scss,html}": [
      "stylelint --fix"
    ],
    "*.{scss,html,js}": [
      "yarn lint:copyright --fix"
    ]
  },
  "scripts": {
    "build": "yarn clean && yarn build:scss && yarn build:css && yarn build:html && yarn copy-files",
    "build:scss": "cpx \"./src/**/*.scss\" ./lib/scss",
    "build:css": "node ./scripts/generateCss.js src lib/css && yarn postcss-processing && yarn lint:copyright --fix lib/css/*",
    "build:html": "node ./scripts/generateHtml.js backstop/tests backstop/minified",
    "build:watch": "yarn build && concurrently -n scss,html -k \"yarn build:watch:scss\" \"yarn build:watch:html\"",
    "build:watch:scss": "chokidar \"src/**/*\" -c \"yarn build:scss && yarn build:css\"",
    "build:watch:html": "chokidar \"backstop/tests/**/*\" -c \"yarn build:html\"",
    "copy-files": "cpx package.json lib && cpx README.md lib",
    "createComponent": "node ./scripts/createComponent.js",
    "postcss-processing": "postcss lib/css -d lib/css --no-map && yarn print \"Finished post-processing CSS.\"",
    "clean": "rimraf ./lib ./backstop/results/bitmaps_test",
    "lint": "stylelint \"src/**/*.scss\"",
    "lint:copyright": "node scripts/copyrightLinter.js",
    "approve": "backstop --config=./backstop/backstop.js approve",
    "test": "yarn build && yarn test:ci",
    "test:ci": "backstop --config=./backstop/backstop.js test --docker",
    "clean:images": "node scripts/removeOldTestImages.js",
    "print": "node scripts/print.js",
    "audit:ci": "audit-ci --moderate --report-type=full"
  },
  "devDependencies": {
    "audit-ci": "^4.0.0",
    "autoprefixer": "^10.4.1",
    "backstopjs": "~6.0.4",
    "chokidar-cli": "^2.1.0",
    "concurrently": "^6.0.0",
    "cpx": "^1.5.0",
    "html-minifier": "^4.0.0",
    "husky": "=4",
    "lint-staged": "^11.2.6",
    "node-sass": "^7.0.0",
    "postcss": "^8.4.5",
    "postcss-cli": "^8.3.1",
    "postcss-discard-comments": "^5.0.1",
    "prettier": "^2.4.1",
    "rimraf": "^3.0.2",
    "stylelint": "^14.2.0",
    "stylelint-config-sass-guidelines": "^9.0.1"
  },
  "resolutions": {
    "braces": "^2.3.1",
    "hosted-git-info": ">=3.0.8",
    "jimp": ">=0.16.1",
    "trim-newlines": "^3.0.1",
    "glob-parent": "^5.1.2",
    "jpeg-js": "^0.4.3",
    "set-value": "^4.1.0",
    "ansi-regex": "^5.0.1",
    "node-fetch": "^2.6.7"
  }
}<|MERGE_RESOLUTION|>--- conflicted
+++ resolved
@@ -1,10 +1,6 @@
 {
   "name": "@itwin/itwinui-css",
-<<<<<<< HEAD
-  "version": "0.47.0",
-=======
   "version": "0.48.2",
->>>>>>> 97669421
   "author": "Bentley Systems",
   "license": "MIT",
   "main": "src/index.scss",
