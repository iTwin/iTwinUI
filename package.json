--- conflicted
+++ resolved
@@ -74,14 +74,9 @@
     "postcss-discard-comments": "^5.0.1",
     "prettier": "^2.4.1",
     "rimraf": "^3.0.2",
-<<<<<<< HEAD
     "sass-embedded": "^1.0.0-beta.8",
-    "stylelint": "^13.10.0",
-    "stylelint-config-sass-guidelines": "^8.0.0"
-=======
     "stylelint": "^14.2.0",
     "stylelint-config-sass-guidelines": "^9.0.1"
->>>>>>> e40f387d
   },
   "resolutions": {
     "braces": "^2.3.1",
