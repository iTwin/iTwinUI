--- conflicted
+++ resolved
@@ -12,31 +12,17 @@
   },
   "dependencies": {
     "@itwin/itwinui-react": "*",
-<<<<<<< HEAD
-    "@remix-run/node": "^2.8.0",
-    "@remix-run/react": "^2.8.0",
-    "@remix-run/serve": "^2.8.0",
-    "isbot": "^4.1.0",
+    "@remix-run/node": "^2.15.2",
+    "@remix-run/react": "^2.15.2",
+    "@remix-run/serve": "^2.15.2",
+    "isbot": "^5.1.22",
     "react": "^19",
     "react-dom": "^19"
   },
   "devDependencies": {
-    "@remix-run/dev": "^2.8.0",
     "@types/react": "^19",
     "@types/react-dom": "^19",
-=======
-    "@remix-run/node": "^2.15.2",
-    "@remix-run/react": "^2.15.2",
-    "@remix-run/serve": "^2.15.2",
-    "isbot": "^5.1.22",
-    "react": "^18",
-    "react-dom": "^18"
-  },
-  "devDependencies": {
     "@remix-run/dev": "^2.15.2",
-    "@types/react": "^18",
-    "@types/react-dom": "^18",
->>>>>>> 3ec5ddd2
     "typescript": "5",
     "vite": "^6",
     "vite-tsconfig-paths": "^5.1.4"
