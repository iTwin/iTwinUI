{
  "name": "next-playground",
  "type": "module",
  "version": "0.1.0",
  "private": true,
  "scripts": {
    "dev": "next dev -p 1702",
    "build": "next build",
    "start": "next start",
    "clean": "rimraf .turbo && rimraf node_modules && rimraf .next"
  },
  "dependencies": {
    "@itwin/itwinui-react": "*",
    "@types/node": "*",
<<<<<<< HEAD
    "@types/react": "^19",
    "@types/react-dom": "^19",
    "next": "^14.2.13",
    "react": "^19",
    "react-dom": "^19",
=======
    "@types/react": "^18",
    "@types/react-dom": "^18",
    "next": "^14.2.21",
    "react": "^18",
    "react-dom": "^18",
>>>>>>> 22e06cd6
    "typescript": "5"
  },
  "lint-staged": {
    "*.{tsx,ts,jsx,js}": [
      "prettier --write"
    ]
  },
  "prettier": "configs/prettier-config.js"
}<|MERGE_RESOLUTION|>--- conflicted
+++ resolved
@@ -12,19 +12,11 @@
   "dependencies": {
     "@itwin/itwinui-react": "*",
     "@types/node": "*",
-<<<<<<< HEAD
     "@types/react": "^19",
     "@types/react-dom": "^19",
-    "next": "^14.2.13",
+    "next": "^14.2.21",
     "react": "^19",
     "react-dom": "^19",
-=======
-    "@types/react": "^18",
-    "@types/react-dom": "^18",
-    "next": "^14.2.21",
-    "react": "^18",
-    "react-dom": "^18",
->>>>>>> 22e06cd6
     "typescript": "5"
   },
   "lint-staged": {
