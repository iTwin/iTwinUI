{
  "name": "css-workshop",
  "type": "module",
  "private": true,
  "version": "0.1.0",
  "description": "Workshop environment containing HTML pages demonstrating itwinui-css",
  "devDependencies": {
    "@fontsource/noto-sans": "5",
    "@fontsource/noto-sans-mono": "5",
<<<<<<< HEAD
    "@itwin/itwinui-icons-elements": "0.20.0",
    "astro": "^4",
    "astro-relative-links": "^0.3.7",
    "backstopjs": "~6.2.1",
    "npm-run-all": "^4.1.5",
    "@astrojs/react": "^4.1.2",
    "@types/react": "^18",
    "@types/react-dom": "^18",
    "react": "^18",
    "react-dom": "^18",
    "@itwin/itwinui-react": "npm:@itwin/itwinui-react@5.0.0-alpha.4"
=======
    "@itwin/itwinui-icons-elements": "0.21.0",
    "astro": "^5",
    "astro-relative-links": "^0.4.2",
    "backstopjs": "~6.3.25",
    "npm-run-all": "^4.1.5"
>>>>>>> ab888428
  },
  "scripts": {
    "dev": "astro dev",
    "start": "astro dev",
    "build": "astro build",
    "preview": "npx -y serve dist --listen 3050 -L",
    "clean": "rimraf dist && rimraf node_modules && rimraf .turbo",
    "approve": "backstop --config=./backstop/backstop.cjs approve",
    "test:only": "backstop --config=./backstop/backstop.cjs test --docker",
    "test:only:wait-for-preview": "npx -y wait-on http://localhost:3050 && pnpm run test:only",
    "test": "npm-run-all -p -r \"preview\" \"test:only:wait-for-preview {1}\" --"
  },
  "prettier": "configs/prettier-astro-config.js"
}<|MERGE_RESOLUTION|>--- conflicted
+++ resolved
@@ -7,25 +7,17 @@
   "devDependencies": {
     "@fontsource/noto-sans": "5",
     "@fontsource/noto-sans-mono": "5",
-<<<<<<< HEAD
-    "@itwin/itwinui-icons-elements": "0.20.0",
-    "astro": "^4",
-    "astro-relative-links": "^0.3.7",
-    "backstopjs": "~6.2.1",
-    "npm-run-all": "^4.1.5",
+    "@itwin/itwinui-icons-elements": "0.21.0",
+    "@itwin/itwinui-react": "npm:@itwin/itwinui-react@5.0.0-alpha.4",
+    "astro": "^5",
+    "astro-relative-links": "^0.4.2",
     "@astrojs/react": "^4.1.2",
     "@types/react": "^18",
     "@types/react-dom": "^18",
     "react": "^18",
     "react-dom": "^18",
-    "@itwin/itwinui-react": "npm:@itwin/itwinui-react@5.0.0-alpha.4"
-=======
-    "@itwin/itwinui-icons-elements": "0.21.0",
-    "astro": "^5",
-    "astro-relative-links": "^0.4.2",
     "backstopjs": "~6.3.25",
     "npm-run-all": "^4.1.5"
->>>>>>> ab888428
   },
   "scripts": {
     "dev": "astro dev",
