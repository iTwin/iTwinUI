--- conflicted
+++ resolved
@@ -7,13 +7,8 @@
   "devDependencies": {
     "@fontsource/noto-sans": "5",
     "@fontsource/noto-sans-mono": "5",
-<<<<<<< HEAD
     "@itwin/itwinui-icons-elements": "0.22.0",
-    "@itwin/itwinui-react": "npm:@itwin/itwinui-react@5.0.0-alpha.13",
-=======
-    "@itwin/itwinui-icons-elements": "0.21.0",
     "@stratakit/foundations": "^0.1.0",
->>>>>>> 5537f64d
     "astro": "^5",
     "astro-relative-links": "^0.4.2",
     "@astrojs/react": "^4.2.7",
