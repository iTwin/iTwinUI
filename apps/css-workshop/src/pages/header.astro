---
import Layout from './_layout.astro';
import Button_ from '../components/Button.astro';
---

<Layout title='Header'>
  <script>
    import '../components/avatar.js';
    import '@itwin/itwinui-icons-elements/imodel-hollow';
    import '@itwin/itwinui-icons-elements/caret-down-small';
    import '@itwin/itwinui-icons-elements/chevron-right';
    import '@itwin/itwinui-icons-elements/model';
    import '@itwin/itwinui-icons-elements/notification';
    import '@itwin/itwinui-icons-elements/help-circular-hollow';
    import '@itwin/itwinui-icons-elements/more-vertical';
    import '@itwin/itwinui-icons-elements/placeholder';
    import '@itwin/itwinui-icons-elements/search';
  </script>
  <style is:global>
    span.demo-picture {
      background-image: url('/assets/image-test.jpg');
    }

    .demo-searchbar {
      background-color: var(--iui-color-background-backdrop);
      border-radius: 9999px;
      width: 20vw;
    }
    .demo-searchbar::before {
      border-radius: 9999px;
    }

    .demo-searchbar-button {
      border-top-right-radius: 9999px !important;
      border-bottom-right-radius: 9999px !important;
    }

    @media (max-width: 1024px) {
      .iui-page-header-center {
        display: none;
      }
    }

    section {
      width: auto !important;
    }
  </style>

  <h1>Header</h1>
  <hr />

  <div id='demo-all'>
    <h2>Default</h2>
    <section id='demo-default'>
      <header class='iui-page-header'>
        <div class='iui-page-header-left'>
          <!-- Application Button -->
          <button class='iui-header-brand' aria-label='App name'>
            <svg-imodel-hollow class='iui-header-brand-icon' aria-hidden='true'></svg-imodel-hollow>
            <span class='iui-header-brand-label'>App name</span>
          </button>

          <div class='iui-page-header-divider'></div>

          <nav class='iui-breadcrumbs iui-header-breadcrumbs' aria-label='Breadcrumbs'>
            <ol class='iui-breadcrumbs-list iui-header-breadcrumbs-list'>
              <li class='iui-header-breadcrumb-item'>
                <button
                  class='iui-header-breadcrumb-button'
                  type='button'
                  aria-label='Project picker'
                  aria-expanded='false'
                  id='test-button-1'
                >
                  <span class='iui-header-breadcrumb-button-icon'>
                    <img class='' src='/assets/image-test.jpg' draggable='false' />
                  </span>
                  <span class='iui-header-breadcrumb-button-text'>
                    <span class='iui-header-breadcrumb-button-text-label'>Project Alpha</span>
                    <span class='iui-header-breadcrumb-button-text-sublabel'>0x0123456789</span>
                  </span>
                  <svg-caret-down-small
                    class='iui-header-breadcrumb-button-dropdown-icon'
                    aria-hidden='true'></svg-caret-down-small>
                </button>
              </li>
              <li class='iui-breadcrumbs-separator' aria-hidden='true'>
                <svg-chevron-right aria-hidden='true'></svg-chevron-right>
              </li>
              <li class='iui-header-breadcrumb-item'>
                <button
                  class='iui-header-breadcrumb-button'
                  type='button'
                  aria-label='Model picker'
                  aria-expanded='false'
                >
                  <svg-model class='iui-header-breadcrumb-button-icon' aria-hidden='true'
                  ></svg-model>
                  <span class='iui-header-breadcrumb-button-text'>
                    <span class='iui-header-breadcrumb-button-text-label'>Model Beta</span>
                    <span class='iui-header-breadcrumb-button-text-sublabel'>0x0123456789</span>
                  </span>
                  <svg-caret-down-small
                    class='iui-header-breadcrumb-button-dropdown-icon'
                    aria-hidden='true'></svg-caret-down-small>
                </button>
              </li>
              <li class='iui-breadcrumbs-separator' aria-hidden='true'>
                <svg-chevron-right aria-hidden='true'></svg-chevron-right>
              </li>
              <li class='iui-header-breadcrumb-item' aria-current='location'>
                <button
                  class='iui-header-breadcrumb-button'
                  type='button'
                  aria-label='Version picker'
                  aria-expanded='false'
                >
                  <svg-model class='iui-header-breadcrumb-button-icon' aria-hidden='true'
                  ></svg-model>
                  <span class='iui-header-breadcrumb-button-text'>
                    <span class='iui-header-breadcrumb-button-text-label'>Version Gamma</span>
                    <span class='iui-header-breadcrumb-button-text-sublabel'>0x0123456789</span>
                  </span>
                </button>
              </li>
            </ol>
          </nav>
        </div>

        <div class='iui-page-header-center'>
          <label class='iui-field iui-input-flex-container demo-searchbar'>
            <input placeholder='Search within Version Gamma…' />
<<<<<<< HEAD
            <button
              class='iui-button iui-field demo-searchbar-button iui-input-flex-container-icon'
              data-iui-variant='borderless'
=======
            <Button_
              class='demo-searchbar-button iui-input-flex-container-icon'
              variant='borderless'
>>>>>>> e2e6ba7a
              aria-label='Search'
            >
              <svg-search class='iui-button-icon' aria-hidden='true'></svg-search>
            </Button_>
          </label>
        </div>

        <div class='iui-page-header-right'>
          <!-- Notifications -->
<<<<<<< HEAD
          <button
            class='iui-button iui-field'
            data-iui-variant='borderless'
=======
          <Button_
            variant='borderless'
>>>>>>> e2e6ba7a
            type='button'
            aria-label='Notifications'
            aria-expanded='false'
            id='test-button-2'
          >
            <span class='iui-button-icon iui-notification-marker' aria-hidden='true'>
              <svg-notification></svg-notification>
            </span>
          </Button_>

          <!-- Help -->
<<<<<<< HEAD
          <button
            class='iui-button iui-field'
            data-iui-variant='borderless'
            type='button'
            aria-label='Help'
            aria-expanded='false'
          >
=======
          <Button_ variant='borderless' type='button' aria-label='Help' aria-expanded='false'>
>>>>>>> e2e6ba7a
            <svg-help-circular-hollow class='iui-button-icon' aria-hidden='true'
            ></svg-help-circular-hollow>
          </Button_>

          <!-- Profile -->
<<<<<<< HEAD
          <button
            class='iui-button iui-field'
            data-iui-variant='borderless'
            type='button'
            aria-label='My account'
            aria-expanded='false'
          >
=======
          <Button_ variant='borderless' type='button' aria-label='My account' aria-expanded='false'>
>>>>>>> e2e6ba7a
            <x-avatar type='2'></x-avatar>
          </Button_>

          <!-- More menu -->
<<<<<<< HEAD
          <button
            class='iui-button iui-field'
            data-iui-variant='borderless'
=======
          <Button_
            variant='borderless'
>>>>>>> e2e6ba7a
            type='button'
            aria-label='More options'
            aria-expanded='false'
          >
            <svg-more-vertical class='iui-button-icon' aria-hidden='true'></svg-more-vertical>
          </Button_>
        </div>
      </header>

      <br />

      <header class='iui-page-header'>
        <div class='iui-page-header-left'>
          <!-- Application Button -->
          <button class='iui-header-brand' aria-label='App name'>
            <svg-imodel-hollow class='iui-header-brand-icon' aria-hidden='true'></svg-imodel-hollow>
          </button>

          <div class='iui-page-header-divider'></div>

          <nav class='iui-breadcrumbs iui-header-breadcrumbs' aria-label='Breadcrumbs'>
            <ol class='iui-breadcrumbs-list iui-header-breadcrumbs-list'>
              <li class='iui-header-breadcrumb-item'>
                <button
                  class='iui-header-breadcrumb-button'
                  type='button'
                  aria-label='Project picker'
                  aria-expanded='false'
                  id='test-button-1'
                >
                  <span class='iui-header-breadcrumb-button-text'>
                    <span class='iui-header-breadcrumb-button-text-label'>Project Alpha</span>
                  </span>
                  <svg-caret-down-small
                    class='iui-header-breadcrumb-button-dropdown-icon'
                    aria-hidden='true'></svg-caret-down-small>
                </button>
              </li>
              <li class='iui-breadcrumbs-separator' aria-hidden='true'>
                <svg-chevron-right aria-hidden='true'></svg-chevron-right>
              </li>
              <li class='iui-header-breadcrumb-item'>
                <button
                  class='iui-header-breadcrumb-button'
                  type='button'
                  aria-label='Model picker'
                  aria-expanded='false'
                >
                  <span class='iui-header-breadcrumb-button-text'>
                    <span class='iui-header-breadcrumb-button-text-label'>Model Beta</span>
                  </span>
                  <svg-caret-down-small
                    class='iui-header-breadcrumb-button-dropdown-icon'
                    aria-hidden='true'></svg-caret-down-small>
                </button>
              </li>
              <li class='iui-breadcrumbs-separator' aria-hidden='true'>
                <svg-chevron-right aria-hidden='true'></svg-chevron-right>
              </li>
              <li class='iui-header-breadcrumb-item' aria-current='location'>
                <button
                  class='iui-header-breadcrumb-button'
                  type='button'
                  aria-label='Version picker'
                  aria-expanded='false'
                >
                  <span class='iui-header-breadcrumb-button-text'>
                    <span class='iui-header-breadcrumb-button-text-label'>Version Gamma</span>
                  </span>
                </button>
              </li>
            </ol>
          </nav>
        </div>

        <div class='iui-page-header-right'>
          <!-- Notifications -->
<<<<<<< HEAD
          <button
            class='iui-button iui-field'
            data-iui-variant='borderless'
=======
          <Button_
            variant='borderless'
>>>>>>> e2e6ba7a
            type='button'
            aria-label='Notifications'
            aria-expanded='false'
          >
            <span
              class='iui-button-icon iui-notification-marker'
              aria-hidden='true'
              data-iui-variant='positive'
            >
              <svg-notification></svg-notification>
            </span>
          </Button_>

          <!-- Help -->
<<<<<<< HEAD
          <button
            class='iui-button iui-field'
            data-iui-variant='borderless'
            type='button'
            aria-label='Help'
            aria-expanded='false'
          >
=======
          <Button_ variant='borderless' type='button' aria-label='Help' aria-expanded='false'>
>>>>>>> e2e6ba7a
            <svg-help-circular-hollow class='iui-button-icon' aria-hidden='true'
            ></svg-help-circular-hollow>
          </Button_>

          <!-- Profile -->
<<<<<<< HEAD
          <button
            class='iui-button iui-field'
            data-iui-variant='borderless'
            type='button'
            aria-label='My account'
            aria-expanded='false'
          >
=======
          <Button_ variant='borderless' type='button' aria-label='My account' aria-expanded='false'>
>>>>>>> e2e6ba7a
            <x-avatar type='2'></x-avatar>
          </Button_>

          <!-- More menu -->
<<<<<<< HEAD
          <button
            class='iui-button iui-field'
            data-iui-variant='borderless'
=======
          <Button_
            variant='borderless'
>>>>>>> e2e6ba7a
            type='button'
            aria-label='More options'
            aria-expanded='false'
          >
            <svg-more-vertical class='iui-button-icon' aria-hidden='true'></svg-more-vertical>
          </Button_>
        </div>
      </header>
    </section>

    <hr />

    <h2>Slim</h2>
    <section id='demo-slim'>
      <header class='iui-page-header' data-iui-size='slim'>
        <div class='iui-page-header-left'>
          <!-- Application Button -->
          <a class='iui-header-brand' aria-label='App name' href='#'>
            <svg-imodel-hollow class='iui-header-brand-icon' aria-hidden='true'></svg-imodel-hollow>
            <span class='iui-header-brand-label'>App name</span>
          </a>

          <div class='iui-page-header-divider'></div>

          <nav class='iui-breadcrumbs iui-header-breadcrumbs' aria-label='Breadcrumbs'>
            <ol class='iui-breadcrumbs-list iui-header-breadcrumbs-list'>
              <li class='iui-header-breadcrumb-item' id='test-button-3'>
                <button
                  class='iui-header-breadcrumb-button'
                  type='button'
                  aria-label='Project picker'
                  aria-expanded='false'
                  id='test-button-1'
                >
                  <span class='iui-header-breadcrumb-button-icon'>
                    <img src='/assets/image-test.jpg' draggable='false' />
                  </span>
                  <span class='iui-header-breadcrumb-button-text'>
                    <span class='iui-header-breadcrumb-button-text-label'>Project Alpha</span>
                    <span class='iui-header-breadcrumb-button-text-sublabel'>0x0123456789</span>
                  </span>
                  <svg-caret-down-small
                    class='iui-header-breadcrumb-button-dropdown-icon'
                    aria-hidden='true'></svg-caret-down-small>
                </button>
              </li>
              <li class='iui-breadcrumbs-separator' aria-hidden='true'>
                <svg-chevron-right aria-hidden='true'></svg-chevron-right>
              </li>
              <li class='iui-header-breadcrumb-item' aria-current='location'>
                <button
                  class='iui-header-breadcrumb-button'
                  type='button'
                  aria-label='Model picker'
                  aria-expanded='false'
                >
                  <svg-model class='iui-header-breadcrumb-button-icon' aria-hidden='true'
                  ></svg-model>
                  <span class='iui-header-breadcrumb-button-text'>
                    <span class='iui-header-breadcrumb-button-text-label'>Model Beta</span>
                    <span class='iui-header-breadcrumb-button-text-sublabel'>0x0123456789</span>
                  </span>
                  <svg-caret-down-small
                    class='iui-header-breadcrumb-button-dropdown-icon'
                    aria-hidden='true'></svg-caret-down-small>
                </button>
              </li>
            </ol>
          </nav>
        </div>

        <div class='iui-page-header-right'>
          <!-- Notifications -->
<<<<<<< HEAD
          <button
            class='iui-button iui-field'
            data-iui-variant='borderless'
=======
          <Button_
            variant='borderless'
>>>>>>> e2e6ba7a
            type='button'
            aria-label='Notifications'
            aria-expanded='false'
            id='test-button-4'
          >
            <span
              class='iui-button-icon iui-notification-marker'
              data-iui-variant='warning'
              data-iui-urgent='true'
            >
              <svg-notification></svg-notification>
            </span>
          </Button_>

          <!-- Help -->
<<<<<<< HEAD
          <button
            class='iui-button iui-field'
            data-iui-variant='borderless'
            type='button'
            aria-label='Help'
            aria-expanded='false'
          >
=======
          <Button_ variant='borderless' type='button' aria-label='Help' aria-expanded='false'>
>>>>>>> e2e6ba7a
            <svg-help-circular-hollow class='iui-button-icon' aria-hidden='true'
            ></svg-help-circular-hollow>
          </Button_>

          <!-- Profile -->
<<<<<<< HEAD
          <button
            class='iui-button iui-field'
            data-iui-variant='borderless'
            type='button'
            aria-label='My account'
            aria-expanded='false'
          >
=======
          <Button_ variant='borderless' type='button' aria-label='My account' aria-expanded='false'>
>>>>>>> e2e6ba7a
            <x-avatar type='2' size='small'></x-avatar>
          </Button_>

          <!-- More menu -->
<<<<<<< HEAD
          <button
            class='iui-button iui-field'
            data-iui-variant='borderless'
=======
          <Button_
            variant='borderless'
>>>>>>> e2e6ba7a
            type='button'
            aria-label='More options'
            aria-expanded='false'
          >
            <svg-more-vertical class='iui-button-icon' aria-hidden='true'></svg-more-vertical>
          </Button_>
        </div>
      </header>

      <br />

      <header class='iui-page-header' data-iui-size='slim'>
        <div class='iui-page-header-left'>
          <!-- Application Button -->
          <a class='iui-header-brand' aria-label='App name' href='#'>
            <svg-imodel-hollow class='iui-header-brand-icon' aria-hidden='true'></svg-imodel-hollow>
          </a>

          <div class='iui-page-header-divider'></div>

          <nav class='iui-breadcrumbs iui-header-breadcrumbs' aria-label='Breadcrumbs'>
            <ol class='iui-breadcrumbs-list iui-header-breadcrumbs-list'>
              <li class='iui-header-breadcrumb-item'>
                <button
                  class='iui-header-breadcrumb-button'
                  type='button'
                  aria-label='Project picker'
                  aria-expanded='false'
                  id='test-button-1'
                >
                  <span class='iui-header-breadcrumb-button-text'>
                    <span class='iui-header-breadcrumb-button-text-label'>Project Alpha</span>
                  </span>
                  <svg-caret-down-small
                    class='iui-header-breadcrumb-button-dropdown-icon'
                    aria-hidden='true'></svg-caret-down-small>
                </button>
              </li>
              <li class='iui-breadcrumbs-separator' aria-hidden='true'>
                <svg-chevron-right aria-hidden='true'></svg-chevron-right>
              </li>
              <li class='iui-header-breadcrumb-item' aria-current='location'>
                <button
                  class='iui-header-breadcrumb-button'
                  type='button'
                  aria-label='Model picker'
                  aria-expanded='false'
                >
                  <span class='iui-header-breadcrumb-button-text'>
                    <span class='iui-header-breadcrumb-button-text-label'>Model Beta</span>
                  </span>
                  <svg-caret-down-small
                    class='iui-header-breadcrumb-button-dropdown-icon'
                    aria-hidden='true'></svg-caret-down-small>
                </button>
              </li>
            </ol>
          </nav>
        </div>

        <div class='iui-page-header-right'>
          <!-- Notifications -->
<<<<<<< HEAD
          <button
            class='iui-button iui-field'
            data-iui-variant='borderless'
=======
          <Button_
            variant='borderless'
>>>>>>> e2e6ba7a
            type='button'
            aria-label='Notifications'
            aria-expanded='false'
          >
            <span
              class='iui-button-icon iui-notification-marker'
              data-iui-variant='negative'
              data-iui-urgent='true'
            >
              <svg-notification></svg-notification>
            </span>
          </Button_>

          <!-- Help -->
<<<<<<< HEAD
          <button
            class='iui-button iui-field'
            data-iui-variant='borderless'
            type='button'
            aria-label='Help'
            aria-expanded='false'
          >
=======
          <Button_ variant='borderless' type='button' aria-label='Help' aria-expanded='false'>
>>>>>>> e2e6ba7a
            <svg-help-circular-hollow class='iui-button-icon' aria-hidden='true'
            ></svg-help-circular-hollow>
          </Button_>

          <!-- Profile -->
<<<<<<< HEAD
          <button
            class='iui-button iui-field'
            data-iui-variant='borderless'
            type='button'
            aria-label='My account'
            aria-expanded='false'
          >
=======
          <Button_ variant='borderless' type='button' aria-label='My account' aria-expanded='false'>
>>>>>>> e2e6ba7a
            <x-avatar type='2' size='small'></x-avatar>
          </Button_>

          <!-- More menu -->
<<<<<<< HEAD
          <button
            class='iui-button iui-field'
            data-iui-variant='borderless'
=======
          <Button_
            variant='borderless'
>>>>>>> e2e6ba7a
            type='button'
            aria-label='More options'
            aria-expanded='false'
          >
            <svg-more-vertical class='iui-button-icon' aria-hidden='true'></svg-more-vertical>
          </Button_>
        </div>
      </header>
    </section>

    <hr />

    <h2>
      Split Menu Buttons
      <label
        class='iui-toggle-switch-wrapper iui-label-on-right demo-disabled-toggle'
        style='display: inline-flex; vertical-align: middle; margin-left: 1em;'
      >
        <input class='iui-toggle-switch' type='checkbox' role='switch' id='disabled-toggle' />
        <span class='iui-toggle-switch-label'>Disabled</span>
      </label>
    </h2>

    <section id='demo-split'>
      <header class='iui-page-header' data-iui-size='slim'>
        <div class='iui-page-header-left'>
          <!-- Application Button -->
          <div class='iui-header-brand' role='button' aria-label='App name' tabindex='0'>
            <svg-imodel-hollow class='iui-header-brand-icon' aria-hidden='true'></svg-imodel-hollow>
            <span class='iui-header-brand-label'>App name</span>
          </div>

          <div class='iui-page-header-divider'></div>

          <nav class='iui-breadcrumbs iui-header-breadcrumbs' aria-label='Breadcrumbs'>
            <ol class='iui-breadcrumbs-list iui-header-breadcrumbs-list'>
              <li class='iui-header-breadcrumb-item'>
                <span class='iui-header-breadcrumb-button-wrapper'>
                  <button
                    class='iui-header-breadcrumb-button'
                    type='button'
                    aria-label='Project Alpha'
                    id='test-button-5'
                  >
                    <span class='iui-header-breadcrumb-button-icon'>
                      <img src='/assets/image-test.jpg' draggable='false' />
                    </span>
                    <span class='iui-header-breadcrumb-button-text'>
                      <span class='iui-header-breadcrumb-button-text-label'>Project Alpha</span>
                      <span class='iui-header-breadcrumb-button-text-sublabel'>0x0123456789</span>
                    </span>
                  </button>
                  <button
                    class='iui-header-breadcrumb-button iui-header-breadcrumb-button-split'
                    aria-label='Project picker'
                    aria-expanded='false'
                    id='test-button-6'
                  >
                    <svg-caret-down-small
                      class='iui-header-breadcrumb-button-dropdown-icon'
                      aria-hidden='true'></svg-caret-down-small>
                  </button>
                </span>
              </li>
              <li class='iui-breadcrumbs-separator' aria-hidden='true'>
                <svg-chevron-right aria-hidden='true'></svg-chevron-right>
              </li>
              <li class='iui-header-breadcrumb-item'>
                <span class='iui-header-breadcrumb-button-wrapper'>
                  <button
                    class='iui-header-breadcrumb-button'
                    type='button'
                    aria-label='Model Beta'
                  >
                    <svg-model class='iui-header-breadcrumb-button-icon' aria-hidden='true'
                    ></svg-model>
                    <span class='iui-header-breadcrumb-button-text'>
                      <span class='iui-header-breadcrumb-button-text-label'>Model Beta</span>
                      <span class='iui-header-breadcrumb-button-text-sublabel'>0x0123456789</span>
                    </span>
                  </button>
                  <button
                    class='iui-header-breadcrumb-button iui-header-breadcrumb-button-split'
                    aria-label='Model picker'
                    aria-expanded='false'
                  >
                    <svg-caret-down-small
                      class='iui-header-breadcrumb-button-dropdown-icon'
                      aria-hidden='true'></svg-caret-down-small>
                  </button>
                </span>
              </li>
              <li class='iui-breadcrumbs-separator' aria-hidden='true'>
                <svg-chevron-right aria-hidden='true'></svg-chevron-right>
              </li>
              <li class='iui-header-breadcrumb-item' aria-current='location'>
                <span class='iui-header-breadcrumb-button-wrapper'>
                  <button
                    class='iui-header-breadcrumb-button'
                    type='button'
                    aria-label='Version picker'
                    aria-expanded='false'
                  >
                    <svg-model class='iui-header-breadcrumb-button-icon' aria-hidden='true'
                    ></svg-model>
                    <span class='iui-header-breadcrumb-button-text'>
                      <span class='iui-header-breadcrumb-button-text-label'>Version Gamma</span>
                      <span class='iui-header-breadcrumb-button-text-sublabel'>0x0123456789</span>
                    </span>
                  </button>
                  <button
                    class='iui-header-breadcrumb-button iui-header-breadcrumb-button-split'
                    aria-label='Model picker'
                    aria-expanded='false'
                  >
                    <svg-caret-down-small
                      class='iui-header-breadcrumb-button-dropdown-icon'
                      aria-hidden='true'></svg-caret-down-small>
                  </button>
                </span>
              </li>
            </ol>
          </nav>
        </div>

        <div class='iui-page-header-right'>
          <!-- Notifications -->
<<<<<<< HEAD
          <button
            class='iui-button iui-field'
            data-iui-variant='borderless'
=======
          <Button_
            variant='borderless'
>>>>>>> e2e6ba7a
            type='button'
            aria-label='Notifications'
            aria-expanded='false'
          >
            <svg-notification class='iui-button-icon' aria-hidden='true'></svg-notification>
          </Button_>

          <!-- Help -->
<<<<<<< HEAD
          <button
            class='iui-button iui-field'
            data-iui-variant='borderless'
            type='button'
            aria-label='Help'
            aria-expanded='false'
          >
=======
          <Button_ variant='borderless' type='button' aria-label='Help' aria-expanded='false'>
>>>>>>> e2e6ba7a
            <svg-help-circular-hollow class='iui-button-icon' aria-hidden='true'
            ></svg-help-circular-hollow>
          </Button_>

          <!-- Profile -->
<<<<<<< HEAD
          <button
            class='iui-button iui-field'
            data-iui-variant='borderless'
            type='button'
            aria-label='My account'
            aria-expanded='false'
          >
=======
          <Button_ variant='borderless' type='button' aria-label='My account' aria-expanded='false'>
>>>>>>> e2e6ba7a
            <x-avatar type='2' size='small'></x-avatar>
          </Button_>

          <!-- More menu -->
<<<<<<< HEAD
          <button
            class='iui-button iui-field'
            data-iui-variant='borderless'
=======
          <Button_
            variant='borderless'
>>>>>>> e2e6ba7a
            type='button'
            aria-label='More options'
            aria-expanded='false'
          >
            <svg-more-vertical class='iui-button-icon' aria-hidden='true'></svg-more-vertical>
          </Button_>
        </div>
      </header>

      <br />

      <header class='iui-page-header'>
        <div class='iui-page-header-left'>
          <!-- Application Button -->
          <div class='iui-header-brand' role='button' aria-label='App name' tabindex='0'>
            <svg-imodel-hollow class='iui-header-brand-icon' aria-hidden='true'></svg-imodel-hollow>
          </div>

          <div class='iui-page-header-divider'></div>

          <nav class='iui-breadcrumbs iui-header-breadcrumbs' aria-label='Breadcrumbs'>
            <ol class='iui-breadcrumbs-list iui-header-breadcrumbs-list'>
              <li class='iui-header-breadcrumb-item'>
                <span class='iui-header-breadcrumb-button-wrapper'>
                  <button
                    class='iui-header-breadcrumb-button'
                    type='button'
                    aria-label='Project Alpha'
                    id='test-button-5'
                  >
                    <span class='iui-header-breadcrumb-button-icon'>
                      <span class='demo-picture'></span>
                    </span>
                    <span class='iui-header-breadcrumb-button-text'>
                      <span class='iui-header-breadcrumb-button-text-label'>Project Alpha</span>
                      <span class='iui-header-breadcrumb-button-text-sublabel'>0x0123456789</span>
                    </span>
                  </button>
                  <button
                    class='iui-header-breadcrumb-button iui-header-breadcrumb-button-split'
                    aria-label='Project picker'
                    aria-expanded='false'
                    id='test-button-6'
                  >
                    <svg-caret-down-small
                      class='iui-header-breadcrumb-button-dropdown-icon'
                      aria-hidden='true'></svg-caret-down-small>
                  </button>
                </span>
              </li>
              <li class='iui-breadcrumbs-separator' aria-hidden='true'>
                <svg-chevron-right aria-hidden='true'></svg-chevron-right>
              </li>
              <li class='iui-header-breadcrumb-item'>
                <span class='iui-header-breadcrumb-button-wrapper'>
                  <button
                    class='iui-header-breadcrumb-button'
                    type='button'
                    aria-label='Model Beta'
                  >
                    <svg-model class='iui-header-breadcrumb-button-icon' aria-hidden='true'
                    ></svg-model>
                    <span class='iui-header-breadcrumb-button-text'>
                      <span class='iui-header-breadcrumb-button-text-label'>Model Beta</span>
                      <span class='iui-header-breadcrumb-button-text-sublabel'>0x0123456789</span>
                    </span>
                  </button>
                  <button
                    class='iui-header-breadcrumb-button iui-header-breadcrumb-button-split'
                    aria-label='Model picker'
                    aria-expanded='false'
                  >
                    <svg-caret-down-small
                      class='iui-header-breadcrumb-button-dropdown-icon'
                      aria-hidden='true'></svg-caret-down-small>
                  </button>
                </span>
              </li>
              <li class='iui-breadcrumbs-separator' aria-hidden='true'>
                <svg-chevron-right aria-hidden='true'></svg-chevron-right>
              </li>
              <li class='iui-header-breadcrumb-item' aria-current='location'>
                <span class='iui-header-breadcrumb-button-wrapper'>
                  <button
                    class='iui-header-breadcrumb-button'
                    type='button'
                    aria-label='Version picker'
                    aria-expanded='false'
                  >
                    <svg-model class='iui-header-breadcrumb-button-icon' aria-hidden='true'
                    ></svg-model>
                    <span class='iui-header-breadcrumb-button-text'>
                      <span class='iui-header-breadcrumb-button-text-label'>Version Gamma</span>
                      <span class='iui-header-breadcrumb-button-text-sublabel'>0x0123456789</span>
                    </span>
                  </button>
                  <button
                    class='iui-header-breadcrumb-button iui-header-breadcrumb-button-split'
                    aria-label='Model picker'
                    aria-expanded='false'
                  >
                    <svg-caret-down-small
                      class='iui-header-breadcrumb-button-dropdown-icon'
                      aria-hidden='true'></svg-caret-down-small>
                  </button>
                </span>
              </li>
            </ol>
          </nav>
        </div>

        <div class='iui-page-header-right'>
          <!-- Notifications -->
<<<<<<< HEAD
          <button
            class='iui-button iui-field'
            data-iui-variant='borderless'
=======
          <Button_
            variant='borderless'
>>>>>>> e2e6ba7a
            type='button'
            aria-label='Notifications'
            aria-expanded='false'
          >
            <svg-notification class='iui-button-icon' aria-hidden='true'></svg-notification>
          </Button_>

          <!-- Help -->
<<<<<<< HEAD
          <button
            class='iui-button iui-field'
            data-iui-variant='borderless'
            type='button'
            aria-label='Help'
            aria-expanded='false'
          >
=======
          <Button_ variant='borderless' type='button' aria-label='Help' aria-expanded='false'>
>>>>>>> e2e6ba7a
            <svg-help-circular-hollow class='iui-button-icon' aria-hidden='true'
            ></svg-help-circular-hollow>
          </Button_>

          <!-- Profile -->
<<<<<<< HEAD
          <button
            class='iui-button iui-field'
            data-iui-variant='borderless'
            type='button'
            aria-label='My account'
            aria-expanded='false'
          >
=======
          <Button_ variant='borderless' type='button' aria-label='My account' aria-expanded='false'>
>>>>>>> e2e6ba7a
            <x-avatar type='2'></x-avatar>
          </Button_>

          <!-- More menu -->
<<<<<<< HEAD
          <button
            class='iui-button iui-field'
            data-iui-variant='borderless'
=======
          <Button_
            variant='borderless'
>>>>>>> e2e6ba7a
            type='button'
            aria-label='More options'
            aria-expanded='false'
          >
            <svg-more-vertical class='iui-button-icon' aria-hidden='true'></svg-more-vertical>
          </Button_>
        </div>
      </header>
    </section>
  </div>

  <hr />

  <h2>Animation (Toggle default ⇔ slim)</h2>

  <section id='demo-slim-toggle'>
    <label class='iui-toggle-switch-wrapper iui-label-on-right'>
      <input class='iui-toggle-switch' type='checkbox' role='switch' />
      <span class='iui-toggle-switch-label'>Slim</span>
    </label>
    <br />

    <header class='iui-page-header'>
      <div class='iui-page-header-left'>
        <!-- Application Button -->
        <div class='iui-header-brand' role='button' aria-label='App name' tabindex='0'>
          <svg-imodel-hollow class='iui-header-brand-icon' aria-hidden='true'></svg-imodel-hollow>
          <span class='iui-header-brand-label'>App name</span>
        </div>

        <div class='iui-page-header-divider'></div>

        <nav class='iui-breadcrumbs iui-header-breadcrumbs' aria-label='Breadcrumbs'>
          <ol class='iui-breadcrumbs-list iui-header-breadcrumbs-list'>
            <li class='iui-header-breadcrumb-item'>
              <button
                class='iui-header-breadcrumb-button'
                type='button'
                aria-label='Project picker'
                aria-expanded='false'
                id='test-button-1'
              >
                <span class='iui-header-breadcrumb-button-icon'>
                  <img src='/assets/image-test.jpg' draggable='false' />
                </span>
                <span class='iui-header-breadcrumb-button-text'>
                  <span class='iui-header-breadcrumb-button-text-label'>Project Alpha</span>
                  <span class='iui-header-breadcrumb-button-text-sublabel'>0x0123456789</span>
                </span>
                <svg-caret-down-small
                  class='iui-header-breadcrumb-button-dropdown-icon'
                  aria-hidden='true'></svg-caret-down-small>
              </button>
            </li>
            <li class='iui-breadcrumbs-separator' aria-hidden='true'>
              <svg-chevron-right aria-hidden='true'></svg-chevron-right>
            </li>
            <li class='iui-header-breadcrumb-item' aria-current='location'>
              <button
                class='iui-header-breadcrumb-button'
                type='button'
                aria-label='Model picker'
                aria-expanded='false'
              >
                <svg-model class='iui-header-breadcrumb-button-icon' aria-hidden='true'></svg-model>
                <span class='iui-header-breadcrumb-button-text'>
                  <span class='iui-header-breadcrumb-button-text-label'>Model Beta</span>
                  <span class='iui-header-breadcrumb-button-text-sublabel'>0x0123456789</span>
                </span>
                <svg-caret-down-small
                  class='iui-header-breadcrumb-button-dropdown-icon'
                  aria-hidden='true'></svg-caret-down-small>
              </button>
            </li>
          </ol>
        </nav>
      </div>

      <div class='iui-page-header-right'>
        <!-- Notifications -->
<<<<<<< HEAD
        <button
          class='iui-button iui-field'
          data-iui-variant='borderless'
=======
        <Button_
          variant='borderless'
>>>>>>> e2e6ba7a
          type='button'
          aria-label='Notifications'
          aria-expanded='false'
        >
          <span class='iui-button-icon iui-notification-marker' data-iui-urgent='true'>
            <svg-notification></svg-notification>
          </span>
        </Button_>

        <!-- Help -->
<<<<<<< HEAD
        <button
          class='iui-button iui-field'
          data-iui-variant='borderless'
          type='button'
          aria-label='Help'
          aria-expanded='false'
        >
=======
        <Button_ variant='borderless' type='button' aria-label='Help' aria-expanded='false'>
>>>>>>> e2e6ba7a
          <svg-help-circular-hollow class='iui-button-icon' aria-hidden='true'
          ></svg-help-circular-hollow>
        </Button_>

        <!-- Profile -->
<<<<<<< HEAD
        <button
          class='iui-button iui-field'
          data-iui-variant='borderless'
          type='button'
          aria-label='My account'
          aria-expanded='false'
        >
=======
        <Button_ variant='borderless' type='button' aria-label='My account' aria-expanded='false'>
>>>>>>> e2e6ba7a
          <x-avatar type='2' showPlaceholder='true'></x-avatar>
        </Button_>

        <!-- More menu -->
<<<<<<< HEAD
        <button
          class='iui-button iui-field'
          data-iui-variant='borderless'
          type='button'
          aria-label='More options'
          aria-expanded='false'
        >
=======
        <Button_ variant='borderless' type='button' aria-label='More options' aria-expanded='false'>
>>>>>>> e2e6ba7a
          <svg-more-vertical class='iui-button-icon' aria-hidden='true'></svg-more-vertical>
        </Button_>
      </div>
    </header>

    <div class='iui-side-navigation iui-collapsed' id='demo-sidenav-container'>
      <!-- Rest of the tabs -->
      <div class='iui-sidenav-content' role='tablist' aria-label='Applications'>
        <div class='iui-top'>
<<<<<<< HEAD
          <button
            class='iui-button iui-field iui-sidenav-button'
            data-iui-size='large'
            data-iui-active='true'
            role='tab'
            aria-selected='true'
          >
=======
          <Button_ class='iui-sidenav-button' size='large' active role='tab' aria-selected='true'>
>>>>>>> e2e6ba7a
            <svg-placeholder class='iui-button-icon' aria-hidden='true'></svg-placeholder>
          </Button_>

<<<<<<< HEAD
          <button
            class='iui-button iui-field iui-sidenav-button'
            data-iui-size='large'
            role='tab'
            aria-selected='false'
          >
=======
          <Button_ class='iui-sidenav-button' size='large' role='tab' aria-selected='false'>
>>>>>>> e2e6ba7a
            <svg-placeholder class='iui-button-icon' aria-hidden='true'></svg-placeholder>
          </Button_>

<<<<<<< HEAD
          <button
            class='iui-button iui-field iui-sidenav-button'
            data-iui-size='large'
            role='tab'
            aria-selected='false'
          >
=======
          <Button_ class='iui-sidenav-button' size='large' role='tab' aria-selected='false'>
>>>>>>> e2e6ba7a
            <svg-placeholder class='iui-button-icon' aria-hidden='true'></svg-placeholder>
          </Button_>
        </div>
      </div>
    </div>
  </section>
</Layout>

<script is:inline>
  document.querySelectorAll('.demo-disabled-toggle input[type=checkbox]').forEach((toggle) => {
    const section = toggle.parentElement.parentElement.nextElementSibling;
    toggle.addEventListener('change', (e) => {
      section.querySelectorAll('.iui-header-breadcrumb-item').forEach((breadcrumb) => {
        if (breadcrumb.getAttribute('aria-disabled')) {
          breadcrumb.removeAttribute('aria-disabled');
        } else {
          breadcrumb.setAttribute('aria-disabled', 'true');
        }
        breadcrumb
          .querySelectorAll('button')
          .forEach((button) => button.toggleAttribute('disabled'));
      });
    });
  });

  document
    .querySelector('#demo-slim-toggle input[type=checkbox]')
    .addEventListener('change', (e) => {
      document.querySelectorAll('#demo-slim-toggle .iui-page-header').forEach((headerSize) => {
        if (headerSize.getAttribute('data-iui-size')) {
          headerSize.removeAttribute('data-iui-size');
        } else {
          headerSize.setAttribute('data-iui-size', 'slim');
        }
      });

      document.querySelector('#demo-slim-toggle .iui-avatar').classList.toggle('iui-small');
    });
</script><|MERGE_RESOLUTION|>--- conflicted
+++ resolved
@@ -130,15 +130,9 @@
         <div class='iui-page-header-center'>
           <label class='iui-field iui-input-flex-container demo-searchbar'>
             <input placeholder='Search within Version Gamma…' />
-<<<<<<< HEAD
-            <button
-              class='iui-button iui-field demo-searchbar-button iui-input-flex-container-icon'
-              data-iui-variant='borderless'
-=======
             <Button_
               class='demo-searchbar-button iui-input-flex-container-icon'
               variant='borderless'
->>>>>>> e2e6ba7a
               aria-label='Search'
             >
               <svg-search class='iui-button-icon' aria-hidden='true'></svg-search>
@@ -148,14 +142,8 @@
 
         <div class='iui-page-header-right'>
           <!-- Notifications -->
-<<<<<<< HEAD
-          <button
-            class='iui-button iui-field'
-            data-iui-variant='borderless'
-=======
-          <Button_
-            variant='borderless'
->>>>>>> e2e6ba7a
+          <Button_
+            variant='borderless'
             type='button'
             aria-label='Notifications'
             aria-expanded='false'
@@ -167,45 +155,19 @@
           </Button_>
 
           <!-- Help -->
-<<<<<<< HEAD
-          <button
-            class='iui-button iui-field'
-            data-iui-variant='borderless'
-            type='button'
-            aria-label='Help'
-            aria-expanded='false'
-          >
-=======
           <Button_ variant='borderless' type='button' aria-label='Help' aria-expanded='false'>
->>>>>>> e2e6ba7a
             <svg-help-circular-hollow class='iui-button-icon' aria-hidden='true'
             ></svg-help-circular-hollow>
           </Button_>
 
           <!-- Profile -->
-<<<<<<< HEAD
-          <button
-            class='iui-button iui-field'
-            data-iui-variant='borderless'
-            type='button'
-            aria-label='My account'
-            aria-expanded='false'
-          >
-=======
           <Button_ variant='borderless' type='button' aria-label='My account' aria-expanded='false'>
->>>>>>> e2e6ba7a
             <x-avatar type='2'></x-avatar>
           </Button_>
 
           <!-- More menu -->
-<<<<<<< HEAD
-          <button
-            class='iui-button iui-field'
-            data-iui-variant='borderless'
-=======
-          <Button_
-            variant='borderless'
->>>>>>> e2e6ba7a
+          <Button_
+            variant='borderless'
             type='button'
             aria-label='More options'
             aria-expanded='false'
@@ -283,14 +245,8 @@
 
         <div class='iui-page-header-right'>
           <!-- Notifications -->
-<<<<<<< HEAD
-          <button
-            class='iui-button iui-field'
-            data-iui-variant='borderless'
-=======
-          <Button_
-            variant='borderless'
->>>>>>> e2e6ba7a
+          <Button_
+            variant='borderless'
             type='button'
             aria-label='Notifications'
             aria-expanded='false'
@@ -305,45 +261,19 @@
           </Button_>
 
           <!-- Help -->
-<<<<<<< HEAD
-          <button
-            class='iui-button iui-field'
-            data-iui-variant='borderless'
-            type='button'
-            aria-label='Help'
-            aria-expanded='false'
-          >
-=======
           <Button_ variant='borderless' type='button' aria-label='Help' aria-expanded='false'>
->>>>>>> e2e6ba7a
             <svg-help-circular-hollow class='iui-button-icon' aria-hidden='true'
             ></svg-help-circular-hollow>
           </Button_>
 
           <!-- Profile -->
-<<<<<<< HEAD
-          <button
-            class='iui-button iui-field'
-            data-iui-variant='borderless'
-            type='button'
-            aria-label='My account'
-            aria-expanded='false'
-          >
-=======
           <Button_ variant='borderless' type='button' aria-label='My account' aria-expanded='false'>
->>>>>>> e2e6ba7a
             <x-avatar type='2'></x-avatar>
           </Button_>
 
           <!-- More menu -->
-<<<<<<< HEAD
-          <button
-            class='iui-button iui-field'
-            data-iui-variant='borderless'
-=======
-          <Button_
-            variant='borderless'
->>>>>>> e2e6ba7a
+          <Button_
+            variant='borderless'
             type='button'
             aria-label='More options'
             aria-expanded='false'
@@ -417,14 +347,8 @@
 
         <div class='iui-page-header-right'>
           <!-- Notifications -->
-<<<<<<< HEAD
-          <button
-            class='iui-button iui-field'
-            data-iui-variant='borderless'
-=======
-          <Button_
-            variant='borderless'
->>>>>>> e2e6ba7a
+          <Button_
+            variant='borderless'
             type='button'
             aria-label='Notifications'
             aria-expanded='false'
@@ -440,45 +364,19 @@
           </Button_>
 
           <!-- Help -->
-<<<<<<< HEAD
-          <button
-            class='iui-button iui-field'
-            data-iui-variant='borderless'
-            type='button'
-            aria-label='Help'
-            aria-expanded='false'
-          >
-=======
           <Button_ variant='borderless' type='button' aria-label='Help' aria-expanded='false'>
->>>>>>> e2e6ba7a
             <svg-help-circular-hollow class='iui-button-icon' aria-hidden='true'
             ></svg-help-circular-hollow>
           </Button_>
 
           <!-- Profile -->
-<<<<<<< HEAD
-          <button
-            class='iui-button iui-field'
-            data-iui-variant='borderless'
-            type='button'
-            aria-label='My account'
-            aria-expanded='false'
-          >
-=======
           <Button_ variant='borderless' type='button' aria-label='My account' aria-expanded='false'>
->>>>>>> e2e6ba7a
             <x-avatar type='2' size='small'></x-avatar>
           </Button_>
 
           <!-- More menu -->
-<<<<<<< HEAD
-          <button
-            class='iui-button iui-field'
-            data-iui-variant='borderless'
-=======
-          <Button_
-            variant='borderless'
->>>>>>> e2e6ba7a
+          <Button_
+            variant='borderless'
             type='button'
             aria-label='More options'
             aria-expanded='false'
@@ -541,14 +439,8 @@
 
         <div class='iui-page-header-right'>
           <!-- Notifications -->
-<<<<<<< HEAD
-          <button
-            class='iui-button iui-field'
-            data-iui-variant='borderless'
-=======
-          <Button_
-            variant='borderless'
->>>>>>> e2e6ba7a
+          <Button_
+            variant='borderless'
             type='button'
             aria-label='Notifications'
             aria-expanded='false'
@@ -563,45 +455,19 @@
           </Button_>
 
           <!-- Help -->
-<<<<<<< HEAD
-          <button
-            class='iui-button iui-field'
-            data-iui-variant='borderless'
-            type='button'
-            aria-label='Help'
-            aria-expanded='false'
-          >
-=======
           <Button_ variant='borderless' type='button' aria-label='Help' aria-expanded='false'>
->>>>>>> e2e6ba7a
             <svg-help-circular-hollow class='iui-button-icon' aria-hidden='true'
             ></svg-help-circular-hollow>
           </Button_>
 
           <!-- Profile -->
-<<<<<<< HEAD
-          <button
-            class='iui-button iui-field'
-            data-iui-variant='borderless'
-            type='button'
-            aria-label='My account'
-            aria-expanded='false'
-          >
-=======
           <Button_ variant='borderless' type='button' aria-label='My account' aria-expanded='false'>
->>>>>>> e2e6ba7a
             <x-avatar type='2' size='small'></x-avatar>
           </Button_>
 
           <!-- More menu -->
-<<<<<<< HEAD
-          <button
-            class='iui-button iui-field'
-            data-iui-variant='borderless'
-=======
-          <Button_
-            variant='borderless'
->>>>>>> e2e6ba7a
+          <Button_
+            variant='borderless'
             type='button'
             aria-label='More options'
             aria-expanded='false'
@@ -729,14 +595,8 @@
 
         <div class='iui-page-header-right'>
           <!-- Notifications -->
-<<<<<<< HEAD
-          <button
-            class='iui-button iui-field'
-            data-iui-variant='borderless'
-=======
-          <Button_
-            variant='borderless'
->>>>>>> e2e6ba7a
+          <Button_
+            variant='borderless'
             type='button'
             aria-label='Notifications'
             aria-expanded='false'
@@ -745,45 +605,19 @@
           </Button_>
 
           <!-- Help -->
-<<<<<<< HEAD
-          <button
-            class='iui-button iui-field'
-            data-iui-variant='borderless'
-            type='button'
-            aria-label='Help'
-            aria-expanded='false'
-          >
-=======
           <Button_ variant='borderless' type='button' aria-label='Help' aria-expanded='false'>
->>>>>>> e2e6ba7a
             <svg-help-circular-hollow class='iui-button-icon' aria-hidden='true'
             ></svg-help-circular-hollow>
           </Button_>
 
           <!-- Profile -->
-<<<<<<< HEAD
-          <button
-            class='iui-button iui-field'
-            data-iui-variant='borderless'
-            type='button'
-            aria-label='My account'
-            aria-expanded='false'
-          >
-=======
           <Button_ variant='borderless' type='button' aria-label='My account' aria-expanded='false'>
->>>>>>> e2e6ba7a
             <x-avatar type='2' size='small'></x-avatar>
           </Button_>
 
           <!-- More menu -->
-<<<<<<< HEAD
-          <button
-            class='iui-button iui-field'
-            data-iui-variant='borderless'
-=======
-          <Button_
-            variant='borderless'
->>>>>>> e2e6ba7a
+          <Button_
+            variant='borderless'
             type='button'
             aria-label='More options'
             aria-expanded='false'
@@ -897,14 +731,8 @@
 
         <div class='iui-page-header-right'>
           <!-- Notifications -->
-<<<<<<< HEAD
-          <button
-            class='iui-button iui-field'
-            data-iui-variant='borderless'
-=======
-          <Button_
-            variant='borderless'
->>>>>>> e2e6ba7a
+          <Button_
+            variant='borderless'
             type='button'
             aria-label='Notifications'
             aria-expanded='false'
@@ -913,45 +741,19 @@
           </Button_>
 
           <!-- Help -->
-<<<<<<< HEAD
-          <button
-            class='iui-button iui-field'
-            data-iui-variant='borderless'
-            type='button'
-            aria-label='Help'
-            aria-expanded='false'
-          >
-=======
           <Button_ variant='borderless' type='button' aria-label='Help' aria-expanded='false'>
->>>>>>> e2e6ba7a
             <svg-help-circular-hollow class='iui-button-icon' aria-hidden='true'
             ></svg-help-circular-hollow>
           </Button_>
 
           <!-- Profile -->
-<<<<<<< HEAD
-          <button
-            class='iui-button iui-field'
-            data-iui-variant='borderless'
-            type='button'
-            aria-label='My account'
-            aria-expanded='false'
-          >
-=======
           <Button_ variant='borderless' type='button' aria-label='My account' aria-expanded='false'>
->>>>>>> e2e6ba7a
             <x-avatar type='2'></x-avatar>
           </Button_>
 
           <!-- More menu -->
-<<<<<<< HEAD
-          <button
-            class='iui-button iui-field'
-            data-iui-variant='borderless'
-=======
-          <Button_
-            variant='borderless'
->>>>>>> e2e6ba7a
+          <Button_
+            variant='borderless'
             type='button'
             aria-label='More options'
             aria-expanded='false'
@@ -1032,14 +834,8 @@
 
       <div class='iui-page-header-right'>
         <!-- Notifications -->
-<<<<<<< HEAD
-        <button
-          class='iui-button iui-field'
-          data-iui-variant='borderless'
-=======
         <Button_
           variant='borderless'
->>>>>>> e2e6ba7a
           type='button'
           aria-label='Notifications'
           aria-expanded='false'
@@ -1050,48 +846,18 @@
         </Button_>
 
         <!-- Help -->
-<<<<<<< HEAD
-        <button
-          class='iui-button iui-field'
-          data-iui-variant='borderless'
-          type='button'
-          aria-label='Help'
-          aria-expanded='false'
-        >
-=======
         <Button_ variant='borderless' type='button' aria-label='Help' aria-expanded='false'>
->>>>>>> e2e6ba7a
           <svg-help-circular-hollow class='iui-button-icon' aria-hidden='true'
           ></svg-help-circular-hollow>
         </Button_>
 
         <!-- Profile -->
-<<<<<<< HEAD
-        <button
-          class='iui-button iui-field'
-          data-iui-variant='borderless'
-          type='button'
-          aria-label='My account'
-          aria-expanded='false'
-        >
-=======
         <Button_ variant='borderless' type='button' aria-label='My account' aria-expanded='false'>
->>>>>>> e2e6ba7a
           <x-avatar type='2' showPlaceholder='true'></x-avatar>
         </Button_>
 
         <!-- More menu -->
-<<<<<<< HEAD
-        <button
-          class='iui-button iui-field'
-          data-iui-variant='borderless'
-          type='button'
-          aria-label='More options'
-          aria-expanded='false'
-        >
-=======
         <Button_ variant='borderless' type='button' aria-label='More options' aria-expanded='false'>
->>>>>>> e2e6ba7a
           <svg-more-vertical class='iui-button-icon' aria-hidden='true'></svg-more-vertical>
         </Button_>
       </div>
@@ -1101,43 +867,15 @@
       <!-- Rest of the tabs -->
       <div class='iui-sidenav-content' role='tablist' aria-label='Applications'>
         <div class='iui-top'>
-<<<<<<< HEAD
-          <button
-            class='iui-button iui-field iui-sidenav-button'
-            data-iui-size='large'
-            data-iui-active='true'
-            role='tab'
-            aria-selected='true'
-          >
-=======
           <Button_ class='iui-sidenav-button' size='large' active role='tab' aria-selected='true'>
->>>>>>> e2e6ba7a
             <svg-placeholder class='iui-button-icon' aria-hidden='true'></svg-placeholder>
           </Button_>
 
-<<<<<<< HEAD
-          <button
-            class='iui-button iui-field iui-sidenav-button'
-            data-iui-size='large'
-            role='tab'
-            aria-selected='false'
-          >
-=======
           <Button_ class='iui-sidenav-button' size='large' role='tab' aria-selected='false'>
->>>>>>> e2e6ba7a
             <svg-placeholder class='iui-button-icon' aria-hidden='true'></svg-placeholder>
           </Button_>
 
-<<<<<<< HEAD
-          <button
-            class='iui-button iui-field iui-sidenav-button'
-            data-iui-size='large'
-            role='tab'
-            aria-selected='false'
-          >
-=======
           <Button_ class='iui-sidenav-button' size='large' role='tab' aria-selected='false'>
->>>>>>> e2e6ba7a
             <svg-placeholder class='iui-button-icon' aria-hidden='true'></svg-placeholder>
           </Button_>
         </div>
