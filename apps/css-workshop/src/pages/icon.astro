---
import Layout from './_layout.astro';
<<<<<<< HEAD
import Icon_ from '../components/Icon.astro';
=======
import Anchor_ from '../components/Anchor.astro';
>>>>>>> 3b3080ca
---

<Layout title='Icon'>
  <script>
    import '@itwin/itwinui-icons-elements/imodel-hollow';
    import '@itwin/itwinui-icons-elements/info-circular';
    import '@itwin/itwinui-icons-elements/status-success';
    import '@itwin/itwinui-icons-elements/status-warning';
    import '@itwin/itwinui-icons-elements/status-error';
  </script>
  <style is:global>
    section {
      display: flex;
      align-items: flex-end;
      gap: 4px;
      margin-bottom: 22px;
      padding: 12px;
      margin-inline: -12px;
    }
    #demo-typography {
      display: grid;
    }
    #demo-typography > div {
      display: flex;
      align-items: center;
      gap: 4px;
    }
  </style>

  <h1>Icon</h1>
  <hr />

  <h2>Non-actionable icons</h2>
  <section id='demo-icons'>
    <Icon_ svg='imodel-hollow' size='s' />
    <Icon_ svg='imodel-hollow' size='m' />
    <Icon_ svg='imodel-hollow' size='l' />
  </section>

  <h2>Actionable icons</h2>
  <section>
    <p class='iui-text-small iui-text-muted'>
      Use&nbsp;
      <Anchor_ href='button.html#demo-borderless'>borderless buttons</Anchor_>
       &nbsp;if an icon is actionable!
    </p>
  </section>

  <h2>Icons with padding</h2>
  <section id='demo-padded'>
    <Icon_ svg='imodel-hollow' size='s' padded />
    <Icon_ svg='imodel-hollow' size='m' padded />
    <Icon_ svg='imodel-hollow' size='l' padded />
  </section>

  <h2>Icons with status</h2>
  <section id='demo-status'>
    <Icon_ svg='info-circular' fill='informational' />

    <Icon_ svg='status-success ' fill='positive' />

    <Icon_ svg='status-warning' fill='warning' />

    <Icon_ svg='status-error' fill='negative' />
  </section>

  <h2>Auto scale with text</h2>
  <section id='demo-typography'>
    <div class='iui-text-headline iui-text-spacing'>
      <Icon_ svg='imodel-hollow' size='auto' />
       Headline
    </div>

    <div class='iui-text-title iui-text-spacing'>
      <Icon_ svg='imodel-hollow' size='auto' />
       Title
    </div>

    <div class='iui-text-subheading iui-text-spacing'>
      <Icon_ svg='imodel-hollow' size='auto' />
       Subheading
    </div>

    <div class='iui-text-leading iui-text-spacing'>
      <Icon_ svg='imodel-hollow' size='auto' />
       Leading
    </div>

    <div class='iui-text-block iui-text-spacing'>
      <Icon_ svg='imodel-hollow' size='auto' />
       Body
    </div>

    <div class='iui-text-small iui-text-spacing'>
      <Icon_ svg='imodel-hollow' size='auto' />
       Small
    </div>
  </section>
</Layout><|MERGE_RESOLUTION|>--- conflicted
+++ resolved
@@ -1,10 +1,7 @@
 ---
 import Layout from './_layout.astro';
-<<<<<<< HEAD
+import Anchor_ from '../components/Anchor.astro';
 import Icon_ from '../components/Icon.astro';
-=======
-import Anchor_ from '../components/Anchor.astro';
->>>>>>> 3b3080ca
 ---
 
 <Layout title='Icon'>
@@ -47,9 +44,9 @@
   <h2>Actionable icons</h2>
   <section>
     <p class='iui-text-small iui-text-muted'>
-      Use&nbsp;
+      Use
       <Anchor_ href='button.html#demo-borderless'>borderless buttons</Anchor_>
-       &nbsp;if an icon is actionable!
+       if an icon is actionable!
     </p>
   </section>
 
