--- conflicted
+++ resolved
@@ -527,11 +527,7 @@
       <svg-caret-down-small class='iui-svg-icon iui-end-icon' aria-hidden='true'
       ></svg-caret-down-small>
     </div>
-<<<<<<< HEAD
-    <button class='iui-button iui-field'>
-=======
     <Button_>
->>>>>>> e2e6ba7a
       <span>Add</span>
     </Button_>
   </section>
