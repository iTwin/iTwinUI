--- conflicted
+++ resolved
@@ -31,11 +31,7 @@
   <h2>Breadcrumbs anchor</h2>
   <section id='demo-anchors'>
     <nav class='iui-breadcrumbs' aria-label='Breadcrumbs'>
-<<<<<<< HEAD
-      <button class='iui-button iui-field iui-button-dropdown' data-iui-variant='borderless'>
-=======
-      <Button_ variant='borderless' iuiType='dropdown'>
->>>>>>> e2e6ba7a
+      <Button_ variant='borderless' iuiType='dropdown'>
         <svg-folder class='iui-button-icon' aria-hidden='true'></svg-folder>
         <svg-caret-down-small class='iui-button-icon' aria-hidden='true'></svg-caret-down-small>
       </Button_>
@@ -76,11 +72,7 @@
   <h2>Breadcrumbs button</h2>
   <section id='demo-buttons-1'>
     <nav class='iui-breadcrumbs' aria-label='Breadcrumbs'>
-<<<<<<< HEAD
-      <button class='iui-button iui-field iui-button-dropdown' data-iui-variant='borderless'>
-=======
-      <Button_ variant='borderless' iuiType='dropdown'>
->>>>>>> e2e6ba7a
+      <Button_ variant='borderless' iuiType='dropdown'>
         <svg-folder class='iui-button-icon' aria-hidden='true'></svg-folder>
         <svg-caret-down-small class='iui-button-icon' aria-hidden='true'></svg-caret-down-small>
       </Button_>
@@ -142,11 +134,7 @@
   <h2>Overflow button</h2>
   <section id='demo-buttons-2'>
     <nav class='iui-breadcrumbs' aria-label='Breadcrumbs'>
-<<<<<<< HEAD
-      <button class='iui-button iui-field iui-button-dropdown' data-iui-variant='borderless'>
-=======
-      <Button_ variant='borderless' iuiType='dropdown'>
->>>>>>> e2e6ba7a
+      <Button_ variant='borderless' iuiType='dropdown'>
         <svg-folder class='iui-button-icon' aria-hidden='true'></svg-folder>
         <svg-caret-down-small class='iui-button-icon' aria-hidden='true'></svg-caret-down-small>
       </Button_>
@@ -209,36 +197,21 @@
   <h2>After clicking "you are here"</h2>
   <section id='demo-not-tested'>
     <nav class='iui-breadcrumbs' aria-label='Breadcrumbs'>
-<<<<<<< HEAD
-      <button class='iui-button iui-field iui-button-dropdown' data-iui-variant='borderless'>
-=======
-      <Button_ variant='borderless' iuiType='dropdown'>
->>>>>>> e2e6ba7a
+      <Button_ variant='borderless' iuiType='dropdown'>
         <svg-folder class='iui-button-icon' aria-hidden='true'></svg-folder>
         <svg-caret-down-small class='iui-button-icon' aria-hidden='true'></svg-caret-down-small>
       </Button_>
       <label class='iui-input-grid iui-inline-label iui-inline-icon'>
-<<<<<<< HEAD
         <div class='iui-input-flex-container iui-field'>
           <input
             value='C:/Root/Lorem/Ipsum/Nested/Double nested folder with truncation/You are here/'
             class='iui-input iui-field'
             spellcheck='false'
           />
-          <button class='iui-button iui-field' data-iui-variant='borderless' aria-label='Close'>
+          <Button_ variant='borderless' aria-label='Close'>
             <svg-close-small class='iui-button-icon' aria-hidden='true'></svg-close-small>
-          </button>
+          </Button_>
         </div>
-=======
-        <input
-          value='C:/Root/Lorem/Ipsum/Nested/Double nested folder with truncation/You are here/'
-          class='iui-input'
-          spellcheck='false'
-        />
-        <Button_ variant='borderless' aria-label='Close'>
-          <svg-close-small class='iui-button-icon' aria-hidden='true'></svg-close-small>
-        </Button_>
->>>>>>> e2e6ba7a
       </label>
     </nav>
   </section>
