---
import Layout from './_layout.astro';
import Button_ from '../components/Button.astro';
import IconButton_ from '../components/IconButton.astro';
---

<Layout title='Breadcrumbs'>
  <script>
    import '@itwin/itwinui-icons-elements/folder';
    import '@itwin/itwinui-icons-elements/caret-down-small';
    import '@itwin/itwinui-icons-elements/chevron-right';
    import '@itwin/itwinui-icons-elements/close-small';
    import '@itwin/itwinui-icons-elements/more';
  </script>
  <style is:global>
    .iui-input {
      width: 507.52px;
    }
    .iui-input-grid {
      margin: 0;
    }

    section[id^='demo'] {
      padding: 12px;
      margin-bottom: 22px;
    }
  </style>

  <h1>Breadcrumbs</h1>
  <hr />

  <h2>Breadcrumbs anchor</h2>
  <section id='demo-anchors'>
    <nav class='iui-breadcrumbs' aria-label='Breadcrumbs'>
      <Button_ variant='borderless' dropdown>
        <svg-folder aria-hidden='true' slot='start-icon'></svg-folder>
        <svg-caret-down-small aria-hidden='true' slot='end-icon'></svg-caret-down-small>
      </Button_>
      <ol class='iui-breadcrumbs-list'>
        <li class='iui-breadcrumbs-item'>
          <a
            class='iui-anchor iui-button-base iui-button iui-field iui-breadcrumbs-content'
            data-iui-variant='borderless'
            href='#'
          >
            <span>Root</span>
          </a>
        </li>
        <li class='iui-breadcrumbs-separator' aria-hidden='true'>
          <svg-chevron-right aria-hidden='true'></svg-chevron-right>
        </li>
        <li class='iui-breadcrumbs-item'>
          <span class='iui-breadcrumbs-content'>&mldr;</span>
        </li>
        <li class='iui-breadcrumbs-separator' aria-hidden='true'>
          <svg-chevron-right aria-hidden='true'></svg-chevron-right>
        </li>
        <li class='iui-breadcrumbs-item'>
          <a
            class='iui-anchor iui-button-base iui-button iui-field iui-breadcrumbs-content'
            data-iui-variant='borderless'
            href='#'
            id='test-1'
          >
            <span>Nested</span>
          </a>
        </li>
        <li class='iui-breadcrumbs-separator' aria-hidden='true'>
          <svg-chevron-right aria-hidden='true'></svg-chevron-right>
        </li>
        <li class='iui-breadcrumbs-item'>
          <a
            class='iui-anchor iui-button-base iui-button iui-field iui-breadcrumbs-content'
            data-iui-variant='borderless'
            href='#'
            id='test-2'
          >
            <span>Double nested folder with truncation</span>
          </a>
        </li>
        <li class='iui-breadcrumbs-separator' aria-hidden='true'>
          <svg-chevron-right aria-hidden='true'></svg-chevron-right>
        </li>
        <li class='iui-breadcrumbs-item'>
          <span class='iui-breadcrumbs-content' aria-current='page'>You are here</span>
        </li>
      </ol>
    </nav>
  </section>

  <h2>Breadcrumbs button</h2>
  <section id='demo-buttons-1'>
    <nav class='iui-breadcrumbs' aria-label='Breadcrumbs'>
      <Button_ variant='borderless' dropdown>
        <svg-folder aria-hidden='true' slot='start-icon'></svg-folder>
        <svg-caret-down-small aria-hidden='true' slot='end-icon'></svg-caret-down-small>
      </Button_>
      <ol class='iui-breadcrumbs-list'>
        <li class='iui-breadcrumbs-item'>
          <Button_ class='iui-breadcrumbs-content' variant='borderless'>
            <span>Root</span>
          </Button_>
        </li>
        <li class='iui-breadcrumbs-separator' aria-hidden='true'>
          <svg-chevron-right aria-hidden='true'></svg-chevron-right>
        </li>
        <li class='iui-breadcrumbs-item'>
          <span class='iui-breadcrumbs-content'>&mldr;</span>
        </li>
        <li class='iui-breadcrumbs-separator' aria-hidden='true'>
          <svg-chevron-right aria-hidden='true'></svg-chevron-right>
        </li>
        <li class='iui-breadcrumbs-item'>
          <Button_ class='iui-breadcrumbs-content' variant='borderless' id='test-3'>
            <span>Nested</span>
          </Button_>
        </li>
        <li class='iui-breadcrumbs-separator' aria-hidden='true'>
          <svg-chevron-right aria-hidden='true'></svg-chevron-right>
        </li>
        <li class='iui-breadcrumbs-item'>
          <Button_ class='iui-breadcrumbs-content' variant='borderless' id='test-4'>
            <span>Double nested folder with truncation</span>
          </Button_>
        </li>
        <li class='iui-breadcrumbs-separator' aria-hidden='true'>
          <svg-chevron-right aria-hidden='true'></svg-chevron-right>
        </li>
        <li class='iui-breadcrumbs-item'>
          <Button_ class='iui-breadcrumbs-content' variant='borderless' aria-current='page'>
            <span>You are here</span>
          </Button_>
        </li>
      </ol>
    </nav>
  </section>

  <h2>Overflow button</h2>
  <section id='demo-buttons-2'>
    <nav class='iui-breadcrumbs' aria-label='Breadcrumbs'>
      <Button_ variant='borderless' dropdown>
        <svg-folder aria-hidden='true' slot='start-icon'></svg-folder>
        <svg-caret-down-small aria-hidden='true' slot='end-icon'></svg-caret-down-small>
      </Button_>
      <ol class='iui-breadcrumbs-list'>
        <li class='iui-breadcrumbs-item'>
          <Button_ class='iui-breadcrumbs-content' variant='borderless'>
            <span>Root</span>
          </Button_>
        </li>
        <li class='iui-breadcrumbs-separator' aria-hidden='true'>
          <svg-chevron-right aria-hidden='true'></svg-chevron-right>
        </li>
        <li class='iui-breadcrumbs-item'>
          <Button_ class='iui-breadcrumbs-content' variant='borderless' id='overflow-hover'>
            <svg-more class='iui-button-icon' aria-hidden='true'></svg-more>
          </Button_>
        </li>
        <li class='iui-breadcrumbs-separator' aria-hidden='true'>
          <svg-chevron-right aria-hidden='true'></svg-chevron-right>
        </li>
        <li class='iui-breadcrumbs-item'>
          <Button_ class='iui-breadcrumbs-content' variant='borderless'>
            <span>Nested</span>
          </Button_>
        </li>
        <li class='iui-breadcrumbs-separator' aria-hidden='true'>
          <svg-chevron-right aria-hidden='true'></svg-chevron-right>
        </li>
        <li class='iui-breadcrumbs-item'>
          <Button_ class='iui-breadcrumbs-content' variant='borderless' id='overflow-focus'>
            <span>Double nested folder with truncation</span>
          </Button_>
        </li>
        <li class='iui-breadcrumbs-separator' aria-hidden='true'>
          <svg-chevron-right aria-hidden='true'></svg-chevron-right>
        </li>
        <li class='iui-breadcrumbs-item'>
          <Button_ class='iui-breadcrumbs-content' variant='borderless' aria-current='page'>
            <span>You are here</span>
          </Button_>
        </li>
      </ol>
    </nav>
  </section>

  <h2>After clicking "you are here"</h2>
  <section id='demo-not-tested'>
    <nav class='iui-breadcrumbs' aria-label='Breadcrumbs'>
      <Button_ variant='borderless' dropdown>
        <svg-folder aria-hidden='true' slot='start-icon'></svg-folder>
        <svg-caret-down-small aria-hidden='true' slot='endo-icon'></svg-caret-down-small>
      </Button_>
      <label class='iui-input-grid iui-inline-label iui-inline-icon'>
<<<<<<< HEAD
        <div class='iui-input-flex-container'>
          <input
            value='C:/Root/Lorem/Ipsum/Nested/Double nested folder with truncation/You are here/'
            class='iui-input iui-field'
            spellcheck='false'
          />
          <Button_ variant='borderless' aria-label='Close'>
            <svg-close-small class='iui-button-icon' aria-hidden='true'></svg-close-small>
          </Button_>
        </div>
=======
        <input
          value='C:/Root/Lorem/Ipsum/Nested/Double nested folder with truncation/You are here/'
          class='iui-input'
          spellcheck='false'
        />
        <IconButton_ variant='borderless' aria-label='Close'>
          <svg-close-small></svg-close-small>
        </IconButton_>
>>>>>>> 8646fae6
      </label>
    </nav>
  </section>
</Layout><|MERGE_RESOLUTION|>--- conflicted
+++ resolved
@@ -152,9 +152,9 @@
           <svg-chevron-right aria-hidden='true'></svg-chevron-right>
         </li>
         <li class='iui-breadcrumbs-item'>
-          <Button_ class='iui-breadcrumbs-content' variant='borderless' id='overflow-hover'>
-            <svg-more class='iui-button-icon' aria-hidden='true'></svg-more>
-          </Button_>
+          <IconButton_ class='iui-breadcrumbs-content' variant='borderless' id='overflow-hover'>
+            <svg-more></svg-more>
+          </IconButton_>
         </li>
         <li class='iui-breadcrumbs-separator' aria-hidden='true'>
           <svg-chevron-right aria-hidden='true'></svg-chevron-right>
@@ -192,27 +192,16 @@
         <svg-caret-down-small aria-hidden='true' slot='endo-icon'></svg-caret-down-small>
       </Button_>
       <label class='iui-input-grid iui-inline-label iui-inline-icon'>
-<<<<<<< HEAD
         <div class='iui-input-flex-container'>
           <input
             value='C:/Root/Lorem/Ipsum/Nested/Double nested folder with truncation/You are here/'
             class='iui-input iui-field'
             spellcheck='false'
           />
-          <Button_ variant='borderless' aria-label='Close'>
-            <svg-close-small class='iui-button-icon' aria-hidden='true'></svg-close-small>
-          </Button_>
+          <IconButton_ variant='borderless' aria-label='Close'>
+            <svg-close-small></svg-close-small>
+          </IconButton_>
         </div>
-=======
-        <input
-          value='C:/Root/Lorem/Ipsum/Nested/Double nested folder with truncation/You are here/'
-          class='iui-input'
-          spellcheck='false'
-        />
-        <IconButton_ variant='borderless' aria-label='Close'>
-          <svg-close-small></svg-close-small>
-        </IconButton_>
->>>>>>> 8646fae6
       </label>
     </nav>
   </section>
