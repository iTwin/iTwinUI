---
import Layout from './_layout.astro';
<<<<<<< HEAD
import IconButton_ from '../components/IconButton.astro';
=======
import Tag_ from '../components/Tag.astro';
>>>>>>> 3529c4c1
---

<!-- prettier-ignore -->
<Layout title='Tag'>
  <script>
    import '@itwin/itwinui-icons-elements/close-small';
  </script>
  <style is:global>
    /* Forces grouped tags to display on 1 line, can be set by the dev team. */
    #demo-default-container,
    #demo-truncate {
      width: 445px;
    }
  </style>

  <h1>Tag</h1>
  <hr />

  <h2>Default</h2>
  <section id='demo-default'>
<<<<<<< HEAD
    <span class='iui-tag' id='test-tag-1'>
      <span class='iui-tag-label' title='Tag'>Tag</span>
      <IconButton_ class='iui-tag-button' variant='borderless' size='small' aria-label='Delete tag'>
        <svg-close-small slot='button-icon' aria-hidden='true'></svg-close-small>
      </IconButton_>
    </span>

    <br />

    <span class='iui-tag' style='max-width: 125px;'>
      <span class='iui-tag-label' title='Overflowing tag'>Overflowing tag</span>
      <IconButton_
        class='iui-tag-button'
        variant='borderless'
        size='small'
        aria-label='Delete overflowing tag'
        id='test-tag-2'
      >
        <svg-close-small slot='button-icon' aria-hidden='true'></svg-close-small>
      </IconButton_>
    </span>

=======
    <Tag_ id='test-tag-1'>Tag</Tag_>
    <br />

    <Tag_ style='max-width: 125px;' buttonProps={{id: 'test-tag-2'}}>Overflowing tag</Tag_>
>>>>>>> 3529c4c1
    <br />
    <Tag_ hasCloseButton={false} >No button</Tag_>
  </section>

  <hr />

  <h2>Default tag containers</h2>
  <section id='demo-default-container'>

    <div class='iui-tag-container iui-visible' aria-label='My tags'>
<<<<<<< HEAD
      <span class='iui-tag'>
        <span class='iui-tag-label' title='Tag'>Tag</span><IconButton_
          class='iui-tag-button'
          variant='borderless'
          size='small'
          aria-label='Delete tag'
        >
          <svg-close-small slot='button-icon' aria-hidden='true'></svg-close-small>
        </IconButton_>
      </span><span class='iui-tag'>
        <span class='iui-tag-label' title='Long tag'>Long tag</span><IconButton_
          class='iui-tag-button'
          variant='borderless'
          size='small'
          aria-label='Delete long tag'
        >
          <svg-close-small slot='button-icon' aria-hidden='true'></svg-close-small>
        </IconButton_>
      </span><span class='iui-tag'>
        <span class='iui-tag-label' title='Very long tag'>Very long tag</span><IconButton_
          class='iui-tag-button'
          variant='borderless'
          size='small'
          aria-label='Delete very long tag'
        >
          <svg-close-small slot='button-icon' aria-hidden='true'></svg-close-small>
        </IconButton_>
      </span><span class='iui-tag'>
        <span class='iui-tag-label' title='Very very long tag'>Very very long tag</span><IconButton_
          class='iui-tag-button'
          variant='borderless'
          size='small'
          aria-label='Delete very very long tag'
        >
          <svg-close-small slot='button-icon' aria-hidden='true'></svg-close-small>
        </IconButton_>
      </span><span class='iui-tag'>
        <span class='iui-tag-label' title='Tag'>Tag</span><IconButton_
          class='iui-tag-button'
          variant='borderless'
          size='small'
          aria-label='Delete tag'
        >
          <svg-close-small slot='button-icon' aria-hidden='true'></svg-close-small>
        </IconButton_>
      </span><span class='iui-tag'>
        <span class='iui-tag-label' title='Long tag'>Long tag</span><IconButton_
          class='iui-tag-button'
          variant='borderless'
          size='small'
          aria-label='Delete long tag'
        >
          <svg-close-small slot='button-icon' aria-hidden='true'></svg-close-small>
        </IconButton_>
      </span><span class='iui-tag'>
        <span class='iui-tag-label' title='Very long tag'>Very long tag</span><IconButton_
          class='iui-tag-button'
          variant='borderless'
          size='small'
          aria-label='Delete very long tag'
        >
          <svg-close-small slot='button-icon' aria-hidden='true'></svg-close-small>
        </IconButton_>
      </span><span class='iui-tag'
        ><span class='iui-tag-label' title='Very very long tag'>Very very long tag</span
        ><IconButton_
          class='iui-tag-button'
          variant='borderless'
          size='small'
          aria-label='Delete very very long tag'
        >
          <svg-close-small slot='button-icon' aria-hidden='true'></svg-close-small>
        </IconButton_>
      </span><span class='iui-tag'
        ><span class='iui-tag-label' title='Tag'>Tag</span><IconButton_
          class='iui-tag-button'
          variant='borderless'
          size='small'
          aria-label='Delete tag'
        >
          <svg-close-small slot='button-icon' aria-hidden='true'></svg-close-small>
        </IconButton_>
      </span><span class='iui-tag'
        ><span class='iui-tag-label' title='Long tag'>Long tag</span><IconButton_
          class='iui-tag-button'
          variant='borderless'
          size='small'
          aria-label='Delete long tag'
        >
          <svg-close-small slot='button-icon' aria-hidden='true'></svg-close-small>
        </IconButton_>
      </span><span class='iui-tag'
        ><span class='iui-tag-label' title='Very long tag'>Very long tag</span><IconButton_
          class='iui-tag-button'
          variant='borderless'
          size='small'
          aria-label='Delete very long tag'
        >
          <svg-close-small slot='button-icon' aria-hidden='true'></svg-close-small>
        </IconButton_>
      </span><span class='iui-tag'
        ><span class='iui-tag-label' title='Very very long tag'>Very very long tag</span>
        <IconButton_
          class='iui-tag-button'
          variant='borderless'
          size='small'
          aria-label='Delete very very long tag'
        >
          <svg-close-small slot='button-icon' aria-hidden='true'></svg-close-small>
        </IconButton_>
      </span>
=======
      <Tag_
        >Tag</Tag_><Tag_
        >Long tag</Tag_><Tag_
        >Very long tag</Tag_><Tag_
        >Very very long tag</Tag_><Tag_
        >Tag</Tag_><Tag_
        >Long tag</Tag_><Tag_
        >Very long tag</Tag_><Tag_
        >Very very long tag</Tag_><Tag_
        >Tag</Tag_><Tag_
        >Long tag</Tag_><Tag_
        >Very long tag</Tag_><Tag_
        >Very very long tag</Tag_>
>>>>>>> 3529c4c1
    </div>

    <br />

    <div class='iui-tag-container iui-visible iui-truncate' aria-label='My tags'>
<<<<<<< HEAD
      <span class='iui-tag'>
        <span class='iui-tag-label' title='Tag'>Tag</span>
        <IconButton_
          class='iui-tag-button'
          variant='borderless'
          size='small'
          aria-label='Delete tag'
        >
          <svg-close-small slot='button-icon' aria-hidden='true'></svg-close-small>
        </IconButton_>
      </span><span class='iui-tag'>
        <span class='iui-tag-label' title='Long tag'>Long tag</span>
        <IconButton_
          class='iui-tag-button'
          variant='borderless'
          size='small'
          aria-label='Delete long tag'
        >
          <svg-close-small slot='button-icon' aria-hidden='true'></svg-close-small>
        </IconButton_>
      </span><span class='iui-tag'>
        <span class='iui-tag-label' title='Very long tag'>Very long tag</span>
        <IconButton_
          class='iui-tag-button'
          variant='borderless'
          size='small'
          aria-label='Delete very long tag'
        >
          <svg-close-small slot='button-icon' aria-hidden='true'></svg-close-small>
        </IconButton_>
      </span><span class='iui-tag'>
        <span class='iui-tag-label' title='Very very long tag'>Very very long tag</span>
        <IconButton_
          class='iui-tag-button'
          variant='borderless'
          size='small'
          aria-label='Delete very very long tag'
        >
          <svg-close-small slot='button-icon' aria-hidden='true'></svg-close-small>
        </IconButton_>
      </span>
=======
      <Tag_
        >Tag</Tag_><Tag_
        >Long tag</Tag_><Tag_
        >Very long tag</Tag_><Tag_
        >Very very long tag</Tag_>
>>>>>>> 3529c4c1
    </div>

    <br />

    <div class='iui-tag-container iui-visible iui-scroll' aria-label='My tags'>
<<<<<<< HEAD
      <span class='iui-tag'>
        <span class='iui-tag-label' title='Tag'>Tag</span>
        <IconButton_
          class='iui-tag-button'
          variant='borderless'
          size='small'
          aria-label='Delete tag'
        >
          <svg-close-small slot='button-icon' aria-hidden='true'></svg-close-small>
        </IconButton_>
      </span><span class='iui-tag'>
        <span class='iui-tag-label' title='Long tag'>Long tag</span>
        <IconButton_
          class='iui-tag-button'
          variant='borderless'
          size='small'
          aria-label='Delete long tag'
        >
          <svg-close-small slot='button-icon' aria-hidden='true'></svg-close-small>
        </IconButton_>
      </span><span class='iui-tag'>
        <span class='iui-tag-label' title='Very long tag'>Very long tag</span>
        <IconButton_
          class='iui-tag-button'
          variant='borderless'
          size='small'
          aria-label='Delete very long tag'
        >
          <svg-close-small slot='button-icon' aria-hidden='true'></svg-close-small>
        </IconButton_>
      </span><span class='iui-tag'>
        <span class='iui-tag-label' title='Very very long tag'>Very very long tag</span>
        <IconButton_
          class='iui-tag-button'
          variant='borderless'
          size='small'
          aria-label='Delete very very long tag'
        >
          <svg-close-small slot='button-icon' aria-hidden='true'></svg-close-small>
        </IconButton_>
      </span><span class='iui-tag'>
        <span class='iui-tag-label' title='Tag'>Tag</span>
        <IconButton_
          class='iui-tag-button'
          variant='borderless'
          size='small'
          aria-label='Delete tag'
        >
          <svg-close-small slot='button-icon' aria-hidden='true'></svg-close-small>
        </IconButton_>
      </span><span class='iui-tag'>
        <span class='iui-tag-label' title='Long tag'>Long tag</span>
        <IconButton_
          class='iui-tag-button'
          variant='borderless'
          size='small'
          aria-label='Delete long tag'
        >
          <svg-close-small slot='button-icon' aria-hidden='true'></svg-close-small>
        </IconButton_>
      </span><span class='iui-tag'>
        <span class='iui-tag-label' title='Very long tag'>Very long tag</span>
        <IconButton_
          class='iui-tag-button'
          variant='borderless'
          size='small'
          aria-label='Delete very long tag'
        >
          <svg-close-small slot='button-icon' aria-hidden='true'></svg-close-small>
        </IconButton_>
      </span><span class='iui-tag'>
        <span class='iui-tag-label' title='Very very long tag'>Very very long tag</span>
        <IconButton_
          class='iui-tag-button'
          variant='borderless'
          size='small'
          aria-label='Delete very very long tag'
        >
          <svg-close-small slot='button-icon' aria-hidden='true'></svg-close-small>
        </IconButton_>
      </span><span class='iui-tag'>
        <span class='iui-tag-label' title='Tag'>Tag</span>
        <IconButton_
          class='iui-tag-button'
          variant='borderless'
          size='small'
          aria-label='Delete tag'
        >
          <svg-close-small slot='button-icon' aria-hidden='true'></svg-close-small>
        </IconButton_>
      </span><span class='iui-tag'>
        <span class='iui-tag-label' title='Long tag'>Long tag</span>
        <IconButton_
          class='iui-tag-button'
          variant='borderless'
          size='small'
          aria-label='Delete long tag'
        >
          <svg-close-small slot='button-icon' aria-hidden='true'></svg-close-small>
        </IconButton_>
      </span><span class='iui-tag'>
        <span class='iui-tag-label' title='Very long tag'>Very long tag</span>
        <IconButton_
          class='iui-tag-button'
          variant='borderless'
          size='small'
          aria-label='Delete very long tag'
        >
          <svg-close-small slot='button-icon' aria-hidden='true'></svg-close-small>
        </IconButton_>
      </span><span class='iui-tag'>
        <span class='iui-tag-label' title='Very very long tag'>Very very long tag</span>
        <IconButton_
          class='iui-tag-button'
          variant='borderless'
          size='small'
          aria-label='Delete very very long tag'
        >
          <svg-close-small slot='button-icon' aria-hidden='true'></svg-close-small>
        </IconButton_>
      </span>
=======
      <Tag_
        >Tag</Tag_><Tag_
        >Long tag</Tag_><Tag_
        >Very long tag</Tag_><Tag_
        >Very very long tag</Tag_><Tag_
        >Tag</Tag_><Tag_
        >Long tag</Tag_><Tag_
        >Very long tag</Tag_><Tag_
        >Very very long tag</Tag_><Tag_
        >Tag</Tag_><Tag_
        >Long tag</Tag_><Tag_
        >Very long tag</Tag_><Tag_
        >Very very long tag</Tag_>
>>>>>>> 3529c4c1
    </div>
  </section>

  <hr />
  <h2>Basic tag containers</h2>
  <section id='demo-basic'>
    <div class='iui-tag-container'>
      <Tag_ variant='basic' 
        >tags</Tag_><Tag_ variant='basic' 
        >go</Tag_><Tag_ variant='basic' 
        >here</Tag_><Tag_ variant='basic' 
        >tags</Tag_><Tag_ variant='basic' 
        >go</Tag_><Tag_ variant='basic' 
        >here</Tag_>
    </div>

    <div class='iui-tag-container'>
      <Tag_ variant='basic' class='iui-anchor' as='a' href='#' id='test-tag-3'
        >tags</Tag_><Tag_ variant='basic' class='iui-anchor' as='a' href='#' 
        >go</Tag_><Tag_ variant='basic' class='iui-anchor' as='a' href='#' 
        >here</Tag_><Tag_ variant='basic' class='iui-anchor' as='a' href='#' 
        >tags</Tag_><Tag_ variant='basic' class='iui-anchor' as='a' href='#' 
        >go</Tag_><Tag_ variant='basic' class='iui-anchor' as='a' href='#' 
        >here</Tag_>
    </div>
  </section>

  <h2>Truncate basic tag containers</h2>
  <section id='demo-truncate'>
    <div class='iui-tag-container iui-truncate'>
      <Tag_ variant='basic'
        >tags</Tag_><Tag_ variant='basic'
        >go</Tag_><Tag_ variant='basic' 
        >here</Tag_><Tag_ variant='basic' 
        >tags</Tag_><Tag_ variant='basic'
        >go</Tag_><Tag_ variant='basic' 
        >here</Tag_><Tag_ variant='basic'  
        >tags</Tag_><Tag_ variant='basic'
        >go</Tag_><Tag_ variant='basic' 
        >here</Tag_><Tag_ variant='basic' 
        >tags</Tag_><Tag_ variant='basic' 
        >go</Tag_><Tag_ variant='basic' 
        >here</Tag_><Tag_ variant='basic' 
        >tags</Tag_><Tag_ variant='basic'
        >go</Tag_><Tag_ variant='basic' 
        >here</Tag_><Tag_ variant='basic' 
        >tags</Tag_><Tag_ variant='basic'
        >go</Tag_><Tag_ variant='basic' 
        >here</Tag_><Tag_ variant='basic'  
        >tags</Tag_><Tag_ variant='basic'
        >go</Tag_><Tag_ variant='basic' 
        >here</Tag_><Tag_ variant='basic' 
        >tags</Tag_><Tag_ variant='basic' 
        >go</Tag_><Tag_ variant='basic' 
        >here</Tag_>
    </div>

    <div class='iui-tag-container iui-truncate'>
      <Tag_ variant='basic' class='iui-anchor' as='a' href='#' id='test-tag-3'
        >tags</Tag_><Tag_ variant='basic' class='iui-anchor' as='a' href='#' 
        >go</Tag_><Tag_ variant='basic' class='iui-anchor' as='a' href='#' 
        >here</Tag_><Tag_ variant='basic' class='iui-anchor' as='a' href='#' 
        >tags</Tag_><Tag_ variant='basic' class='iui-anchor' as='a' href='#' 
        >go</Tag_><Tag_ variant='basic' class='iui-anchor' as='a' href='#' 
        >here</Tag_><Tag_ variant='basic' class='iui-anchor' as='a' href='#' 
        >tags</Tag_><Tag_ variant='basic' class='iui-anchor' as='a' href='#' 
        >go</Tag_><Tag_ variant='basic' class='iui-anchor' as='a' href='#' 
        >here</Tag_><Tag_ variant='basic' class='iui-anchor' as='a' href='#' 
        >tags</Tag_><Tag_ variant='basic' class='iui-anchor' as='a' href='#' 
        >go</Tag_><Tag_ variant='basic' class='iui-anchor' as='a' href='#' 
        >here</Tag_><Tag_ variant='basic' class='iui-anchor' as='a' href='#' 
        >tags</Tag_><Tag_ variant='basic' class='iui-anchor' as='a' href='#' 
        >go</Tag_><Tag_ variant='basic' class='iui-anchor' as='a' href='#' 
        >here</Tag_><Tag_ variant='basic' class='iui-anchor' as='a' href='#' 
        >tags</Tag_><Tag_ variant='basic' class='iui-anchor' as='a' href='#' 
        >go</Tag_><Tag_ variant='basic' class='iui-anchor' as='a' href='#' 
        >here</Tag_><Tag_ variant='basic' class='iui-anchor' as='a' href='#' 
        >tags</Tag_><Tag_ variant='basic' class='iui-anchor' as='a' href='#' 
        >go</Tag_><Tag_ variant='basic' class='iui-anchor' as='a' href='#' 
        >here</Tag_><Tag_ variant='basic' class='iui-anchor' as='a' href='#' 
        >tags</Tag_><Tag_ variant='basic' class='iui-anchor' as='a' href='#' 
        >go</Tag_><Tag_ variant='basic' class='iui-anchor' as='a' href='#' 
        >here</Tag_><Tag_ variant='basic' class='iui-anchor' as='a' href='#' 
        ></Tag_>
    </div>
  </section>
</Layout><|MERGE_RESOLUTION|>--- conflicted
+++ resolved
@@ -1,10 +1,6 @@
 ---
 import Layout from './_layout.astro';
-<<<<<<< HEAD
-import IconButton_ from '../components/IconButton.astro';
-=======
 import Tag_ from '../components/Tag.astro';
->>>>>>> 3529c4c1
 ---
 
 <!-- prettier-ignore -->
@@ -25,35 +21,10 @@
 
   <h2>Default</h2>
   <section id='demo-default'>
-<<<<<<< HEAD
-    <span class='iui-tag' id='test-tag-1'>
-      <span class='iui-tag-label' title='Tag'>Tag</span>
-      <IconButton_ class='iui-tag-button' variant='borderless' size='small' aria-label='Delete tag'>
-        <svg-close-small slot='button-icon' aria-hidden='true'></svg-close-small>
-      </IconButton_>
-    </span>
-
-    <br />
-
-    <span class='iui-tag' style='max-width: 125px;'>
-      <span class='iui-tag-label' title='Overflowing tag'>Overflowing tag</span>
-      <IconButton_
-        class='iui-tag-button'
-        variant='borderless'
-        size='small'
-        aria-label='Delete overflowing tag'
-        id='test-tag-2'
-      >
-        <svg-close-small slot='button-icon' aria-hidden='true'></svg-close-small>
-      </IconButton_>
-    </span>
-
-=======
     <Tag_ id='test-tag-1'>Tag</Tag_>
     <br />
 
     <Tag_ style='max-width: 125px;' buttonProps={{id: 'test-tag-2'}}>Overflowing tag</Tag_>
->>>>>>> 3529c4c1
     <br />
     <Tag_ hasCloseButton={false} >No button</Tag_>
   </section>
@@ -64,119 +35,6 @@
   <section id='demo-default-container'>
 
     <div class='iui-tag-container iui-visible' aria-label='My tags'>
-<<<<<<< HEAD
-      <span class='iui-tag'>
-        <span class='iui-tag-label' title='Tag'>Tag</span><IconButton_
-          class='iui-tag-button'
-          variant='borderless'
-          size='small'
-          aria-label='Delete tag'
-        >
-          <svg-close-small slot='button-icon' aria-hidden='true'></svg-close-small>
-        </IconButton_>
-      </span><span class='iui-tag'>
-        <span class='iui-tag-label' title='Long tag'>Long tag</span><IconButton_
-          class='iui-tag-button'
-          variant='borderless'
-          size='small'
-          aria-label='Delete long tag'
-        >
-          <svg-close-small slot='button-icon' aria-hidden='true'></svg-close-small>
-        </IconButton_>
-      </span><span class='iui-tag'>
-        <span class='iui-tag-label' title='Very long tag'>Very long tag</span><IconButton_
-          class='iui-tag-button'
-          variant='borderless'
-          size='small'
-          aria-label='Delete very long tag'
-        >
-          <svg-close-small slot='button-icon' aria-hidden='true'></svg-close-small>
-        </IconButton_>
-      </span><span class='iui-tag'>
-        <span class='iui-tag-label' title='Very very long tag'>Very very long tag</span><IconButton_
-          class='iui-tag-button'
-          variant='borderless'
-          size='small'
-          aria-label='Delete very very long tag'
-        >
-          <svg-close-small slot='button-icon' aria-hidden='true'></svg-close-small>
-        </IconButton_>
-      </span><span class='iui-tag'>
-        <span class='iui-tag-label' title='Tag'>Tag</span><IconButton_
-          class='iui-tag-button'
-          variant='borderless'
-          size='small'
-          aria-label='Delete tag'
-        >
-          <svg-close-small slot='button-icon' aria-hidden='true'></svg-close-small>
-        </IconButton_>
-      </span><span class='iui-tag'>
-        <span class='iui-tag-label' title='Long tag'>Long tag</span><IconButton_
-          class='iui-tag-button'
-          variant='borderless'
-          size='small'
-          aria-label='Delete long tag'
-        >
-          <svg-close-small slot='button-icon' aria-hidden='true'></svg-close-small>
-        </IconButton_>
-      </span><span class='iui-tag'>
-        <span class='iui-tag-label' title='Very long tag'>Very long tag</span><IconButton_
-          class='iui-tag-button'
-          variant='borderless'
-          size='small'
-          aria-label='Delete very long tag'
-        >
-          <svg-close-small slot='button-icon' aria-hidden='true'></svg-close-small>
-        </IconButton_>
-      </span><span class='iui-tag'
-        ><span class='iui-tag-label' title='Very very long tag'>Very very long tag</span
-        ><IconButton_
-          class='iui-tag-button'
-          variant='borderless'
-          size='small'
-          aria-label='Delete very very long tag'
-        >
-          <svg-close-small slot='button-icon' aria-hidden='true'></svg-close-small>
-        </IconButton_>
-      </span><span class='iui-tag'
-        ><span class='iui-tag-label' title='Tag'>Tag</span><IconButton_
-          class='iui-tag-button'
-          variant='borderless'
-          size='small'
-          aria-label='Delete tag'
-        >
-          <svg-close-small slot='button-icon' aria-hidden='true'></svg-close-small>
-        </IconButton_>
-      </span><span class='iui-tag'
-        ><span class='iui-tag-label' title='Long tag'>Long tag</span><IconButton_
-          class='iui-tag-button'
-          variant='borderless'
-          size='small'
-          aria-label='Delete long tag'
-        >
-          <svg-close-small slot='button-icon' aria-hidden='true'></svg-close-small>
-        </IconButton_>
-      </span><span class='iui-tag'
-        ><span class='iui-tag-label' title='Very long tag'>Very long tag</span><IconButton_
-          class='iui-tag-button'
-          variant='borderless'
-          size='small'
-          aria-label='Delete very long tag'
-        >
-          <svg-close-small slot='button-icon' aria-hidden='true'></svg-close-small>
-        </IconButton_>
-      </span><span class='iui-tag'
-        ><span class='iui-tag-label' title='Very very long tag'>Very very long tag</span>
-        <IconButton_
-          class='iui-tag-button'
-          variant='borderless'
-          size='small'
-          aria-label='Delete very very long tag'
-        >
-          <svg-close-small slot='button-icon' aria-hidden='true'></svg-close-small>
-        </IconButton_>
-      </span>
-=======
       <Tag_
         >Tag</Tag_><Tag_
         >Long tag</Tag_><Tag_
@@ -190,189 +48,21 @@
         >Long tag</Tag_><Tag_
         >Very long tag</Tag_><Tag_
         >Very very long tag</Tag_>
->>>>>>> 3529c4c1
     </div>
 
     <br />
 
     <div class='iui-tag-container iui-visible iui-truncate' aria-label='My tags'>
-<<<<<<< HEAD
-      <span class='iui-tag'>
-        <span class='iui-tag-label' title='Tag'>Tag</span>
-        <IconButton_
-          class='iui-tag-button'
-          variant='borderless'
-          size='small'
-          aria-label='Delete tag'
-        >
-          <svg-close-small slot='button-icon' aria-hidden='true'></svg-close-small>
-        </IconButton_>
-      </span><span class='iui-tag'>
-        <span class='iui-tag-label' title='Long tag'>Long tag</span>
-        <IconButton_
-          class='iui-tag-button'
-          variant='borderless'
-          size='small'
-          aria-label='Delete long tag'
-        >
-          <svg-close-small slot='button-icon' aria-hidden='true'></svg-close-small>
-        </IconButton_>
-      </span><span class='iui-tag'>
-        <span class='iui-tag-label' title='Very long tag'>Very long tag</span>
-        <IconButton_
-          class='iui-tag-button'
-          variant='borderless'
-          size='small'
-          aria-label='Delete very long tag'
-        >
-          <svg-close-small slot='button-icon' aria-hidden='true'></svg-close-small>
-        </IconButton_>
-      </span><span class='iui-tag'>
-        <span class='iui-tag-label' title='Very very long tag'>Very very long tag</span>
-        <IconButton_
-          class='iui-tag-button'
-          variant='borderless'
-          size='small'
-          aria-label='Delete very very long tag'
-        >
-          <svg-close-small slot='button-icon' aria-hidden='true'></svg-close-small>
-        </IconButton_>
-      </span>
-=======
       <Tag_
         >Tag</Tag_><Tag_
         >Long tag</Tag_><Tag_
         >Very long tag</Tag_><Tag_
         >Very very long tag</Tag_>
->>>>>>> 3529c4c1
     </div>
 
     <br />
 
     <div class='iui-tag-container iui-visible iui-scroll' aria-label='My tags'>
-<<<<<<< HEAD
-      <span class='iui-tag'>
-        <span class='iui-tag-label' title='Tag'>Tag</span>
-        <IconButton_
-          class='iui-tag-button'
-          variant='borderless'
-          size='small'
-          aria-label='Delete tag'
-        >
-          <svg-close-small slot='button-icon' aria-hidden='true'></svg-close-small>
-        </IconButton_>
-      </span><span class='iui-tag'>
-        <span class='iui-tag-label' title='Long tag'>Long tag</span>
-        <IconButton_
-          class='iui-tag-button'
-          variant='borderless'
-          size='small'
-          aria-label='Delete long tag'
-        >
-          <svg-close-small slot='button-icon' aria-hidden='true'></svg-close-small>
-        </IconButton_>
-      </span><span class='iui-tag'>
-        <span class='iui-tag-label' title='Very long tag'>Very long tag</span>
-        <IconButton_
-          class='iui-tag-button'
-          variant='borderless'
-          size='small'
-          aria-label='Delete very long tag'
-        >
-          <svg-close-small slot='button-icon' aria-hidden='true'></svg-close-small>
-        </IconButton_>
-      </span><span class='iui-tag'>
-        <span class='iui-tag-label' title='Very very long tag'>Very very long tag</span>
-        <IconButton_
-          class='iui-tag-button'
-          variant='borderless'
-          size='small'
-          aria-label='Delete very very long tag'
-        >
-          <svg-close-small slot='button-icon' aria-hidden='true'></svg-close-small>
-        </IconButton_>
-      </span><span class='iui-tag'>
-        <span class='iui-tag-label' title='Tag'>Tag</span>
-        <IconButton_
-          class='iui-tag-button'
-          variant='borderless'
-          size='small'
-          aria-label='Delete tag'
-        >
-          <svg-close-small slot='button-icon' aria-hidden='true'></svg-close-small>
-        </IconButton_>
-      </span><span class='iui-tag'>
-        <span class='iui-tag-label' title='Long tag'>Long tag</span>
-        <IconButton_
-          class='iui-tag-button'
-          variant='borderless'
-          size='small'
-          aria-label='Delete long tag'
-        >
-          <svg-close-small slot='button-icon' aria-hidden='true'></svg-close-small>
-        </IconButton_>
-      </span><span class='iui-tag'>
-        <span class='iui-tag-label' title='Very long tag'>Very long tag</span>
-        <IconButton_
-          class='iui-tag-button'
-          variant='borderless'
-          size='small'
-          aria-label='Delete very long tag'
-        >
-          <svg-close-small slot='button-icon' aria-hidden='true'></svg-close-small>
-        </IconButton_>
-      </span><span class='iui-tag'>
-        <span class='iui-tag-label' title='Very very long tag'>Very very long tag</span>
-        <IconButton_
-          class='iui-tag-button'
-          variant='borderless'
-          size='small'
-          aria-label='Delete very very long tag'
-        >
-          <svg-close-small slot='button-icon' aria-hidden='true'></svg-close-small>
-        </IconButton_>
-      </span><span class='iui-tag'>
-        <span class='iui-tag-label' title='Tag'>Tag</span>
-        <IconButton_
-          class='iui-tag-button'
-          variant='borderless'
-          size='small'
-          aria-label='Delete tag'
-        >
-          <svg-close-small slot='button-icon' aria-hidden='true'></svg-close-small>
-        </IconButton_>
-      </span><span class='iui-tag'>
-        <span class='iui-tag-label' title='Long tag'>Long tag</span>
-        <IconButton_
-          class='iui-tag-button'
-          variant='borderless'
-          size='small'
-          aria-label='Delete long tag'
-        >
-          <svg-close-small slot='button-icon' aria-hidden='true'></svg-close-small>
-        </IconButton_>
-      </span><span class='iui-tag'>
-        <span class='iui-tag-label' title='Very long tag'>Very long tag</span>
-        <IconButton_
-          class='iui-tag-button'
-          variant='borderless'
-          size='small'
-          aria-label='Delete very long tag'
-        >
-          <svg-close-small slot='button-icon' aria-hidden='true'></svg-close-small>
-        </IconButton_>
-      </span><span class='iui-tag'>
-        <span class='iui-tag-label' title='Very very long tag'>Very very long tag</span>
-        <IconButton_
-          class='iui-tag-button'
-          variant='borderless'
-          size='small'
-          aria-label='Delete very very long tag'
-        >
-          <svg-close-small slot='button-icon' aria-hidden='true'></svg-close-small>
-        </IconButton_>
-      </span>
-=======
       <Tag_
         >Tag</Tag_><Tag_
         >Long tag</Tag_><Tag_
@@ -386,7 +76,6 @@
         >Long tag</Tag_><Tag_
         >Very long tag</Tag_><Tag_
         >Very very long tag</Tag_>
->>>>>>> 3529c4c1
     </div>
   </section>
 
