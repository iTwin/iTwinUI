---
import Layout from './_layout.astro';
import Button_ from '../components/Button.astro';
---

<Layout title='Tag'>
  <script>
    import '@itwin/itwinui-icons-elements/close-small';
  </script>
  <style is:global>
    /* Forces grouped tags to display on 1 line, can be set by the dev team. */
    #demo-default-container,
    #demo-truncate {
      width: 445px;
    }
  </style>

  <h1>Tag</h1>
  <hr />

  <h2>Default</h2>
  <section id='demo-default'>
    <span class='iui-tag' id='test-tag-1'>
      <span class='iui-tag-label' title='Tag'>Tag</span>
<<<<<<< HEAD
      <button
        class='iui-button iui-field iui-tag-button'
        data-iui-variant='borderless'
        data-iui-size='small'
=======
      <Button_
        class='iui-tag-button'
        variant='borderless'
        size='small'
>>>>>>> e2e6ba7a
        aria-label='Delete tag'
        type='button'
      >
        <svg-close-small class='iui-button-icon' aria-hidden='true'></svg-close-small>
      </Button_>
    </span>

    <br />

    <span class='iui-tag' style='max-width: 125px;'>
      <span class='iui-tag-label' title='Overflowing tag'>Overflowing tag</span>
<<<<<<< HEAD
      <button
        class='iui-button iui-field iui-tag-button'
        data-iui-variant='borderless'
        data-iui-size='small'
=======
      <Button_
        class='iui-tag-button'
        variant='borderless'
        size='small'
>>>>>>> e2e6ba7a
        aria-label='Delete overflowing tag'
        type='button'
        id='test-tag-2'
      >
        <svg-close-small class='iui-button-icon' aria-hidden='true'></svg-close-small>
      </Button_>
    </span>

    <br />

    <span class='iui-tag'>
      <span class='iui-tag-label' title='No button'>No button</span>
    </span>
  </section>

  <hr />

  <h2>Default tag containers</h2>
  <section id='demo-default-container'>
    <div class='iui-tag-container iui-visible' aria-label='My tags'>
      <span class='iui-tag'>
<<<<<<< HEAD
        <span class='iui-tag-label' title='Tag'>Tag</span><button
          class='iui-button iui-field iui-tag-button'
          data-iui-variant='borderless'
          data-iui-size='small'
=======
        <span class='iui-tag-label' title='Tag'>Tag</span><Button_
          class='iui-tag-button'
          variant='borderless'
          size='small'
>>>>>>> e2e6ba7a
          aria-label='Delete tag'
          type='button'
        >
          <svg-close-small class='iui-button-icon' aria-hidden='true'></svg-close-small>
        </Button_>
      </span><span class='iui-tag'>
<<<<<<< HEAD
        <span class='iui-tag-label' title='Long tag'>Long tag</span><button
          class='iui-button iui-field iui-tag-button'
          data-iui-variant='borderless'
          data-iui-size='small'
=======
        <span class='iui-tag-label' title='Long tag'>Long tag</span><Button_
          class='iui-tag-button'
          variant='borderless'
          size='small'
>>>>>>> e2e6ba7a
          aria-label='Delete long tag'
          type='button'
        >
          <svg-close-small class='iui-button-icon' aria-hidden='true'></svg-close-small>
        </Button_>
      </span><span class='iui-tag'>
<<<<<<< HEAD
        <span class='iui-tag-label' title='Very long tag'>Very long tag</span><button
          class='iui-button iui-field iui-tag-button'
          data-iui-variant='borderless'
          data-iui-size='small'
=======
        <span class='iui-tag-label' title='Very long tag'>Very long tag</span><Button_
          class='iui-tag-button'
          variant='borderless'
          size='small'
>>>>>>> e2e6ba7a
          aria-label='Delete very long tag'
          type='button'
        >
          <svg-close-small class='iui-button-icon' aria-hidden='true'></svg-close-small>
        </Button_>
      </span><span class='iui-tag'>
<<<<<<< HEAD
        <span class='iui-tag-label' title='Very very long tag'>Very very long tag</span><button
          class='iui-button iui-field iui-tag-button'
          data-iui-variant='borderless'
          data-iui-size='small'
=======
        <span class='iui-tag-label' title='Very very long tag'>Very very long tag</span><Button_
          class='iui-tag-button'
          variant='borderless'
          size='small'
>>>>>>> e2e6ba7a
          aria-label='Delete very very long tag'
          type='button'
        >
          <svg-close-small class='iui-button-icon' aria-hidden='true'></svg-close-small>
        </Button_>
      </span><span class='iui-tag'>
<<<<<<< HEAD
        <span class='iui-tag-label' title='Tag'>Tag</span><button
          class='iui-button iui-field iui-tag-button'
          data-iui-variant='borderless'
          data-iui-size='small'
=======
        <span class='iui-tag-label' title='Tag'>Tag</span><Button_
          class='iui-tag-button'
          variant='borderless'
          size='small'
>>>>>>> e2e6ba7a
          aria-label='Delete tag'
          type='button'
        >
          <svg-close-small class='iui-button-icon' aria-hidden='true'></svg-close-small>
        </Button_>
      </span><span class='iui-tag'>
<<<<<<< HEAD
        <span class='iui-tag-label' title='Long tag'>Long tag</span><button
          class='iui-button iui-field iui-tag-button'
          data-iui-variant='borderless'
          data-iui-size='small'
=======
        <span class='iui-tag-label' title='Long tag'>Long tag</span><Button_
          class='iui-tag-button'
          variant='borderless'
          size='small'
>>>>>>> e2e6ba7a
          aria-label='Delete long tag'
          type='button'
        >
          <svg-close-small class='iui-button-icon' aria-hidden='true'></svg-close-small>
        </Button_>
      </span><span class='iui-tag'>
<<<<<<< HEAD
        <span class='iui-tag-label' title='Very long tag'>Very long tag</span><button
          class='iui-button iui-field iui-tag-button'
          data-iui-variant='borderless'
          data-iui-size='small'
=======
        <span class='iui-tag-label' title='Very long tag'>Very long tag</span><Button_
          class='iui-tag-button'
          variant='borderless'
          size='small'
>>>>>>> e2e6ba7a
          aria-label='Delete very long tag'
          type='button'
        >
          <svg-close-small class='iui-button-icon' aria-hidden='true'></svg-close-small>
        </Button_>
      </span><span class='iui-tag'
<<<<<<< HEAD
        ><span class='iui-tag-label' title='Very very long tag'>Very very long tag</span><button
          class='iui-button iui-field iui-tag-button'
          data-iui-variant='borderless'
          data-iui-size='small'
=======
        ><span class='iui-tag-label' title='Very very long tag'>Very very long tag</span><Button_
          class='iui-tag-button'
          variant='borderless'
          size='small'
>>>>>>> e2e6ba7a
          aria-label='Delete very very long tag'
          type='button'
        >
          <svg-close-small class='iui-button-icon' aria-hidden='true'></svg-close-small>
        </Button_>
      </span><span class='iui-tag'
<<<<<<< HEAD
        ><span class='iui-tag-label' title='Tag'>Tag</span><button
          class='iui-button iui-field iui-tag-button'
          data-iui-variant='borderless'
          data-iui-size='small'
=======
        ><span class='iui-tag-label' title='Tag'>Tag</span><Button_
          class='iui-tag-button'
          variant='borderless'
          size='small'
>>>>>>> e2e6ba7a
          aria-label='Delete tag'
          type='button'
        >
          <svg-close-small class='iui-button-icon' aria-hidden='true'></svg-close-small>
        </Button_>
      </span><span class='iui-tag'
<<<<<<< HEAD
        ><span class='iui-tag-label' title='Long tag'>Long tag</span><button
          class='iui-button iui-field iui-tag-button'
          data-iui-variant='borderless'
          data-iui-size='small'
=======
        ><span class='iui-tag-label' title='Long tag'>Long tag</span><Button_
          class='iui-tag-button'
          variant='borderless'
          size='small'
>>>>>>> e2e6ba7a
          aria-label='Delete long tag'
          type='button'
        >
          <svg-close-small class='iui-button-icon' aria-hidden='true'></svg-close-small>
        </Button_>
      </span><span class='iui-tag'
<<<<<<< HEAD
        ><span class='iui-tag-label' title='Very long tag'>Very long tag</span><button
          class='iui-button iui-field iui-tag-button'
          data-iui-variant='borderless'
          data-iui-size='small'
=======
        ><span class='iui-tag-label' title='Very long tag'>Very long tag</span><Button_
          class='iui-tag-button'
          variant='borderless'
          size='small'
>>>>>>> e2e6ba7a
          aria-label='Delete very long tag'
          type='button'
        >
          <svg-close-small class='iui-button-icon' aria-hidden='true'></svg-close-small>
        </Button_>
      </span><span class='iui-tag'
        ><span class='iui-tag-label' title='Very very long tag'>Very very long tag</span>
<<<<<<< HEAD
        <button
          class='iui-button iui-field iui-tag-button'
          data-iui-variant='borderless'
          data-iui-size='small'
=======
        <Button_
          class='iui-tag-button'
          variant='borderless'
          size='small'
>>>>>>> e2e6ba7a
          aria-label='Delete very very long tag'
          type='button'
        >
          <svg-close-small class='iui-button-icon' aria-hidden='true'></svg-close-small>
        </Button_>
      </span>
    </div>

    <br />

    <div class='iui-tag-container iui-visible iui-truncate' aria-label='My tags'>
      <span class='iui-tag'>
        <span class='iui-tag-label' title='Tag'>Tag</span>
<<<<<<< HEAD
        <button
          class='iui-button iui-field iui-tag-button'
          data-iui-variant='borderless'
          data-iui-size='small'
=======
        <Button_
          class='iui-tag-button'
          variant='borderless'
          size='small'
>>>>>>> e2e6ba7a
          aria-label='Delete tag'
          type='button'
        >
          <svg-close-small class='iui-button-icon' aria-hidden='true'></svg-close-small>
        </Button_>
      </span><span class='iui-tag'>
        <span class='iui-tag-label' title='Long tag'>Long tag</span>
<<<<<<< HEAD
        <button
          class='iui-button iui-field iui-tag-button'
          data-iui-variant='borderless'
          data-iui-size='small'
=======
        <Button_
          class='iui-tag-button'
          variant='borderless'
          size='small'
>>>>>>> e2e6ba7a
          aria-label='Delete long tag'
          type='button'
        >
          <svg-close-small class='iui-button-icon' aria-hidden='true'></svg-close-small>
        </Button_>
      </span><span class='iui-tag'>
        <span class='iui-tag-label' title='Very long tag'>Very long tag</span>
<<<<<<< HEAD
        <button
          class='iui-button iui-field iui-tag-button'
          data-iui-variant='borderless'
          data-iui-size='small'
=======
        <Button_
          class='iui-tag-button'
          variant='borderless'
          size='small'
>>>>>>> e2e6ba7a
          aria-label='Delete very long tag'
          type='button'
        >
          <svg-close-small class='iui-button-icon' aria-hidden='true'></svg-close-small>
        </Button_>
      </span><span class='iui-tag'>
        <span class='iui-tag-label' title='Very very long tag'>Very very long tag</span>
<<<<<<< HEAD
        <button
          class='iui-button iui-field iui-tag-button'
          data-iui-variant='borderless'
          data-iui-size='small'
=======
        <Button_
          class='iui-tag-button'
          variant='borderless'
          size='small'
>>>>>>> e2e6ba7a
          aria-label='Delete very very long tag'
          type='button'
        >
          <svg-close-small class='iui-button-icon' aria-hidden='true'></svg-close-small>
        </Button_>
      </span>
    </div>

    <br />

    <div class='iui-tag-container iui-visible iui-scroll' aria-label='My tags'>
      <span class='iui-tag'>
        <span class='iui-tag-label' title='Tag'>Tag</span>
<<<<<<< HEAD
        <button
          class='iui-button iui-field iui-tag-button'
          data-iui-variant='borderless'
          data-iui-size='small'
=======
        <Button_
          class='iui-tag-button'
          variant='borderless'
          size='small'
>>>>>>> e2e6ba7a
          aria-label='Delete tag'
          type='button'
        >
          <svg-close-small class='iui-button-icon' aria-hidden='true'></svg-close-small>
        </Button_>
      </span><span class='iui-tag'>
        <span class='iui-tag-label' title='Long tag'>Long tag</span>
<<<<<<< HEAD
        <button
          class='iui-button iui-field iui-tag-button'
          data-iui-variant='borderless'
          data-iui-size='small'
=======
        <Button_
          class='iui-tag-button'
          variant='borderless'
          size='small'
>>>>>>> e2e6ba7a
          aria-label='Delete long tag'
          type='button'
        >
          <svg-close-small class='iui-button-icon' aria-hidden='true'></svg-close-small>
        </Button_>
      </span><span class='iui-tag'>
        <span class='iui-tag-label' title='Very long tag'>Very long tag</span>
<<<<<<< HEAD
        <button
          class='iui-button iui-field iui-tag-button'
          data-iui-variant='borderless'
          data-iui-size='small'
=======
        <Button_
          class='iui-tag-button'
          variant='borderless'
          size='small'
>>>>>>> e2e6ba7a
          aria-label='Delete very long tag'
          type='button'
        >
          <svg-close-small class='iui-button-icon' aria-hidden='true'></svg-close-small>
        </Button_>
      </span><span class='iui-tag'>
        <span class='iui-tag-label' title='Very very long tag'>Very very long tag</span>
<<<<<<< HEAD
        <button
          class='iui-button iui-field iui-tag-button'
          data-iui-variant='borderless'
          data-iui-size='small'
=======
        <Button_
          class='iui-tag-button'
          variant='borderless'
          size='small'
>>>>>>> e2e6ba7a
          aria-label='Delete very very long tag'
          type='button'
        >
          <svg-close-small class='iui-button-icon' aria-hidden='true'></svg-close-small>
        </Button_>
      </span><span class='iui-tag'>
        <span class='iui-tag-label' title='Tag'>Tag</span>
<<<<<<< HEAD
        <button
          class='iui-button iui-field iui-tag-button'
          data-iui-variant='borderless'
          data-iui-size='small'
=======
        <Button_
          class='iui-tag-button'
          variant='borderless'
          size='small'
>>>>>>> e2e6ba7a
          aria-label='Delete tag'
          type='button'
        >
          <svg-close-small class='iui-button-icon' aria-hidden='true'></svg-close-small>
        </Button_>
      </span><span class='iui-tag'>
        <span class='iui-tag-label' title='Long tag'>Long tag</span>
<<<<<<< HEAD
        <button
          class='iui-button iui-field iui-tag-button'
          data-iui-variant='borderless'
          data-iui-size='small'
=======
        <Button_
          class='iui-tag-button'
          variant='borderless'
          size='small'
>>>>>>> e2e6ba7a
          aria-label='Delete long tag'
          type='button'
        >
          <svg-close-small class='iui-button-icon' aria-hidden='true'></svg-close-small>
        </Button_>
      </span><span class='iui-tag'>
        <span class='iui-tag-label' title='Very long tag'>Very long tag</span>
<<<<<<< HEAD
        <button
          class='iui-button iui-field iui-tag-button'
          data-iui-variant='borderless'
          data-iui-size='small'
=======
        <Button_
          class='iui-tag-button'
          variant='borderless'
          size='small'
>>>>>>> e2e6ba7a
          aria-label='Delete very long tag'
          type='button'
        >
          <svg-close-small class='iui-button-icon' aria-hidden='true'></svg-close-small>
        </Button_>
      </span><span class='iui-tag'>
        <span class='iui-tag-label' title='Very very long tag'>Very very long tag</span>
<<<<<<< HEAD
        <button
          class='iui-button iui-field iui-tag-button'
          data-iui-variant='borderless'
          data-iui-size='small'
=======
        <Button_
          class='iui-tag-button'
          variant='borderless'
          size='small'
>>>>>>> e2e6ba7a
          aria-label='Delete very very long tag'
          type='button'
        >
          <svg-close-small class='iui-button-icon' aria-hidden='true'></svg-close-small>
        </Button_>
      </span><span class='iui-tag'>
        <span class='iui-tag-label' title='Tag'>Tag</span>
<<<<<<< HEAD
        <button
          class='iui-button iui-field iui-tag-button'
          data-iui-variant='borderless'
          data-iui-size='small'
=======
        <Button_
          class='iui-tag-button'
          variant='borderless'
          size='small'
>>>>>>> e2e6ba7a
          aria-label='Delete tag'
          type='button'
        >
          <svg-close-small class='iui-button-icon' aria-hidden='true'></svg-close-small>
        </Button_>
      </span><span class='iui-tag'>
        <span class='iui-tag-label' title='Long tag'>Long tag</span>
<<<<<<< HEAD
        <button
          class='iui-button iui-field iui-tag-button'
          data-iui-variant='borderless'
          data-iui-size='small'
=======
        <Button_
          class='iui-tag-button'
          variant='borderless'
          size='small'
>>>>>>> e2e6ba7a
          aria-label='Delete long tag'
          type='button'
        >
          <svg-close-small class='iui-button-icon' aria-hidden='true'></svg-close-small>
        </Button_>
      </span><span class='iui-tag'>
        <span class='iui-tag-label' title='Very long tag'>Very long tag</span>
<<<<<<< HEAD
        <button
          class='iui-button iui-field iui-tag-button'
          data-iui-variant='borderless'
          data-iui-size='small'
=======
        <Button_
          class='iui-tag-button'
          variant='borderless'
          size='small'
>>>>>>> e2e6ba7a
          aria-label='Delete very long tag'
          type='button'
        >
          <svg-close-small class='iui-button-icon' aria-hidden='true'></svg-close-small>
        </Button_>
      </span><span class='iui-tag'>
        <span class='iui-tag-label' title='Very very long tag'>Very very long tag</span>
<<<<<<< HEAD
        <button
          class='iui-button iui-field iui-tag-button'
          data-iui-variant='borderless'
          data-iui-size='small'
=======
        <Button_
          class='iui-tag-button'
          variant='borderless'
          size='small'
>>>>>>> e2e6ba7a
          aria-label='Delete very very long tag'
          type='button'
        >
          <svg-close-small class='iui-button-icon' aria-hidden='true'></svg-close-small>
        </Button_>
      </span>
    </div>
  </section>

  <hr />

  <h2>Basic tag containers</h2>
  <section id='demo-basic'>
    <div class='iui-tag-container'>
      <span class='iui-tag-basic'>tags</span><span class='iui-tag-basic'>go</span><span
        class='iui-tag-basic'>here</span
      ><span class='iui-tag-basic'>tags</span><span class='iui-tag-basic'>go</span><span
        class='iui-tag-basic'>here</span
      >
    </div>

    <div class='iui-tag-container'>
      <a href='#' class='iui-anchor iui-tag-basic' id='test-tag-3'>tags</a><a
        href='#'
        class='iui-anchor iui-tag-basic'>go</a
      ><a href='#' class='iui-anchor iui-tag-basic'>here</a><a
        href='#'
        class='iui-anchor iui-tag-basic'>tags</a
      ><a href='#' class='iui-anchor iui-tag-basic'>go</a><a
        href='#'
        class='iui-anchor iui-tag-basic'>here</a
      >
    </div>
  </section>

  <h2>Truncate basic tag containers</h2>
  <section id='demo-truncate'>
    <div class='iui-tag-container iui-truncate'>
      <span class='iui-tag-basic'>tags</span><span class='iui-tag-basic'>go</span><span
        class='iui-tag-basic'>here</span
      ><span class='iui-tag-basic'>tags</span><span class='iui-tag-basic'>go</span><span
        class='iui-tag-basic'>here</span
      ><span class='iui-tag-basic'>tags</span><span class='iui-tag-basic'>go</span><span
        class='iui-tag-basic'>here</span
      ><span class='iui-tag-basic'>tags</span><span class='iui-tag-basic'>go</span><span
        class='iui-tag-basic'>here</span
      ><span class='iui-tag-basic'>tags</span><span class='iui-tag-basic'>go</span><span
        class='iui-tag-basic'>here</span
      ><span class='iui-tag-basic'>tags</span><span class='iui-tag-basic'>go</span><span
        class='iui-tag-basic'>here</span
      >
    </div>

    <div class='iui-tag-container iui-truncate'>
      <a href='#' class='iui-anchor iui-tag-basic' id='test-tag-3'>tags</a><a
        href='#'
        class='iui-anchor iui-tag-basic'>go</a
      ><a href='#' class='iui-anchor iui-tag-basic'>here</a><a
        href='#'
        class='iui-anchor iui-tag-basic'>tags</a
      ><a href='#' class='iui-anchor iui-tag-basic'>go</a><a
        href='#'
        class='iui-anchor iui-tag-basic'>here</a
      ><a href='#' class='iui-anchor iui-tag-basic'>tags</a><a
        href='#'
        class='iui-anchor iui-tag-basic'>go</a
      ><a href='#' class='iui-anchor iui-tag-basic'>here</a><a
        href='#'
        class='iui-anchor iui-tag-basic'>tags</a
      ><a href='#' class='iui-anchor iui-tag-basic'>go</a><a
        href='#'
        class='iui-anchor iui-tag-basic'>here</a
      ><a href='#' class='iui-anchor iui-tag-basic'>tags</a><a
        href='#'
        class='iui-anchor iui-tag-basic'>go</a
      ><a href='#' class='iui-anchor iui-tag-basic'>here</a><a
        href='#'
        class='iui-anchor iui-tag-basic'>tags</a
      ><a href='#' class='iui-anchor iui-tag-basic'>go</a><a
        href='#'
        class='iui-anchor iui-tag-basic'>here</a
      >
    </div>
  </section>
</Layout><|MERGE_RESOLUTION|>--- conflicted
+++ resolved
@@ -22,17 +22,10 @@
   <section id='demo-default'>
     <span class='iui-tag' id='test-tag-1'>
       <span class='iui-tag-label' title='Tag'>Tag</span>
-<<<<<<< HEAD
-      <button
-        class='iui-button iui-field iui-tag-button'
-        data-iui-variant='borderless'
-        data-iui-size='small'
-=======
       <Button_
         class='iui-tag-button'
         variant='borderless'
         size='small'
->>>>>>> e2e6ba7a
         aria-label='Delete tag'
         type='button'
       >
@@ -44,17 +37,10 @@
 
     <span class='iui-tag' style='max-width: 125px;'>
       <span class='iui-tag-label' title='Overflowing tag'>Overflowing tag</span>
-<<<<<<< HEAD
-      <button
-        class='iui-button iui-field iui-tag-button'
-        data-iui-variant='borderless'
-        data-iui-size='small'
-=======
       <Button_
         class='iui-tag-button'
         variant='borderless'
         size='small'
->>>>>>> e2e6ba7a
         aria-label='Delete overflowing tag'
         type='button'
         id='test-tag-2'
@@ -76,187 +62,110 @@
   <section id='demo-default-container'>
     <div class='iui-tag-container iui-visible' aria-label='My tags'>
       <span class='iui-tag'>
-<<<<<<< HEAD
-        <span class='iui-tag-label' title='Tag'>Tag</span><button
-          class='iui-button iui-field iui-tag-button'
-          data-iui-variant='borderless'
-          data-iui-size='small'
-=======
         <span class='iui-tag-label' title='Tag'>Tag</span><Button_
           class='iui-tag-button'
           variant='borderless'
           size='small'
->>>>>>> e2e6ba7a
-          aria-label='Delete tag'
-          type='button'
-        >
-          <svg-close-small class='iui-button-icon' aria-hidden='true'></svg-close-small>
-        </Button_>
-      </span><span class='iui-tag'>
-<<<<<<< HEAD
-        <span class='iui-tag-label' title='Long tag'>Long tag</span><button
-          class='iui-button iui-field iui-tag-button'
-          data-iui-variant='borderless'
-          data-iui-size='small'
-=======
+          aria-label='Delete tag'
+          type='button'
+        >
+          <svg-close-small class='iui-button-icon' aria-hidden='true'></svg-close-small>
+        </Button_>
+      </span><span class='iui-tag'>
         <span class='iui-tag-label' title='Long tag'>Long tag</span><Button_
           class='iui-tag-button'
           variant='borderless'
           size='small'
->>>>>>> e2e6ba7a
-          aria-label='Delete long tag'
-          type='button'
-        >
-          <svg-close-small class='iui-button-icon' aria-hidden='true'></svg-close-small>
-        </Button_>
-      </span><span class='iui-tag'>
-<<<<<<< HEAD
-        <span class='iui-tag-label' title='Very long tag'>Very long tag</span><button
-          class='iui-button iui-field iui-tag-button'
-          data-iui-variant='borderless'
-          data-iui-size='small'
-=======
+          aria-label='Delete long tag'
+          type='button'
+        >
+          <svg-close-small class='iui-button-icon' aria-hidden='true'></svg-close-small>
+        </Button_>
+      </span><span class='iui-tag'>
         <span class='iui-tag-label' title='Very long tag'>Very long tag</span><Button_
           class='iui-tag-button'
           variant='borderless'
           size='small'
->>>>>>> e2e6ba7a
-          aria-label='Delete very long tag'
-          type='button'
-        >
-          <svg-close-small class='iui-button-icon' aria-hidden='true'></svg-close-small>
-        </Button_>
-      </span><span class='iui-tag'>
-<<<<<<< HEAD
-        <span class='iui-tag-label' title='Very very long tag'>Very very long tag</span><button
-          class='iui-button iui-field iui-tag-button'
-          data-iui-variant='borderless'
-          data-iui-size='small'
-=======
+          aria-label='Delete very long tag'
+          type='button'
+        >
+          <svg-close-small class='iui-button-icon' aria-hidden='true'></svg-close-small>
+        </Button_>
+      </span><span class='iui-tag'>
         <span class='iui-tag-label' title='Very very long tag'>Very very long tag</span><Button_
           class='iui-tag-button'
           variant='borderless'
           size='small'
->>>>>>> e2e6ba7a
-          aria-label='Delete very very long tag'
-          type='button'
-        >
-          <svg-close-small class='iui-button-icon' aria-hidden='true'></svg-close-small>
-        </Button_>
-      </span><span class='iui-tag'>
-<<<<<<< HEAD
-        <span class='iui-tag-label' title='Tag'>Tag</span><button
-          class='iui-button iui-field iui-tag-button'
-          data-iui-variant='borderless'
-          data-iui-size='small'
-=======
+          aria-label='Delete very very long tag'
+          type='button'
+        >
+          <svg-close-small class='iui-button-icon' aria-hidden='true'></svg-close-small>
+        </Button_>
+      </span><span class='iui-tag'>
         <span class='iui-tag-label' title='Tag'>Tag</span><Button_
           class='iui-tag-button'
           variant='borderless'
           size='small'
->>>>>>> e2e6ba7a
-          aria-label='Delete tag'
-          type='button'
-        >
-          <svg-close-small class='iui-button-icon' aria-hidden='true'></svg-close-small>
-        </Button_>
-      </span><span class='iui-tag'>
-<<<<<<< HEAD
-        <span class='iui-tag-label' title='Long tag'>Long tag</span><button
-          class='iui-button iui-field iui-tag-button'
-          data-iui-variant='borderless'
-          data-iui-size='small'
-=======
+          aria-label='Delete tag'
+          type='button'
+        >
+          <svg-close-small class='iui-button-icon' aria-hidden='true'></svg-close-small>
+        </Button_>
+      </span><span class='iui-tag'>
         <span class='iui-tag-label' title='Long tag'>Long tag</span><Button_
           class='iui-tag-button'
           variant='borderless'
           size='small'
->>>>>>> e2e6ba7a
-          aria-label='Delete long tag'
-          type='button'
-        >
-          <svg-close-small class='iui-button-icon' aria-hidden='true'></svg-close-small>
-        </Button_>
-      </span><span class='iui-tag'>
-<<<<<<< HEAD
-        <span class='iui-tag-label' title='Very long tag'>Very long tag</span><button
-          class='iui-button iui-field iui-tag-button'
-          data-iui-variant='borderless'
-          data-iui-size='small'
-=======
+          aria-label='Delete long tag'
+          type='button'
+        >
+          <svg-close-small class='iui-button-icon' aria-hidden='true'></svg-close-small>
+        </Button_>
+      </span><span class='iui-tag'>
         <span class='iui-tag-label' title='Very long tag'>Very long tag</span><Button_
           class='iui-tag-button'
           variant='borderless'
           size='small'
->>>>>>> e2e6ba7a
           aria-label='Delete very long tag'
           type='button'
         >
           <svg-close-small class='iui-button-icon' aria-hidden='true'></svg-close-small>
         </Button_>
       </span><span class='iui-tag'
-<<<<<<< HEAD
-        ><span class='iui-tag-label' title='Very very long tag'>Very very long tag</span><button
-          class='iui-button iui-field iui-tag-button'
-          data-iui-variant='borderless'
-          data-iui-size='small'
-=======
         ><span class='iui-tag-label' title='Very very long tag'>Very very long tag</span><Button_
           class='iui-tag-button'
           variant='borderless'
           size='small'
->>>>>>> e2e6ba7a
           aria-label='Delete very very long tag'
           type='button'
         >
           <svg-close-small class='iui-button-icon' aria-hidden='true'></svg-close-small>
         </Button_>
       </span><span class='iui-tag'
-<<<<<<< HEAD
-        ><span class='iui-tag-label' title='Tag'>Tag</span><button
-          class='iui-button iui-field iui-tag-button'
-          data-iui-variant='borderless'
-          data-iui-size='small'
-=======
         ><span class='iui-tag-label' title='Tag'>Tag</span><Button_
           class='iui-tag-button'
           variant='borderless'
           size='small'
->>>>>>> e2e6ba7a
           aria-label='Delete tag'
           type='button'
         >
           <svg-close-small class='iui-button-icon' aria-hidden='true'></svg-close-small>
         </Button_>
       </span><span class='iui-tag'
-<<<<<<< HEAD
-        ><span class='iui-tag-label' title='Long tag'>Long tag</span><button
-          class='iui-button iui-field iui-tag-button'
-          data-iui-variant='borderless'
-          data-iui-size='small'
-=======
         ><span class='iui-tag-label' title='Long tag'>Long tag</span><Button_
           class='iui-tag-button'
           variant='borderless'
           size='small'
->>>>>>> e2e6ba7a
           aria-label='Delete long tag'
           type='button'
         >
           <svg-close-small class='iui-button-icon' aria-hidden='true'></svg-close-small>
         </Button_>
       </span><span class='iui-tag'
-<<<<<<< HEAD
-        ><span class='iui-tag-label' title='Very long tag'>Very long tag</span><button
-          class='iui-button iui-field iui-tag-button'
-          data-iui-variant='borderless'
-          data-iui-size='small'
-=======
         ><span class='iui-tag-label' title='Very long tag'>Very long tag</span><Button_
           class='iui-tag-button'
           variant='borderless'
           size='small'
->>>>>>> e2e6ba7a
           aria-label='Delete very long tag'
           type='button'
         >
@@ -264,17 +173,10 @@
         </Button_>
       </span><span class='iui-tag'
         ><span class='iui-tag-label' title='Very very long tag'>Very very long tag</span>
-<<<<<<< HEAD
-        <button
-          class='iui-button iui-field iui-tag-button'
-          data-iui-variant='borderless'
-          data-iui-size='small'
-=======
-        <Button_
-          class='iui-tag-button'
-          variant='borderless'
-          size='small'
->>>>>>> e2e6ba7a
+        <Button_
+          class='iui-tag-button'
+          variant='borderless'
+          size='small'
           aria-label='Delete very very long tag'
           type='button'
         >
@@ -288,17 +190,10 @@
     <div class='iui-tag-container iui-visible iui-truncate' aria-label='My tags'>
       <span class='iui-tag'>
         <span class='iui-tag-label' title='Tag'>Tag</span>
-<<<<<<< HEAD
-        <button
-          class='iui-button iui-field iui-tag-button'
-          data-iui-variant='borderless'
-          data-iui-size='small'
-=======
-        <Button_
-          class='iui-tag-button'
-          variant='borderless'
-          size='small'
->>>>>>> e2e6ba7a
+        <Button_
+          class='iui-tag-button'
+          variant='borderless'
+          size='small'
           aria-label='Delete tag'
           type='button'
         >
@@ -306,17 +201,10 @@
         </Button_>
       </span><span class='iui-tag'>
         <span class='iui-tag-label' title='Long tag'>Long tag</span>
-<<<<<<< HEAD
-        <button
-          class='iui-button iui-field iui-tag-button'
-          data-iui-variant='borderless'
-          data-iui-size='small'
-=======
-        <Button_
-          class='iui-tag-button'
-          variant='borderless'
-          size='small'
->>>>>>> e2e6ba7a
+        <Button_
+          class='iui-tag-button'
+          variant='borderless'
+          size='small'
           aria-label='Delete long tag'
           type='button'
         >
@@ -324,17 +212,10 @@
         </Button_>
       </span><span class='iui-tag'>
         <span class='iui-tag-label' title='Very long tag'>Very long tag</span>
-<<<<<<< HEAD
-        <button
-          class='iui-button iui-field iui-tag-button'
-          data-iui-variant='borderless'
-          data-iui-size='small'
-=======
-        <Button_
-          class='iui-tag-button'
-          variant='borderless'
-          size='small'
->>>>>>> e2e6ba7a
+        <Button_
+          class='iui-tag-button'
+          variant='borderless'
+          size='small'
           aria-label='Delete very long tag'
           type='button'
         >
@@ -342,17 +223,10 @@
         </Button_>
       </span><span class='iui-tag'>
         <span class='iui-tag-label' title='Very very long tag'>Very very long tag</span>
-<<<<<<< HEAD
-        <button
-          class='iui-button iui-field iui-tag-button'
-          data-iui-variant='borderless'
-          data-iui-size='small'
-=======
-        <Button_
-          class='iui-tag-button'
-          variant='borderless'
-          size='small'
->>>>>>> e2e6ba7a
+        <Button_
+          class='iui-tag-button'
+          variant='borderless'
+          size='small'
           aria-label='Delete very very long tag'
           type='button'
         >
@@ -366,17 +240,10 @@
     <div class='iui-tag-container iui-visible iui-scroll' aria-label='My tags'>
       <span class='iui-tag'>
         <span class='iui-tag-label' title='Tag'>Tag</span>
-<<<<<<< HEAD
-        <button
-          class='iui-button iui-field iui-tag-button'
-          data-iui-variant='borderless'
-          data-iui-size='small'
-=======
-        <Button_
-          class='iui-tag-button'
-          variant='borderless'
-          size='small'
->>>>>>> e2e6ba7a
+        <Button_
+          class='iui-tag-button'
+          variant='borderless'
+          size='small'
           aria-label='Delete tag'
           type='button'
         >
@@ -384,17 +251,10 @@
         </Button_>
       </span><span class='iui-tag'>
         <span class='iui-tag-label' title='Long tag'>Long tag</span>
-<<<<<<< HEAD
-        <button
-          class='iui-button iui-field iui-tag-button'
-          data-iui-variant='borderless'
-          data-iui-size='small'
-=======
-        <Button_
-          class='iui-tag-button'
-          variant='borderless'
-          size='small'
->>>>>>> e2e6ba7a
+        <Button_
+          class='iui-tag-button'
+          variant='borderless'
+          size='small'
           aria-label='Delete long tag'
           type='button'
         >
@@ -402,17 +262,10 @@
         </Button_>
       </span><span class='iui-tag'>
         <span class='iui-tag-label' title='Very long tag'>Very long tag</span>
-<<<<<<< HEAD
-        <button
-          class='iui-button iui-field iui-tag-button'
-          data-iui-variant='borderless'
-          data-iui-size='small'
-=======
-        <Button_
-          class='iui-tag-button'
-          variant='borderless'
-          size='small'
->>>>>>> e2e6ba7a
+        <Button_
+          class='iui-tag-button'
+          variant='borderless'
+          size='small'
           aria-label='Delete very long tag'
           type='button'
         >
@@ -420,17 +273,10 @@
         </Button_>
       </span><span class='iui-tag'>
         <span class='iui-tag-label' title='Very very long tag'>Very very long tag</span>
-<<<<<<< HEAD
-        <button
-          class='iui-button iui-field iui-tag-button'
-          data-iui-variant='borderless'
-          data-iui-size='small'
-=======
-        <Button_
-          class='iui-tag-button'
-          variant='borderless'
-          size='small'
->>>>>>> e2e6ba7a
+        <Button_
+          class='iui-tag-button'
+          variant='borderless'
+          size='small'
           aria-label='Delete very very long tag'
           type='button'
         >
@@ -438,17 +284,10 @@
         </Button_>
       </span><span class='iui-tag'>
         <span class='iui-tag-label' title='Tag'>Tag</span>
-<<<<<<< HEAD
-        <button
-          class='iui-button iui-field iui-tag-button'
-          data-iui-variant='borderless'
-          data-iui-size='small'
-=======
-        <Button_
-          class='iui-tag-button'
-          variant='borderless'
-          size='small'
->>>>>>> e2e6ba7a
+        <Button_
+          class='iui-tag-button'
+          variant='borderless'
+          size='small'
           aria-label='Delete tag'
           type='button'
         >
@@ -456,17 +295,10 @@
         </Button_>
       </span><span class='iui-tag'>
         <span class='iui-tag-label' title='Long tag'>Long tag</span>
-<<<<<<< HEAD
-        <button
-          class='iui-button iui-field iui-tag-button'
-          data-iui-variant='borderless'
-          data-iui-size='small'
-=======
-        <Button_
-          class='iui-tag-button'
-          variant='borderless'
-          size='small'
->>>>>>> e2e6ba7a
+        <Button_
+          class='iui-tag-button'
+          variant='borderless'
+          size='small'
           aria-label='Delete long tag'
           type='button'
         >
@@ -474,17 +306,10 @@
         </Button_>
       </span><span class='iui-tag'>
         <span class='iui-tag-label' title='Very long tag'>Very long tag</span>
-<<<<<<< HEAD
-        <button
-          class='iui-button iui-field iui-tag-button'
-          data-iui-variant='borderless'
-          data-iui-size='small'
-=======
-        <Button_
-          class='iui-tag-button'
-          variant='borderless'
-          size='small'
->>>>>>> e2e6ba7a
+        <Button_
+          class='iui-tag-button'
+          variant='borderless'
+          size='small'
           aria-label='Delete very long tag'
           type='button'
         >
@@ -492,17 +317,10 @@
         </Button_>
       </span><span class='iui-tag'>
         <span class='iui-tag-label' title='Very very long tag'>Very very long tag</span>
-<<<<<<< HEAD
-        <button
-          class='iui-button iui-field iui-tag-button'
-          data-iui-variant='borderless'
-          data-iui-size='small'
-=======
-        <Button_
-          class='iui-tag-button'
-          variant='borderless'
-          size='small'
->>>>>>> e2e6ba7a
+        <Button_
+          class='iui-tag-button'
+          variant='borderless'
+          size='small'
           aria-label='Delete very very long tag'
           type='button'
         >
@@ -510,17 +328,10 @@
         </Button_>
       </span><span class='iui-tag'>
         <span class='iui-tag-label' title='Tag'>Tag</span>
-<<<<<<< HEAD
-        <button
-          class='iui-button iui-field iui-tag-button'
-          data-iui-variant='borderless'
-          data-iui-size='small'
-=======
-        <Button_
-          class='iui-tag-button'
-          variant='borderless'
-          size='small'
->>>>>>> e2e6ba7a
+        <Button_
+          class='iui-tag-button'
+          variant='borderless'
+          size='small'
           aria-label='Delete tag'
           type='button'
         >
@@ -528,17 +339,10 @@
         </Button_>
       </span><span class='iui-tag'>
         <span class='iui-tag-label' title='Long tag'>Long tag</span>
-<<<<<<< HEAD
-        <button
-          class='iui-button iui-field iui-tag-button'
-          data-iui-variant='borderless'
-          data-iui-size='small'
-=======
-        <Button_
-          class='iui-tag-button'
-          variant='borderless'
-          size='small'
->>>>>>> e2e6ba7a
+        <Button_
+          class='iui-tag-button'
+          variant='borderless'
+          size='small'
           aria-label='Delete long tag'
           type='button'
         >
@@ -546,17 +350,10 @@
         </Button_>
       </span><span class='iui-tag'>
         <span class='iui-tag-label' title='Very long tag'>Very long tag</span>
-<<<<<<< HEAD
-        <button
-          class='iui-button iui-field iui-tag-button'
-          data-iui-variant='borderless'
-          data-iui-size='small'
-=======
-        <Button_
-          class='iui-tag-button'
-          variant='borderless'
-          size='small'
->>>>>>> e2e6ba7a
+        <Button_
+          class='iui-tag-button'
+          variant='borderless'
+          size='small'
           aria-label='Delete very long tag'
           type='button'
         >
@@ -564,17 +361,10 @@
         </Button_>
       </span><span class='iui-tag'>
         <span class='iui-tag-label' title='Very very long tag'>Very very long tag</span>
-<<<<<<< HEAD
-        <button
-          class='iui-button iui-field iui-tag-button'
-          data-iui-variant='borderless'
-          data-iui-size='small'
-=======
-        <Button_
-          class='iui-tag-button'
-          variant='borderless'
-          size='small'
->>>>>>> e2e6ba7a
+        <Button_
+          class='iui-tag-button'
+          variant='borderless'
+          size='small'
           aria-label='Delete very very long tag'
           type='button'
         >
