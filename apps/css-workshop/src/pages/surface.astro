--- conflicted
+++ resolved
@@ -81,15 +81,9 @@
       <div class='iui-surface-header'>
         <div class='demo-flex-component'>
           <h2 class='iui-text-subheading'>Default surface</h2>
-<<<<<<< HEAD
-          <Button_ variant='borderless' shift='right'>
-            <svg-settings class='iui-button-icon' aria-hidden='true'></svg-settings>
-          </Button_>
-=======
-          <IconButton_ variant='borderless'>
+          <IconButton_ variant='borderless' shift='right'>
             <svg-settings></svg-settings>
           </IconButton_>
->>>>>>> 8646fae6
         </div>
       </div>
       <div class='iui-surface-body' data-iui-padded='true'>
