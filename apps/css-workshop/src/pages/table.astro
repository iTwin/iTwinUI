---
import Layout from './_layout.astro';
import Checkbox_ from '../components/Checkbox.astro';
---

<Layout title='Table'>
  <script>
    import '../components/avatar.js';
    import '@itwin/itwinui-icons-elements/filter';
    import '@itwin/itwinui-icons-elements/filter-hollow';
    import '@itwin/itwinui-icons-elements/sort-up';
    import '@itwin/itwinui-icons-elements/column-manager';
    import '@itwin/itwinui-icons-elements/status-success';
    import '@itwin/itwinui-icons-elements/status-warning';
    import '@itwin/itwinui-icons-elements/status-error';
    import '@itwin/itwinui-icons-elements/more';
    import '@itwin/itwinui-icons-elements/chevron-left';
    import '@itwin/itwinui-icons-elements/chevron-right';
    import '@itwin/itwinui-icons-elements/caret-down-small';
    import '@itwin/itwinui-icons-elements/chevron-right';
    import '@itwin/itwinui-icons-elements/camera';
  </script>
  <style is:global>
    section[id^='demo'] {
      width: auto;
    }

    .demo-right-align {
      justify-content: flex-end;
    }

    #demo-responsive {
      width: 375px;
    }

    #demo-extras-scrollable-table .iui-table-cell:not(:first-child):not(:last-child),
    #demo-extras-scrollable-table-few-rows .iui-table-cell:not(:first-child):not(:last-child) {
      width: 600px;
      flex: 0 0 600px;
    }

    .demo-expanded-inner-content {
      align-items: center;
      display: flex;
      padding-inline: 16px;
      min-height: 55px;
    }
  </style>

  <script is:inline>
    customElements.define(
      'svg-folder',
      class extends HTMLElement {
        connectedCallback() {
          this.innerHTML = `<svg viewBox="0 0 16 16"><path d="M8,3,6.5856,1.5857A2,2,0,0,0,5.1715,1H1A1,1,0,0,0,0,2V5H16V4a1,1,0,0,0-1-1Z" fill="#e7b93a" /><path d="M0,14a1,1,0,0,0,1,1H15a1,1,0,0,0,1-1V5H0Z" fill="#f6d97a" /></svg>`;
        }
      },
    );
  </script>
  <script is:inline>
    customElements.define(
      'svg-filetype-imodel',
      class extends HTMLElement {
        connectedCallback() {
          this.innerHTML = `<svg viewBox="0 0 16 16"><path d="m11 3v-3h-9v16h12v-13z" fill="#5ebb47" /><path d="m11.44286 5.71608-2.85715-1.6996a1.15613 1.15613 0 0 0 -1.17142 0l-2.85715 1.6996a1.13938 1.13938 0 0 0 -.55714.97731v3.47012a1.15714 1.15714 0 0 0 .55714.97714l2.85715 1.69966a1.15618 1.15618 0 0 0 1.17142 0l2.85715-1.69966a1.1393 1.1393 0 0 0 .55714-.97714v-3.48429a1.11623 1.11623 0 0 0 -.55714-.96314zm-3.44286-.00195a.60711.60711 0 1 1 -.00006 0zm1.71429 5.25109a.14287.14287 0 0 1 -.06978.12274l-1.55714.92737a.14282.14282 0 0 1 -.14571 0l-1.58572-.936a.14289.14289 0 0 1 -.07023-.123v-.82337a.14287.14287 0 0 1 .21589-.12275l.927.51355v-1.96l-.5016-.3196a.14289.14289 0 0 1 -.06983-.123v-.82623a.14285.14285 0 0 1 .21617-.12262l1.42858.79034a.14287.14287 0 0 1 .06954.12257v2.43846l.927-.51349a.14286.14286 0 0 1 .21589.12269z" fill="#fff" /><path d="m11 0 3 3h-3z" fill="#448136" /></svg>`;
        }
      },
    );
  </script>
  <script is:inline>
    customElements.define(
      'svg-filetype-audio',
      class extends HTMLElement {
        connectedCallback() {
          this.innerHTML = `<svg viewBox="0 0 16 16"><path d="m11 3v-3h-9v16h12v-13z" fill="#66c6ff" /><path d="m6 7 2-2v8l-2-2h-2v-4zm4 2a1.9961 1.9961 0 0 0 -1-1.73v3.46a1.9961 1.9961 0 0 0 1-1.73zm-1-3.82v1.04a2.9566 2.9566 0 0 1 0 5.56v1.04a3.9483 3.9483 0 0 0 0-7.64z" fill="#fff" /><path d="m14 3h-3v-3z" fill="#478ab2" /></svg>`;
        }
      },
    );
  </script>
  <script is:inline>
    customElements.define(
      'svg-filetype-pdf',
      class extends HTMLElement {
        connectedCallback() {
          this.innerHTML = `<svg viewBox="0 0 16 16"><path d="m11 3v-3h-9v16h12v-13z" fill="#dd3e39" /><path d="m9.31938 9.44651a34.08328 34.08328 0 0 1 -2.75-2.9358v-.18739a3.04872 3.04872 0 0 0 -.25-1.87392c-.3-.31232-.65-.24985-.9.12493-.05.06246-.05.18739-.1.31232a1.68147 1.68147 0 0 0 .4 1.3742l.4.49972c-.2.93695-.6 2.9358-.8 3.87276-.45.31232-1.85 1.18681-1.15 2.12377.85 1.12435 1.7-1.68653 1.7-1.68653a6.71037 6.71037 0 0 1 3.4-.93695c2.85 3.6229 4.1-.62464.6-.62464zm-4.8 3.06073c-.4-.18739.05-1.06188.8-1.24928-.25.8745-.55 1.37421-.8 1.24928m1.5-6.68363a1.40832 1.40832 0 0 1 -.35-.8745c0-.12492.05-.24985.2-.24985a.35612.35612 0 0 1 .2.12493 4.96 4.96 0 0 1 .15 1.24927zm-.2 4.55986c.2-.99942.5-2.31116.6-3.24812.55.6871 1.3 1.49913 2.15 2.37363a8.93134 8.93134 0 0 0 -2.75.87449m4.05-.24986a4.85855 4.85855 0 0 1 .95.06247c1 .12493.65 1.18681.05.812a3.70943 3.70943 0 0 1 -1-.8745z" fill="#fff" /><path d="m11 0 3 3h-3z" fill="#992d2b" /></svg>`;
        }
      },
    );
  </script>
  <script is:inline>
    customElements.define(
      'svg-filetype-image',
      class extends HTMLElement {
        connectedCallback() {
          this.innerHTML = `<svg viewBox="0 0 16 16"><path d="m11 3v-3h-9v16h12v-13z" fill="#7956a3" /><path d="m3 5v8h10v-8zm9 7h-8v-6h8zm-1-1h-6l2-2 .8.8 1.2-1.8zm-4-3a1 1 0 1 1 -1-1 1 1 0 0 1 1 1z" fill="#fff" /><path d="m11 0 3 3h-3z" fill="#543d70" /></svg>`;
        }
      },
    );
  </script>
  <script is:inline>
    customElements.define(
      'svg-filetype-vector',
      class extends HTMLElement {
        connectedCallback() {
          this.innerHTML = `<svg viewBox="0 0 16 16"><path d="m11 3v-3h-9v16h12v-13z" fill="#d16c00" /><path d="m11.9665 9.6309a3.95941 3.95941 0 0 0 -1.3446-2.6309h1.3781v-1h-2.5921a1.4911 1.4911 0 0 0 -2.8158 0h-2.5921v1h1.3781a3.95941 3.95941 0 0 0 -1.3446 2.6309.99.99 0 0 0 -.5335.8691 1 1 0 0 0 2 0 .98412.98412 0 0 0 -.4709-.8268 2.98911 2.98911 0 0 1 1.7037-2.3788 1.49069 1.49069 0 0 0 2.5344 0 2.98911 2.98911 0 0 1 1.7037 2.3788.98412.98412 0 0 0 -.4709.8268 1 1 0 0 0 2 0 .99.99 0 0 0 -.5335-.8691zm-3.9665-2.6309a.5.5 0 1 1 .5-.5.5.5 0 0 1 -.5.5z" fill="#fff" /><path d="m14 3h-3v-3z" fill="#924b00" /></svg>`;
        }
      },
    );
  </script>
  <script is:inline>
    customElements.define(
      'svg-filetype-video',
      class extends HTMLElement {
        connectedCallback() {
          this.innerHTML = `<svg viewBox="0 0 16 16" xmlns="http://www.w3.org/2000/svg"><path d="m11 3v-3h-9v16h12v-13z" fill="#e64821"/><path d="m7 7.2919 3 1.7081-3 1.756zm5 1.7081a4 4 0 1 1 -4-4 4 4 0 0 1 4 4zm-1 0a3 3 0 1 0 -3 3 3 3 0 0 0 3-3z" fill="#fff"/><path d="m11 0 3 3h-3z" fill="#a13217"/></svg>`;
        }
      },
    );
  </script>

  <h1>Table</h1>
  <hr />

  <h2>Default</h2>
  <p class='iui-text-small iui-text-muted'>
    This is not a real world example, please use pieces as necessary.
  </p>
  <br />
  <section id='demo-default'>
    <div class='iui-table'>
      <div class='iui-table-header-wrapper'>
        <div class='iui-table-header'>
          <div class='iui-table-row'>
            <div class='iui-table-cell iui-slot'>
              <Checkbox_ id='select-all-checkboxes' indeterminate />
            </div>
            <div
              class='iui-table-cell iui-actionable iui-sorted'
              tabindex='0'
              draggable='true'
              ondragstart='onDragStart(event)'
              ondragover='onDragOver(event)'
              ondragleave='onDragLeave(event)'
              ondrop='onDragLeave(event)'
            >
              Name
              <div class='iui-table-header-actions-container'>
                <button
                  class='iui-button iui-table-filter-button'
                  data-iui-variant='borderless'
                  data-iui-size='small'
                  aria-label='Apply filter'
                  type='button'
                >
                  <svg-filter-hollow class='iui-button-icon' aria-hidden='true'></svg-filter-hollow>
                </button>
                <div class='iui-table-cell-end-icon'>
                  <svg-sort-up class='iui-table-sort' aria-hidden='true'></svg-sort-up>
                </div>
              </div>
              <div class='iui-table-resizer'>
                <div class='iui-table-resizer-bar'></div>
              </div>
              <div class='iui-table-reorder-bar'></div>
            </div>
            <div
              class='iui-table-cell iui-actionable'
              tabindex='0'
              draggable='true'
              ondragstart='onDragStart(event)'
              ondragover='onDragOver(event)'
              ondragleave='onDragLeave(event)'
              ondrop='onDragLeave(event)'
            >
              Modified
              <div class='iui-table-header-actions-container'>
                <button
                  class='iui-button iui-table-filter-button'
                  data-iui-variant='borderless'
                  data-iui-size='small'
                  aria-label='Apply filter'
                  type='button'
                >
                  <svg-filter-hollow class='iui-button-icon' aria-hidden='true'></svg-filter-hollow>
                </button>
                <div class='iui-table-cell-end-icon'>
                  <svg-sort-up class='iui-table-sort' aria-hidden='true'></svg-sort-up>
                </div>
              </div>
              <div class='iui-table-resizer'>
                <div class='iui-table-resizer-bar'></div>
              </div>
              <div class='iui-table-reorder-bar'></div>
            </div>
            <div
              class='iui-table-cell iui-actionable'
              tabindex='0'
              draggable='true'
              ondragstart='onDragStart(event)'
              ondragover='onDragOver(event)'
              ondragleave='onDragLeave(event)'
              ondrop='onDragLeave(event)'
            >
              Modified by
              <div class='iui-table-header-actions-container'>
                <button
                  class='iui-button iui-table-filter-button'
                  data-iui-variant='borderless'
                  data-iui-size='small'
                  data-iui-active='true'
                  aria-label='Modify filter'
                  type='button'
                >
                  <svg-filter class='iui-button-icon' aria-hidden='true'></svg-filter>
                </button>
                <div class='iui-table-cell-end-icon'>
                  <svg-sort-up class='iui-table-sort' aria-hidden='true'></svg-sort-up>
                </div>
              </div>
              <div class='iui-table-resizer'>
                <div class='iui-table-resizer-bar'></div>
              </div>
              <div class='iui-table-reorder-bar'></div>
            </div>
            <div
              class='iui-table-cell iui-actionable'
              tabindex='0'
              draggable='true'
              ondragstart='onDragStart(event)'
              ondragover='onDragOver(event)'
              ondragleave='onDragLeave(event)'
              ondrop='onDragLeave(event)'
            >
              Size
              <div class='iui-table-header-actions-container'>
                <button
                  class='iui-button iui-table-filter-button'
                  data-iui-variant='borderless'
                  data-iui-size='small'
                  aria-label='Apply filter'
                  type='button'
                >
                  <svg-filter-hollow class='iui-button-icon' aria-hidden='true'></svg-filter-hollow>
                </button>
                <div class='iui-table-cell-end-icon'>
                  <svg-sort-up class='iui-table-sort' aria-hidden='true'></svg-sort-up>
                </div>
              </div>
              <div class='iui-table-reorder-bar'></div>
            </div>
            <div class='iui-table-cell iui-slot'>
              <button
                class='iui-button'
                data-iui-variant='borderless'
                aria-label='Modify columns'
                type='button'
              >
                <svg-column-manager class='iui-button-icon' aria-hidden='true'></svg-column-manager>
              </button>
            </div>
          </div>
        </div>
      </div>

      <div class='iui-table-body' aria-multiselectable='true'>
        <div class='iui-table-row'>
          <div class='iui-table-cell iui-slot'>
            <Checkbox_ id='active-row' />
          </div>
          <div class='iui-table-cell iui-main-column' contenteditable>
            <div class='iui-table-cell-start-icon'>
              <svg-folder aria-hidden='true'></svg-folder>
            </div>
             A Folder With A Really Long Name That Will Be Split Into Multiple Lines After So Long
          </div>
          <div class='iui-table-cell' title='Jul 16, 2020 9:50am'>Last week</div>
          <div class='iui-table-cell'>
            <div class='iui-table-cell-start-icon'>
              <x-avatar size='small' type='2'></x-avatar>
            </div>
             Terry Rivers
          </div>
          <div class='iui-table-cell demo-right-align'>252 MB</div>
          <div class='iui-table-cell iui-slot'>
            <button
              class='iui-button iui-table-more-options'
              data-iui-variant='borderless'
              aria-label='More options'
              type='button'
            >
              <svg-more class='iui-button-icon' aria-hidden='true'></svg-more>
            </button>
          </div>
        </div>

        <div class='iui-table-row' aria-selected='true'>
          <div class='iui-table-cell iui-slot'>
            <Checkbox_ checked id='active-row' />
          </div>
          <div class='iui-table-cell iui-main-column' contenteditable>
            <div class='iui-table-cell-start-icon'>
              <svg-folder aria-hidden='true'></svg-folder>
            </div>
             Folder name 2
          </div>
          <div class='iui-table-cell' title='Jul 23, 2020 10:21am'>Yesterday</div>
          <div class='iui-table-cell'>
            <div class='iui-table-cell-start-icon'>
              <x-avatar size='small' type='1'></x-avatar>
            </div>
             Robin Mercer
          </div>
          <div class='iui-table-cell demo-right-align'>1.2 GB</div>
          <div class='iui-table-cell iui-slot'>
            <button
              class='iui-button iui-table-more-options'
              data-iui-variant='borderless'
              aria-label='More options'
              type='button'
            >
              <svg-more class='iui-button-icon' aria-hidden='true'></svg-more>
            </button>
          </div>
        </div>

        <div class='iui-table-row' aria-selected='true'>
          <div class='iui-table-cell iui-slot'>
            <Checkbox_ checked id='active-row' />
          </div>
          <div class='iui-table-cell iui-main-column' contenteditable>
            <div class='iui-table-cell-start-icon'>
              <svg-folder aria-hidden='true'></svg-folder>
            </div>
             Folder name 3
          </div>
          <div class='iui-table-cell' title='Jul 19, 2020 4:20pm'>5 days ago</div>
          <div class='iui-table-cell'>
            <div class='iui-table-cell-start-icon'>
              <x-avatar size='small' type='1'></x-avatar>
            </div>
             Robin Mercer
          </div>
          <div class='iui-table-cell demo-right-align'>36 GB</div>
          <div class='iui-table-cell iui-slot'>
            <button
              class='iui-button iui-table-more-options'
              data-iui-variant='borderless'
              aria-label='More options'
              type='button'
            >
              <svg-more class='iui-button-icon' aria-hidden='true'></svg-more>
            </button>
          </div>
        </div>

        <div class='iui-table-row iui-loading'>
          <div class='iui-table-cell iui-slot'>
            <Checkbox_ disabled id='active-row' />
          </div>
          <div class='iui-table-cell iui-main-column'>
            <div class='iui-table-cell-start-icon'>
              <svg-filetype-imodel aria-hidden='true'></svg-filetype-imodel>
            </div>
             alpha.dgn
            <div class='iui-table-cell-end-icon'>
              <div
                class='iui-progress-indicator-radial'
                data-iui-indeterminate='true'
                data-iui-size='small'
              >
              </div>
            </div>
          </div>
          <div class='iui-table-cell'>--</div>
          <div class='iui-table-cell'>
            <div class='iui-table-cell-start-icon'>
              <x-avatar size='small' type='2'></x-avatar>
            </div>
             Terry Rivers
          </div>
          <div class='iui-table-cell demo-right-align'>Calculating&mldr;</div>
          <div class='iui-table-cell iui-slot'>
            <button
              class='iui-button iui-table-more-options'
              data-iui-variant='borderless'
              aria-label='More options'
              type='button'
            >
              <svg-more class='iui-button-icon' aria-hidden='true'></svg-more>
            </button>
          </div>
        </div>

        <div class='iui-table-row iui-new'>
          <div class='iui-table-cell iui-slot'>
            <Checkbox_ id='active-row' />
          </div>
          <div class='iui-table-cell iui-main-column' contenteditable>
            <div class='iui-table-cell-start-icon'>
              <svg-filetype-audio aria-hidden='true'></svg-filetype-audio>
            </div>
             beta.mp3
          </div>
          <div class='iui-table-cell' title='Jul 24, 2020 2:12pm'>Just now</div>
          <div class='iui-table-cell'>
            <div class='iui-table-cell-start-icon'>
              <x-avatar size='small' type='1'></x-avatar>
            </div>
             Robin Mercer
          </div>
          <div class='iui-table-cell demo-right-align'>15 KB</div>
          <div class='iui-table-cell iui-slot'>
            <button
              class='iui-button iui-table-more-options'
              data-iui-variant='borderless'
              aria-label='More options'
              type='button'
            >
              <svg-more class='iui-button-icon' aria-hidden='true'></svg-more>
            </button>
          </div>
        </div>

        <div class='iui-table-row' data-iui-status='positive'>
          <div class='iui-table-cell iui-slot'>
            <Checkbox_ id='active-row' />
          </div>
          <div class='iui-table-cell iui-main-column' contenteditable>
            <div class='iui-table-cell-start-icon'>
              <svg-filetype-pdf aria-hidden='true'></svg-filetype-pdf>
            </div>
             charlie.pdf
            <div class='iui-table-cell-end-icon'>
              <svg-status-success aria-hidden='true'></svg-status-success>
            </div>
          </div>
          <div class='iui-table-cell' data-iui-status='positive' title='Jul 24, 2020 2:10pm'>
            A few minutes ago
          </div>
          <div class='iui-table-cell'>
            <div class='iui-table-cell-start-icon'>
              <x-avatar size='small' type='2'></x-avatar>
            </div>
             Terry Rivers
          </div>
          <div class='iui-table-cell demo-right-align'>9 MB</div>
          <div class='iui-table-cell iui-slot'>
            <button
              class='iui-button iui-table-more-options'
              data-iui-variant='borderless'
              aria-label='More options'
              type='button'
            >
              <svg-more class='iui-button-icon' aria-hidden='true'></svg-more>
            </button>
          </div>
        </div>

        <div class='iui-table-row' data-iui-status='warning'>
          <div class='iui-table-cell iui-slot'>
            <Checkbox_ id='active-row' basic />
          </div>
          <div class='iui-table-cell iui-main-column' contenteditable>
            <div class='iui-table-cell-start-icon'>
              <svg-filetype-image aria-hidden='true'></svg-filetype-image>
            </div>
             delta.jpg
            <div class='iui-table-cell-end-icon'>
              <svg-status-warning aria-hidden='true'></svg-status-warning>
            </div>
          </div>
          <div class='iui-table-cell' data-iui-status='warning' title='Jul 24, 2020 2:10pm'>
            A few minutes ago
          </div>
          <div class='iui-table-cell'>
            <div class='iui-table-cell-start-icon'>
              <x-avatar size='small' type='2'></x-avatar>
            </div>
             Terry Rivers
          </div>
          <div class='iui-table-cell demo-right-align'>963 MB</div>
          <div class='iui-table-cell iui-slot'>
            <button
              class='iui-button iui-table-more-options'
              data-iui-variant='borderless'
              aria-label='More options'
              type='button'
            >
              <svg-more class='iui-button-icon' aria-hidden='true'></svg-more>
            </button>
          </div>
        </div>

        <div class='iui-table-row' data-iui-status='negative'>
          <div class='iui-table-cell iui-slot'>
            <Checkbox_ id='active-row' />
          </div>
          <div class='iui-table-cell iui-main-column' contenteditable>
            <div class='iui-table-cell-start-icon'>
              <svg-filetype-vector aria-hidden='true'></svg-filetype-vector>
            </div>
             MyFileWithAReallyLongNameThatWillBeSplitIntoMultipleLinesAfterSoLong_FinalVersion_V2.svg


            <div class='iui-table-cell-end-icon'>
              <svg-status-error aria-hidden='true'></svg-status-error>
            </div>
          </div>
          <div class='iui-table-cell' data-iui-status='negative' title='Jul 24, 2020 2:10pm'>
            A few minutes ago
          </div>
          <div class='iui-table-cell' aria-disabled='true'>
            <div class='iui-table-cell-start-icon'>
              <x-avatar size='small' type='2'></x-avatar>
            </div>
             Terry Rivers
          </div>
          <div class='iui-table-cell demo-right-align'>64 KB</div>
          <div class='iui-table-cell iui-slot'>
            <button
              class='iui-button iui-table-more-options'
              data-iui-variant='borderless'
              aria-label='More options'
              type='button'
            >
              <svg-more class='iui-button-icon' aria-hidden='true'></svg-more>
            </button>
          </div>
        </div>

        <div class='iui-table-row' aria-disabled='true'>
          <div class='iui-table-cell iui-slot' aria-disabled='true'>
            <Checkbox_ id='active-row' disabled />
          </div>
          <div class='iui-table-cell iui-main-column' aria-disabled='true'>
            <div class='iui-table-cell-start-icon'>
              <svg-filetype-video aria-hidden='true'></svg-filetype-video>
            </div>
             unavailable.mov
          </div>
          <div class='iui-table-cell' aria-disabled='true'>A few minutes ago</div>
          <div class='iui-table-cell' aria-disabled='true'>
            <div class='iui-table-cell-start-icon'>
              <x-avatar size='small' type='2'></x-avatar>
            </div>
             Terry Rivers
          </div>
          <div class='iui-table-cell demo-right-align' aria-disabled='true'>1.9 GB</div>
          <div class='iui-table-cell iui-slot' aria-disabled='true'>
            <button
              class='iui-button iui-table-more-options'
              data-iui-variant='borderless'
              aria-label='More options'
              type='button'
            >
              <svg-more class='iui-button-icon' aria-hidden='true'></svg-more>
            </button>
          </div>
        </div>
      </div>
    </div>

    <br /><br />

    <div class='iui-table' data-iui-size='condensed'>
      <div class='iui-table-header-wrapper'>
        <div class='iui-table-header'>
          <div class='iui-table-row'>
            <div class='iui-table-cell iui-slot'>
              <Checkbox_ id='select-all-checkboxes' />
            </div>
            <div class='iui-table-cell iui-actionable iui-sorted' tabindex='0'>
              Name
              <div class='iui-table-header-actions-container'>
                <button
                  class='iui-button iui-table-filter-button'
                  data-iui-variant='borderless'
                  data-iui-size='small'
                  aria-label='Apply filter'
                  type='button'
                >
                  <svg-filter-hollow class='iui-button-icon' aria-hidden='true'></svg-filter-hollow>
                </button>
                <div class='iui-table-cell-end-icon'>
                  <svg-sort-up class='iui-table-sort' aria-hidden='true'></svg-sort-up>
                </div>
              </div>
              <div class='iui-table-resizer'>
                <div class='iui-table-resizer-bar'></div>
              </div>
            </div>
            <div class='iui-table-cell iui-actionable' tabindex='0'>
              Modified
              <div class='iui-table-header-actions-container'>
                <button
                  class='iui-button iui-table-filter-button'
                  data-iui-variant='borderless'
                  data-iui-size='small'
                  aria-label='Apply filter'
                  type='button'
                >
                  <svg-filter-hollow class='iui-button-icon' aria-hidden='true'></svg-filter-hollow>
                </button>
                <div class='iui-table-cell-end-icon'>
                  <svg-sort-up class='iui-table-sort' aria-hidden='true'></svg-sort-up>
                </div>
              </div>
              <div class='iui-table-resizer'>
                <div class='iui-table-resizer-bar'></div>
              </div>
            </div>
            <div class='iui-table-cell iui-actionable' tabindex='0'>
              Modified by
              <div class='iui-table-header-actions-container'>
                <button
                  class='iui-button iui-table-filter-button'
                  data-iui-variant='borderless'
                  data-iui-size='small'
                  data-iui-active='true'
                  aria-label='Modify filter'
                  type='button'
                >
                  <svg-filter class='iui-button-icon' aria-hidden='true'></svg-filter>
                </button>
                <div class='iui-table-cell-end-icon'>
                  <svg-sort-up class='iui-table-sort' aria-hidden='true'></svg-sort-up>
                </div>
              </div>
              <div class='iui-table-resizer'>
                <div class='iui-table-resizer-bar'></div>
              </div>
            </div>
            <div class='iui-table-cell iui-actionable' tabindex='0'>
              Size
              <div class='iui-table-header-actions-container'>
                <button
                  class='iui-button iui-table-filter-button'
                  data-iui-variant='borderless'
                  data-iui-size='small'
                  aria-label='Apply filter'
                  type='button'
                >
                  <svg-filter-hollow class='iui-button-icon' aria-hidden='true'></svg-filter-hollow>
                </button>
                <div class='iui-table-cell-end-icon'>
                  <svg-sort-up class='iui-table-sort' aria-hidden='true'></svg-sort-up>
                </div>
              </div>
            </div>
            <div class='iui-table-cell iui-slot'>
              <button
                class='iui-button'
                data-iui-variant='borderless'
                data-iui-size='small'
                aria-label='Modify columns'
                type='button'
              >
                <svg-column-manager class='iui-button-icon' aria-hidden='true'></svg-column-manager>
              </button>
            </div>
          </div>
        </div>
      </div>

      <div class='iui-table-body' aria-multiselectable='true'>
        <div class='iui-table-row'>
          <div class='iui-table-cell iui-slot'>
            <Checkbox_ id='active-row' />
          </div>
          <div class='iui-table-cell iui-main-column' contenteditable>
            <div class='iui-table-cell-start-icon'>
              <svg-folder aria-hidden='true'></svg-folder>
            </div>
             A Folder With A Really Long Name That Will Be Split Into Multiple Lines After So Long
          </div>
          <div class='iui-table-cell' title='Jul 16, 2020 9:50am'>Last week</div>
          <div class='iui-table-cell'>
            <div class='iui-table-cell-start-icon'>
              <x-avatar size='small' type='2'></x-avatar>
            </div>
             Terry Rivers
          </div>
          <div class='iui-table-cell demo-right-align'>252 MB</div>
          <div class='iui-table-cell iui-slot'>
            <button
              class='iui-button iui-table-more-options'
              data-iui-variant='borderless'
              data-iui-size='small'
              aria-label='More options'
              type='button'
            >
              <svg-more class='iui-button-icon' aria-hidden='true'></svg-more>
            </button>
          </div>
        </div>

        <div class='iui-table-row' aria-selected='true'>
          <div class='iui-table-cell iui-slot'>
            <Checkbox_ checked id='active-row' />
          </div>
          <div class='iui-table-cell iui-main-column' contenteditable>
            <div class='iui-table-cell-start-icon'>
              <svg-folder aria-hidden='true'></svg-folder>
            </div>
             Folder name 2
          </div>
          <div class='iui-table-cell' title='Jul 23, 2020 10:21am'>Yesterday</div>
          <div class='iui-table-cell'>
            <div class='iui-table-cell-start-icon'>
              <x-avatar size='small' type='1'></x-avatar>
            </div>
             Robin Mercer
          </div>
          <div class='iui-table-cell demo-right-align'>1.2 GB</div>
          <div class='iui-table-cell iui-slot'>
            <button
              class='iui-button iui-table-more-options'
              data-iui-variant='borderless'
              data-iui-size='small'
              aria-label='More options'
              type='button'
            >
              <svg-more class='iui-button-icon' aria-hidden='true'></svg-more>
            </button>
          </div>
        </div>

        <div class='iui-table-row' aria-selected='true'>
          <div class='iui-table-cell iui-slot'>
            <Checkbox_ checked id='active-row' />
          </div>
          <div class='iui-table-cell iui-main-column' contenteditable>
            <div class='iui-table-cell-start-icon'>
              <svg-folder aria-hidden='true'></svg-folder>
            </div>
             Folder name 3
          </div>
          <div class='iui-table-cell' title='Jul 19, 2020 4:20pm'>5 days ago</div>
          <div class='iui-table-cell'>
            <div class='iui-table-cell-start-icon'>
              <x-avatar size='small' type='1'></x-avatar>
            </div>
             Robin Mercer
          </div>
          <div class='iui-table-cell demo-right-align'>36 GB</div>
          <div class='iui-table-cell iui-slot'>
            <button
              class='iui-button iui-table-more-options'
              data-iui-variant='borderless'
              data-iui-size='small'
              aria-label='More options'
              type='button'
            >
              <svg-more class='iui-button-icon' aria-hidden='true'></svg-more>
            </button>
          </div>
        </div>

        <div class='iui-table-row iui-loading'>
          <div class='iui-table-cell iui-slot'>
            <Checkbox_ disabled id='active-row' />
          </div>
          <div class='iui-table-cell iui-main-column'>
            <div class='iui-table-cell-start-icon'>
              <svg-filetype-imodel aria-hidden='true'></svg-filetype-imodel>
            </div>
             alpha.dgn
            <div class='iui-table-cell-end-icon'>
              <div
                class='iui-progress-indicator-radial'
                data-iui-indeterminate='true'
                data-iui-size='small'
              >
              </div>
            </div>
          </div>
          <div class='iui-table-cell'>--</div>
          <div class='iui-table-cell'>
            <div class='iui-table-cell-start-icon'>
              <x-avatar size='small' type='2'></x-avatar>
            </div>
             Terry Rivers
          </div>
          <div class='iui-table-cell demo-right-align'>Calculating&mldr;</div>
          <div class='iui-table-cell iui-slot'>
            <button
              class='iui-button iui-table-more-options'
              data-iui-variant='borderless'
              data-iui-size='small'
              aria-label='More options'
              type='button'
            >
              <svg-more class='iui-button-icon' aria-hidden='true'></svg-more>
            </button>
          </div>
        </div>

        <div class='iui-table-row iui-new'>
          <div class='iui-table-cell iui-slot'>
            <Checkbox_ id='active-row' />
          </div>
          <div class='iui-table-cell iui-main-column' contenteditable>
            <div class='iui-table-cell-start-icon'>
              <svg-filetype-audio aria-hidden='true'></svg-filetype-audio>
            </div>
             beta.mp3
          </div>
          <div class='iui-table-cell' title='Jul 24, 2020 2:12pm'>Just now</div>
          <div class='iui-table-cell'>
            <div class='iui-table-cell-start-icon'>
              <x-avatar size='small' type='1'></x-avatar>
            </div>
             Robin Mercer
          </div>
          <div class='iui-table-cell demo-right-align'>15 KB</div>
          <div class='iui-table-cell iui-slot'>
            <button
              class='iui-button iui-table-more-options'
              data-iui-variant='borderless'
              data-iui-size='small'
              aria-label='More options'
              type='button'
            >
              <svg-more class='iui-button-icon' aria-hidden='true'></svg-more>
            </button>
          </div>
        </div>

        <div class='iui-table-row' data-iui-status='positive'>
          <div class='iui-table-cell iui-slot'>
            <Checkbox_ id='active-row' />
          </div>
          <div class='iui-table-cell iui-main-column' contenteditable>
            <div class='iui-table-cell-start-icon'>
              <svg-filetype-pdf aria-hidden='true'></svg-filetype-pdf>
            </div>
             charlie.pdf
            <div class='iui-table-cell-end-icon'>
              <svg-status-success aria-hidden='true'></svg-status-success>
            </div>
          </div>
          <div class='iui-table-cell' data-iui-status='positive' title='Jul 24, 2020 2:10pm'>
            A few minutes ago
          </div>
          <div class='iui-table-cell'>
            <div class='iui-table-cell-start-icon'>
              <x-avatar size='small' type='2'></x-avatar>
            </div>
             Terry Rivers
          </div>
          <div class='iui-table-cell demo-right-align'>9 MB</div>
          <div class='iui-table-cell iui-slot'>
            <button
              class='iui-button iui-table-more-options'
              data-iui-variant='borderless'
              data-iui-size='small'
              aria-label='More options'
              type='button'
            >
              <svg-more class='iui-button-icon' aria-hidden='true'></svg-more>
            </button>
          </div>
        </div>

        <div class='iui-table-row' data-iui-status='warning'>
          <div class='iui-table-cell iui-slot'>
            <Checkbox_ id='active-row' />
          </div>
          <div class='iui-table-cell iui-main-column' contenteditable>
            <div class='iui-table-cell-start-icon'>
              <svg-filetype-image aria-hidden='true'></svg-filetype-image>
            </div>
             delta.jpg
            <div class='iui-table-cell-end-icon'>
              <svg-status-warning aria-hidden='true'></svg-status-warning>
            </div>
          </div>
          <div class='iui-table-cell' data-iui-status='warning' title='Jul 24, 2020 2:10pm'>
            A few minutes ago
          </div>
          <div class='iui-table-cell'>
            <div class='iui-table-cell-start-icon'>
              <x-avatar size='small' type='2'></x-avatar>
            </div>
             Terry Rivers
          </div>
          <div class='iui-table-cell demo-right-align'>963 MB</div>
          <div class='iui-table-cell iui-slot'>
            <button
              class='iui-button iui-table-more-options'
              data-iui-variant='borderless'
              data-iui-size='small'
              aria-label='More options'
              type='button'
            >
              <svg-more class='iui-button-icon' aria-hidden='true'></svg-more>
            </button>
          </div>
        </div>

        <div class='iui-table-row' data-iui-status='negative'>
          <div class='iui-table-cell iui-slot'>
            <Checkbox_ id='active-row' />
          </div>
          <div class='iui-table-cell iui-main-column' contenteditable>
            <div class='iui-table-cell-start-icon'>
              <svg-filetype-vector aria-hidden='true'></svg-filetype-vector>
            </div>
             MyFileWithAReallyLongNameThatWillBeSplitIntoMultipleLinesAfterSoLong_FinalVersion_V2.svg


            <div class='iui-table-cell-end-icon'>
              <svg-status-error aria-hidden='true'></svg-status-error>
            </div>
          </div>
          <div class='iui-table-cell' data-iui-status='negative' title='Jul 24, 2020 2:10pm'>
            A few minutes ago
          </div>
          <div class='iui-table-cell' aria-disabled='true'>
            <div class='iui-table-cell-start-icon'>
              <x-avatar size='small' type='2'></x-avatar>
            </div>
             Terry Rivers
          </div>
          <div class='iui-table-cell demo-right-align'>64 KB</div>
          <div class='iui-table-cell iui-slot'>
            <button
              class='iui-button iui-table-more-options'
              data-iui-variant='borderless'
              data-iui-size='small'
              aria-label='More options'
              type='button'
            >
              <svg-more class='iui-button-icon' aria-hidden='true'></svg-more>
            </button>
          </div>
        </div>

        <div class='iui-table-row' aria-disabled='true'>
          <div class='iui-table-cell iui-slot' aria-disabled='true'>
            <Checkbox_ id='active-row' disabled />
          </div>
          <div class='iui-table-cell iui-main-column' aria-disabled='true'>
            <div class='iui-table-cell-start-icon'>
              <svg-filetype-video aria-hidden='true'></svg-filetype-video>
            </div>
             unavailable.mov
          </div>
          <div class='iui-table-cell' aria-disabled='true'>A few minutes ago</div>
          <div class='iui-table-cell' aria-disabled='true'>
            <div class='iui-table-cell-start-icon'>
              <x-avatar size='small' type='2'></x-avatar>
            </div>
             Terry Rivers
          </div>
          <div class='iui-table-cell demo-right-align' aria-disabled='true'>1.9 GB</div>
          <div class='iui-table-cell iui-slot' aria-disabled='true'>
            <button
              class='iui-button iui-table-more-options'
              data-iui-variant='borderless'
              data-iui-size='small'
              aria-label='More options'
              type='button'
            >
              <svg-more class='iui-button-icon' aria-hidden='true'></svg-more>
            </button>
          </div>
        </div>
      </div>
    </div>

    <br /><br />

    <div class='iui-table' data-iui-size='extra-condensed'>
      <div class='iui-table-header-wrapper'>
        <div class='iui-table-header'>
          <div class='iui-table-row'>
            <div class='iui-table-cell iui-slot'>
              <Checkbox_ id='select-all-checkboxes' />
            </div>
            <div class='iui-table-cell iui-actionable iui-sorted' tabindex='0'>
              Name
              <div class='iui-table-header-actions-container'>
                <button
                  class='iui-button iui-table-filter-button'
                  data-iui-variant='borderless'
                  data-iui-size='small'
                  aria-label='Apply filter'
                  type='button'
                >
                  <svg-filter-hollow class='iui-button-icon' aria-hidden='true'></svg-filter-hollow>
                </button>
                <div class='iui-table-cell-end-icon'>
                  <svg-sort-up class='iui-table-sort' aria-hidden='true'></svg-sort-up>
                </div>
              </div>
              <div class='iui-table-resizer'>
                <div class='iui-table-resizer-bar'></div>
              </div>
            </div>
            <div class='iui-table-cell iui-actionable' tabindex='0'>
              Modified
              <div class='iui-table-header-actions-container'>
                <button
                  class='iui-button iui-table-filter-button'
                  data-iui-variant='borderless'
                  data-iui-size='small'
                  aria-label='Apply filter'
                  type='button'
                >
                  <svg-filter-hollow class='iui-button-icon' aria-hidden='true'></svg-filter-hollow>
                </button>
                <div class='iui-table-cell-end-icon'>
                  <svg-sort-up class='iui-table-sort' aria-hidden='true'></svg-sort-up>
                </div>
              </div>
              <div class='iui-table-resizer'>
                <div class='iui-table-resizer-bar'></div>
              </div>
            </div>
            <div class='iui-table-cell iui-actionable' tabindex='0'>
              Modified by
              <div class='iui-table-header-actions-container'>
                <button
                  class='iui-button iui-table-filter-button'
                  data-iui-variant='borderless'
                  data-iui-size='small'
                  data-iui-active='true'
                  aria-label='Modify filter'
                  type='button'
                >
                  <svg-filter class='iui-button-icon' aria-hidden='true'></svg-filter>
                </button>
                <div class='iui-table-cell-end-icon'>
                  <svg-sort-up class='iui-table-sort' aria-hidden='true'></svg-sort-up>
                </div>
              </div>
              <div class='iui-table-resizer'>
                <div class='iui-table-resizer-bar'></div>
              </div>
            </div>
            <div class='iui-table-cell iui-actionable' tabindex='0'>
              Size
              <div class='iui-table-header-actions-container'>
                <button
                  class='iui-button iui-table-filter-button'
                  data-iui-variant='borderless'
                  data-iui-size='small'
                  aria-label='Apply filter'
                  type='button'
                >
                  <svg-filter-hollow class='iui-button-icon' aria-hidden='true'></svg-filter-hollow>
                </button>
                <div class='iui-table-cell-end-icon'>
                  <svg-sort-up class='iui-table-sort' aria-hidden='true'></svg-sort-up>
                </div>
              </div>
            </div>
            <div class='iui-table-cell iui-slot'>
              <button
                class='iui-button'
                data-iui-variant='borderless'
                data-iui-size='small'
                aria-label='Modify columns'
                type='button'
              >
                <svg-column-manager class='iui-button-icon' aria-hidden='true'></svg-column-manager>
              </button>
            </div>
          </div>
        </div>
      </div>

      <div class='iui-table-body' aria-multiselectable='true'>
        <div class='iui-table-row'>
          <div class='iui-table-cell iui-slot'>
            <Checkbox_ id='active-row' />
          </div>
          <div class='iui-table-cell iui-main-column' contenteditable>
            <div class='iui-table-cell-start-icon'>
              <svg-folder aria-hidden='true'></svg-folder>
            </div>
             A Folder With A Really Long Name That Will Be Split Into Multiple Lines After So Long
          </div>
          <div class='iui-table-cell' title='Jul 16, 2020 9:50am'>Last week</div>
          <div class='iui-table-cell'>
            <div class='iui-table-cell-start-icon'>
              <x-avatar size='small' type='2'></x-avatar>
            </div>
             Terry Rivers
          </div>
          <div class='iui-table-cell demo-right-align'>252 MB</div>
          <div class='iui-table-cell iui-slot'>
            <button
              class='iui-button iui-table-more-options'
              data-iui-variant='borderless'
              data-iui-size='small'
              aria-label='More options'
              type='button'
            >
              <svg-more class='iui-button-icon' aria-hidden='true'></svg-more>
            </button>
          </div>
        </div>

        <div class='iui-table-row' aria-selected='true'>
          <div class='iui-table-cell iui-slot'>
            <Checkbox_ id='active-row' checked />
          </div>
          <div class='iui-table-cell iui-main-column' contenteditable>
            <div class='iui-table-cell-start-icon'>
              <svg-folder aria-hidden='true'></svg-folder>
            </div>
             Folder name 2
          </div>
          <div class='iui-table-cell' title='Jul 23, 2020 10:21am'>Yesterday</div>
          <div class='iui-table-cell'>
            <div class='iui-table-cell-start-icon'>
              <x-avatar size='small' type='1'></x-avatar>
            </div>
             Robin Mercer
          </div>
          <div class='iui-table-cell demo-right-align'>1.2 GB</div>
          <div class='iui-table-cell iui-slot'>
            <button
              class='iui-button iui-table-more-options'
              data-iui-variant='borderless'
              data-iui-size='small'
              aria-label='More options'
              type='button'
            >
              <svg-more class='iui-button-icon' aria-hidden='true'></svg-more>
            </button>
          </div>
        </div>

        <div class='iui-table-row' aria-selected='true'>
          <div class='iui-table-cell iui-slot'>
            <Checkbox_ id='active-row' checked />
          </div>
          <div class='iui-table-cell iui-main-column' contenteditable>
            <div class='iui-table-cell-start-icon'>
              <svg-folder aria-hidden='true'></svg-folder>
            </div>
             Folder name 3
          </div>
          <div class='iui-table-cell' title='Jul 19, 2020 4:20pm'>5 days ago</div>
          <div class='iui-table-cell'>
            <div class='iui-table-cell-start-icon'>
              <x-avatar size='small' type='1'></x-avatar>
            </div>
             Robin Mercer
          </div>
          <div class='iui-table-cell demo-right-align'>36 GB</div>
          <div class='iui-table-cell iui-slot'>
            <button
              class='iui-button iui-table-more-options'
              data-iui-variant='borderless'
              data-iui-size='small'
              aria-label='More options'
              type='button'
            >
              <svg-more class='iui-button-icon' aria-hidden='true'></svg-more>
            </button>
          </div>
        </div>

        <div class='iui-table-row iui-loading'>
          <div class='iui-table-cell iui-slot'>
            <Checkbox_ id='active-row' disabled />
          </div>
          <div class='iui-table-cell iui-main-column'>
            <div class='iui-table-cell-start-icon'>
              <svg-filetype-imodel aria-hidden='true'></svg-filetype-imodel>
            </div>
             alpha.dgn
            <div class='iui-table-cell-end-icon'>
              <div
                class='iui-progress-indicator-radial'
                data-iui-indeterminate='true'
                data-iui-size='small'
              >
              </div>
            </div>
          </div>
          <div class='iui-table-cell'>--</div>
          <div class='iui-table-cell'>
            <div class='iui-table-cell-start-icon'>
              <x-avatar size='small' type='2'></x-avatar>
            </div>
             Terry Rivers
          </div>
          <div class='iui-table-cell demo-right-align'>Calculating&mldr;</div>
          <div class='iui-table-cell iui-slot'>
            <button
              class='iui-button iui-table-more-options'
              data-iui-variant='borderless'
              data-iui-size='small'
              aria-label='More options'
              type='button'
            >
              <svg-more class='iui-button-icon' aria-hidden='true'></svg-more>
            </button>
          </div>
        </div>

        <div class='iui-table-row iui-new'>
          <div class='iui-table-cell iui-slot'>
            <Checkbox_ id='active-row' />
          </div>
          <div class='iui-table-cell iui-main-column' contenteditable>
            <div class='iui-table-cell-start-icon'>
              <svg-filetype-audio aria-hidden='true'></svg-filetype-audio>
            </div>
             beta.mp3
          </div>
          <div class='iui-table-cell' title='Jul 24, 2020 2:12pm'>Just now</div>
          <div class='iui-table-cell'>
            <div class='iui-table-cell-start-icon'>
              <x-avatar size='small' type='1'></x-avatar>
            </div>
             Robin Mercer
          </div>
          <div class='iui-table-cell demo-right-align'>15 KB</div>
          <div class='iui-table-cell iui-slot'>
            <button
              class='iui-button iui-table-more-options'
              data-iui-variant='borderless'
              data-iui-size='small'
              aria-label='More options'
              type='button'
            >
              <svg-more class='iui-button-icon' aria-hidden='true'></svg-more>
            </button>
          </div>
        </div>

        <div class='iui-table-row' data-iui-status='positive'>
          <div class='iui-table-cell iui-slot'>
            <Checkbox_ id='active-row' />
          </div>
          <div class='iui-table-cell iui-main-column' contenteditable>
            <div class='iui-table-cell-start-icon'>
              <svg-filetype-pdf aria-hidden='true'></svg-filetype-pdf>
            </div>
             charlie.pdf
            <div class='iui-table-cell-end-icon'>
              <svg-status-success aria-hidden='true'></svg-status-success>
            </div>
          </div>
          <div class='iui-table-cell' data-iui-status='positive' title='Jul 24, 2020 2:10pm'>
            A few minutes ago
          </div>
          <div class='iui-table-cell'>
            <div class='iui-table-cell-start-icon'>
              <x-avatar size='small' type='2'></x-avatar>
            </div>
             Terry Rivers
          </div>
          <div class='iui-table-cell demo-right-align'>9 MB</div>
          <div class='iui-table-cell iui-slot'>
            <button
              class='iui-button iui-table-more-options'
              data-iui-variant='borderless'
              data-iui-size='small'
              aria-label='More options'
              type='button'
            >
              <svg-more class='iui-button-icon' aria-hidden='true'></svg-more>
            </button>
          </div>
        </div>

        <div class='iui-table-row' data-iui-status='warning'>
          <div class='iui-table-cell iui-slot'>
            <Checkbox_ id='active-row' />
          </div>
          <div class='iui-table-cell iui-main-column' contenteditable>
            <div class='iui-table-cell-start-icon'>
              <svg-filetype-image aria-hidden='true'></svg-filetype-image>
            </div>
             delta.jpg
            <div class='iui-table-cell-end-icon'>
              <svg-status-warning aria-hidden='true'></svg-status-warning>
            </div>
          </div>
          <div class='iui-table-cell' data-iui-status='warning' title='Jul 24, 2020 2:10pm'>
            A few minutes ago
          </div>
          <div class='iui-table-cell'>
            <div class='iui-table-cell-start-icon'>
              <x-avatar size='small' type='2'></x-avatar>
            </div>
             Terry Rivers
          </div>
          <div class='iui-table-cell demo-right-align'>963 MB</div>
          <div class='iui-table-cell iui-slot'>
            <button
              class='iui-button iui-table-more-options'
              data-iui-variant='borderless'
              data-iui-size='small'
              aria-label='More options'
              type='button'
            >
              <svg-more class='iui-button-icon' aria-hidden='true'></svg-more>
            </button>
          </div>
        </div>

        <div class='iui-table-row' data-iui-status='negative'>
          <div class='iui-table-cell iui-slot'>
            <Checkbox_ id='active-row' />
          </div>
          <div class='iui-table-cell iui-main-column' contenteditable>
            <div class='iui-table-cell-start-icon'>
              <svg-filetype-vector aria-hidden='true'></svg-filetype-vector>
            </div>
             MyFileWithAReallyLongNameThatWillBeSplitIntoMultipleLinesAfterSoLong_FinalVersion_V2.svg


            <div class='iui-table-cell-end-icon'>
              <svg-status-error aria-hidden='true'></svg-status-error>
            </div>
          </div>
          <div class='iui-table-cell' data-iui-status='negative' title='Jul 24, 2020 2:10pm'>
            A few minutes ago
          </div>
          <div class='iui-table-cell' aria-disabled='true'>
            <div class='iui-table-cell-start-icon'>
              <x-avatar size='small' type='2'></x-avatar>
            </div>
             Terry Rivers
          </div>
          <div class='iui-table-cell demo-right-align'>64 KB</div>
          <div class='iui-table-cell iui-slot'>
            <button
              class='iui-button iui-table-more-options'
              data-iui-variant='borderless'
              data-iui-size='small'
              aria-label='More options'
              type='button'
            >
              <svg-more class='iui-button-icon' aria-hidden='true'></svg-more>
            </button>
          </div>
        </div>

        <div class='iui-table-row' aria-disabled='true'>
          <div class='iui-table-cell iui-slot' aria-disabled='true'>
            <Checkbox_ id='active-row' disabled />
          </div>
          <div class='iui-table-cell iui-main-column' aria-disabled='true'>
            <div class='iui-table-cell-start-icon'>
              <svg-filetype-video aria-hidden='true'></svg-filetype-video>
            </div>
             unavailable.mov
          </div>
          <div class='iui-table-cell' aria-disabled='true'>A few minutes ago</div>
          <div class='iui-table-cell' aria-disabled='true'>
            <div class='iui-table-cell-start-icon'>
              <x-avatar size='small' type='2'></x-avatar>
            </div>
             Terry Rivers
          </div>
          <div class='iui-table-cell demo-right-align' aria-disabled='true'>1.9 GB</div>
          <div class='iui-table-cell iui-slot' aria-disabled='true'>
            <button
              class='iui-button iui-table-more-options'
              data-iui-variant='borderless'
              data-iui-size='small'
              aria-label='More options'
              type='button'
            >
              <svg-more class='iui-button-icon' aria-hidden='true'></svg-more>
            </button>
          </div>
        </div>
      </div>
    </div>
  </section>

  <hr />

  <h2>Status rows and cells</h2>
  <section id='demo-status'>
    <div class='iui-table'>
      <div class='iui-table-header-wrapper'>
        <div class='iui-table-header'>
          <div class='iui-table-row'>
            <div class='iui-table-cell iui-slot'>
              <Checkbox_ id='select-all-checkboxes' />
            </div>
            <div
              class='iui-table-cell iui-actionable iui-sorted'
              tabindex='0'
              draggable='true'
              ondragstart='onDragStart(event)'
              ondragover='onDragOver(event)'
              ondragleave='onDragLeave(event)'
              ondrop='onDragLeave(event)'
            >
              Name
              <div class='iui-table-header-actions-container'>
                <button
                  class='iui-button iui-table-filter-button'
                  data-iui-variant='borderless'
                  data-iui-size='small'
                  aria-label='Apply filter'
                  type='button'
                >
                  <svg-filter-hollow class='iui-button-icon' aria-hidden='true'></svg-filter-hollow>
                </button>
                <div class='iui-table-cell-end-icon'>
                  <svg-sort-up class='iui-table-sort' aria-hidden='true'></svg-sort-up>
                </div>
              </div>
              <div class='iui-table-resizer'>
                <div class='iui-table-resizer-bar'></div>
              </div>
              <div class='iui-table-reorder-bar'></div>
            </div>
            <div
              class='iui-table-cell iui-actionable'
              tabindex='0'
              draggable='true'
              ondragstart='onDragStart(event)'
              ondragover='onDragOver(event)'
              ondragleave='onDragLeave(event)'
              ondrop='onDragLeave(event)'
            >
              Modified
              <div class='iui-table-header-actions-container'>
                <button
                  class='iui-button iui-table-filter-button'
                  data-iui-variant='borderless'
                  data-iui-size='small'
                  aria-label='Apply filter'
                  type='button'
                >
                  <svg-filter-hollow class='iui-button-icon' aria-hidden='true'></svg-filter-hollow>
                </button>
                <div class='iui-table-cell-end-icon'>
                  <svg-sort-up class='iui-table-sort' aria-hidden='true'></svg-sort-up>
                </div>
              </div>
              <div class='iui-table-resizer'>
                <div class='iui-table-resizer-bar'></div>
              </div>
              <div class='iui-table-reorder-bar'></div>
            </div>
            <div
              class='iui-table-cell iui-actionable'
              tabindex='0'
              draggable='true'
              ondragstart='onDragStart(event)'
              ondragover='onDragOver(event)'
              ondragleave='onDragLeave(event)'
              ondrop='onDragLeave(event)'
            >
              Modified by
              <div class='iui-table-header-actions-container'>
                <button
                  class='iui-button iui-table-filter-button'
                  data-iui-variant='borderless'
                  data-iui-size='small'
                  data-iui-active='true'
                  aria-label='Modify filter'
                  type='button'
                >
                  <svg-filter class='iui-button-icon' aria-hidden='true'></svg-filter>
                </button>
                <div class='iui-table-cell-end-icon'>
                  <svg-sort-up class='iui-table-sort' aria-hidden='true'></svg-sort-up>
                </div>
              </div>
              <div class='iui-table-resizer'>
                <div class='iui-table-resizer-bar'></div>
              </div>
              <div class='iui-table-reorder-bar'></div>
            </div>
            <div
              class='iui-table-cell iui-actionable'
              tabindex='0'
              draggable='true'
              ondragstart='onDragStart(event)'
              ondragover='onDragOver(event)'
              ondragleave='onDragLeave(event)'
              ondrop='onDragLeave(event)'
            >
              Size
              <div class='iui-table-header-actions-container'>
                <button
                  class='iui-button iui-table-filter-button'
                  data-iui-variant='borderless'
                  data-iui-size='small'
                  aria-label='Apply filter'
                  type='button'
                >
                  <svg-filter-hollow class='iui-button-icon' aria-hidden='true'></svg-filter-hollow>
                </button>
                <div class='iui-table-cell-end-icon'>
                  <svg-sort-up class='iui-table-sort' aria-hidden='true'></svg-sort-up>
                </div>
              </div>
              <div class='iui-table-reorder-bar'></div>
            </div>
            <div class='iui-table-cell iui-slot'>
              <button
                class='iui-button'
                data-iui-variant='borderless'
                aria-label='Modify columns'
                type='button'
              >
                <svg-column-manager class='iui-button-icon' aria-hidden='true'></svg-column-manager>
              </button>
            </div>
          </div>
        </div>
      </div>

      <div class='iui-table-body' aria-multiselectable='true'>
        <div class='iui-table-row iui-loading'>
          <div class='iui-table-cell iui-slot'>
            <Checkbox_ id='active-row' disabled />
          </div>
          <div class='iui-table-cell iui-main-column'>
            <div class='iui-table-cell-start-icon'>
              <svg-filetype-imodel aria-hidden='true'></svg-filetype-imodel>
            </div>
             alpha.dgn
            <div class='iui-table-cell-end-icon'>
              <div
                class='iui-progress-indicator-radial'
                data-iui-indeterminate='true'
                data-iui-size='small'
              >
              </div>
            </div>
          </div>
          <div class='iui-table-cell'>--</div>
          <div class='iui-table-cell'>
            <div class='iui-table-cell-start-icon'>
              <x-avatar size='small' type='2'></x-avatar>
            </div>
             Terry Rivers
          </div>
          <div class='iui-table-cell demo-right-align'>Calculating&mldr;</div>
          <div class='iui-table-cell iui-slot'>
            <button
              class='iui-button iui-table-more-options'
              data-iui-variant='borderless'
              aria-label='More options'
              type='button'
            >
              <svg-more class='iui-button-icon' aria-hidden='true'></svg-more>
            </button>
          </div>
        </div>

        <div class='iui-table-row' data-iui-status='positive'>
          <div class='iui-table-cell iui-slot'>
            <Checkbox_ id='active-row' />
          </div>
          <div class='iui-table-cell iui-main-column' contenteditable>
            <div class='iui-table-cell-start-icon'>
              <svg-filetype-pdf aria-hidden='true'></svg-filetype-pdf>
            </div>
             charlie.pdf
            <div class='iui-table-cell-end-icon'>
              <svg-status-success aria-hidden='true'></svg-status-success>
            </div>
          </div>
          <div class='iui-table-cell' data-iui-status='positive' title='Jul 24, 2020 2:10pm'>
            A few minutes ago
          </div>
          <div class='iui-table-cell'>
            <div class='iui-table-cell-start-icon'>
              <x-avatar size='small' type='2'></x-avatar>
            </div>
             Terry Rivers
          </div>
          <div class='iui-table-cell demo-right-align'>9 MB</div>
          <div class='iui-table-cell iui-slot'>
            <button
              class='iui-button iui-table-more-options'
              data-iui-variant='borderless'
              aria-label='More options'
              type='button'
            >
              <svg-more class='iui-button-icon' aria-hidden='true'></svg-more>
            </button>
          </div>
        </div>

        <div class='iui-table-row' data-iui-status='warning'>
          <div class='iui-table-cell iui-slot'>
            <Checkbox_ id='active-row' />
          </div>
          <div class='iui-table-cell iui-main-column' contenteditable>
            <div class='iui-table-cell-start-icon'>
              <svg-filetype-image aria-hidden='true'></svg-filetype-image>
            </div>
             delta.jpg
            <div class='iui-table-cell-end-icon'>
              <svg-status-warning aria-hidden='true'></svg-status-warning>
            </div>
          </div>
          <div class='iui-table-cell' data-iui-status='warning' title='Jul 24, 2020 2:10pm'>
            A few minutes ago
          </div>
          <div class='iui-table-cell'>
            <div class='iui-table-cell-start-icon'>
              <x-avatar size='small' type='2'></x-avatar>
            </div>
             Terry Rivers
          </div>
          <div class='iui-table-cell demo-right-align'>963 MB</div>
          <div class='iui-table-cell iui-slot'>
            <button
              class='iui-button iui-table-more-options'
              data-iui-variant='borderless'
              aria-label='More options'
              type='button'
            >
              <svg-more class='iui-button-icon' aria-hidden='true'></svg-more>
            </button>
          </div>
        </div>

        <div class='iui-table-row' data-iui-status='negative'>
          <div class='iui-table-cell iui-slot'>
            <Checkbox_ id='active-row' />
          </div>
          <div class='iui-table-cell iui-main-column' contenteditable>
            <div class='iui-table-cell-start-icon'>
              <svg-filetype-vector aria-hidden='true'></svg-filetype-vector>
            </div>
             MyFileWithAReallyLongNameThatWillBeSplitIntoMultipleLinesAfterSoLong_FinalVersion_V2.svg


            <div class='iui-table-cell-end-icon'>
              <svg-status-error aria-hidden='true'></svg-status-error>
            </div>
          </div>
          <div class='iui-table-cell' data-iui-status='negative' title='Jul 24, 2020 2:10pm'>
            A few minutes ago
          </div>
          <div class='iui-table-cell'>
            <div class='iui-table-cell-start-icon'>
              <x-avatar size='small' type='2'></x-avatar>
            </div>
             Terry Rivers
          </div>
          <div class='iui-table-cell demo-right-align'>64 KB</div>
          <div class='iui-table-cell iui-slot'>
            <button
              class='iui-button iui-table-more-options'
              data-iui-variant='borderless'
              aria-label='More options'
              type='button'
            >
              <svg-more class='iui-button-icon' aria-hidden='true'></svg-more>
            </button>
          </div>
        </div>

        <div class='iui-table-row' data-iui-status='positive' aria-disabled='true'>
          <div class='iui-table-cell iui-slot' aria-disabled='true'>
            <Checkbox_ id='active-row' disabled />
          </div>
          <div class='iui-table-cell iui-main-column' aria-disabled='true'>
            <div class='iui-table-cell-start-icon'>
              <svg-filetype-vector aria-hidden='true'></svg-filetype-vector>
            </div>
             disabled-positive-row.svg
            <div class='iui-table-cell-end-icon'>
              <svg-status-success aria-hidden='true'></svg-status-success>
            </div>
          </div>
          <div class='iui-table-cell' aria-disabled='true' data-iui-status='positive'>
            A few minutes ago
          </div>
          <div class='iui-table-cell' aria-disabled='true'>
            <div class='iui-table-cell-start-icon'>
              <x-avatar size='small' type='2'></x-avatar>
            </div>
             Terry Rivers
          </div>
          <div class='iui-table-cell demo-right-align' aria-disabled='true'>1.9 GB</div>
          <div class='iui-table-cell iui-slot' aria-disabled='true'>
            <button
              class='iui-button iui-table-more-options'
              data-iui-variant='borderless'
              aria-label='More options'
              type='button'
            >
              <svg-more class='iui-button-icon' aria-hidden='true'></svg-more>
            </button>
          </div>
        </div>

        <div class='iui-table-row' data-iui-status='warning' aria-disabled='true'>
          <div class='iui-table-cell iui-slot' aria-disabled='true'>
            <Checkbox_ id='active-row' disabled />
          </div>
          <div class='iui-table-cell iui-main-column' aria-disabled='true'>
            <div class='iui-table-cell-start-icon'>
              <svg-filetype-vector aria-hidden='true'></svg-filetype-vector>
            </div>
             disabled-warning-row.svg
            <div class='iui-table-cell-end-icon'>
              <svg-status-warning aria-hidden='true'></svg-status-warning>
            </div>
          </div>
          <div class='iui-table-cell' aria-disabled='true' data-iui-status='warning'>
            A few minutes ago
          </div>
          <div class='iui-table-cell' aria-disabled='true'>
            <div class='iui-table-cell-start-icon'>
              <x-avatar size='small' type='2'></x-avatar>
            </div>
             Terry Rivers
          </div>
          <div class='iui-table-cell demo-right-align' aria-disabled='true'>1.9 GB</div>
          <div class='iui-table-cell iui-slot' aria-disabled='true'>
            <button
              class='iui-button iui-table-more-options'
              data-iui-variant='borderless'
              aria-label='More options'
              type='button'
            >
              <svg-more class='iui-button-icon' aria-hidden='true'></svg-more>
            </button>
          </div>
        </div>

        <div class='iui-table-row' data-iui-status='negative' aria-disabled='true'>
          <div class='iui-table-cell iui-slot' aria-disabled='true'>
            <Checkbox_ id='active-row' disabled />
          </div>
          <div class='iui-table-cell iui-main-column' aria-disabled='true'>
            <div class='iui-table-cell-start-icon'>
              <svg-filetype-vector aria-hidden='true'></svg-filetype-vector>
            </div>
             disabled-negative-row.svg
            <div class='iui-table-cell-end-icon'>
              <svg-status-error aria-hidden='true'></svg-status-error>
            </div>
          </div>
          <div class='iui-table-cell' aria-disabled='true' data-iui-status='negative'>
            A few minutes ago
          </div>
          <div class='iui-table-cell' aria-disabled='true'>
            <div class='iui-table-cell-start-icon'>
              <x-avatar size='small' type='2'></x-avatar>
            </div>
             Terry Rivers
          </div>
          <div class='iui-table-cell demo-right-align' aria-disabled='true'>1.9 GB</div>
          <div class='iui-table-cell iui-slot' aria-disabled='true'>
            <button
              class='iui-button iui-table-more-options'
              data-iui-variant='borderless'
              aria-label='More options'
              type='button'
            >
              <svg-more class='iui-button-icon' aria-hidden='true'></svg-more>
            </button>
          </div>
        </div>

        <div class='iui-table-row' aria-disabled='true'>
          <div class='iui-table-cell iui-slot' aria-disabled='true'>
            <Checkbox_ id='active-row' disabled />
          </div>
          <div class='iui-table-cell iui-main-column' aria-disabled='true'>
            <div class='iui-table-cell-start-icon'>
              <svg-filetype-video aria-hidden='true'></svg-filetype-video>
            </div>
             unavailable.mov
            <div class='iui-table-cell-end-icon'>
              <svg-camera aria-hidden='true'></svg-camera>
            </div>
          </div>
          <div class='iui-table-cell' aria-disabled='true'>A few minutes ago</div>
          <div class='iui-table-cell' aria-disabled='true'>
            <div class='iui-table-cell-start-icon'>
              <x-avatar size='small' type='2'></x-avatar>
            </div>
             Terry Rivers
          </div>
          <div class='iui-table-cell demo-right-align' aria-disabled='true'>1.9 GB</div>
          <div class='iui-table-cell iui-slot' aria-disabled='true'>
            <button
              class='iui-button iui-table-more-options'
              data-iui-variant='borderless'
              aria-label='More options'
              type='button'
            >
              <svg-more class='iui-button-icon' aria-hidden='true'></svg-more>
            </button>
          </div>
        </div>
      </div>
    </div>
  </section>

  <hr />

  <h2>Additional options</h2>
  <p class='iui-text-small iui-text-muted'>
    Sticky header, sticky columns, zebra striping, pagination, editable cells, & scroll snapping.
  </p>
  <br />
  <section id='demo-extras'>
    <div class='iui-table' style='max-height: 407px' id='demo-extras-scrollable-table'>
      <div class='iui-table-header-wrapper'>
        <div class='iui-table-header'>
          <div class='iui-table-row'>
            <div
              class='iui-table-cell iui-slot iui-table-cell-sticky'
              style='--iui-table-sticky-left: 0;'
            >
              <Checkbox_ id='active-row' />
            </div>
            <div
              class='iui-table-cell iui-actionable iui-sorted iui-table-cell-sticky'
              style='--iui-table-sticky-left: 48px;'
            >
              Product
              <div class='iui-table-header-actions-container'>
                <button
                  class='iui-button iui-table-filter-button'
                  data-iui-variant='borderless'
                  data-iui-size='small'
                  aria-label='Apply filter'
                  type='button'
                >
                  <svg-filter-hollow class='iui-button-icon' aria-hidden='true'></svg-filter-hollow>
                </button>
                <div class='iui-table-cell-end-icon'>
                  <svg-sort-up class='iui-table-sort' aria-hidden='true'></svg-sort-up>
                </div>
              </div>
              <div class='iui-table-resizer'>
                <div class='iui-table-resizer-bar'></div>
              </div>
            </div>
            <div class='iui-table-cell iui-actionable'>
              Price
              <div class='iui-table-header-actions-container'>
                <button
                  class='iui-button iui-table-filter-button'
                  data-iui-variant='borderless'
                  data-iui-size='small'
                  aria-label='Apply filter'
                  type='button'
                >
                  <svg-filter-hollow class='iui-button-icon' aria-hidden='true'></svg-filter-hollow>
                </button>
                <div class='iui-table-cell-end-icon'>
                  <svg-sort-up class='iui-table-sort' aria-hidden='true'></svg-sort-up>
                </div>
              </div>
            </div>
            <div class='iui-table-cell iui-actionable'>
              Quantity
              <div class='iui-table-header-actions-container'>
                <button
                  class='iui-button iui-table-filter-button'
                  data-iui-variant='borderless'
                  data-iui-size='small'
                  aria-label='Apply filter'
                  type='button'
                >
                  <svg-filter-hollow class='iui-button-icon' aria-hidden='true'></svg-filter-hollow>
                </button>
                <div class='iui-table-cell-end-icon'>
                  <svg-sort-up class='iui-table-sort' aria-hidden='true'></svg-sort-up>
                </div>
              </div>
            </div>
            <div class='iui-table-cell iui-actionable'>
              Rating
              <div class='iui-table-header-actions-container'>
                <button
                  class='iui-button iui-table-filter-button'
                  data-iui-variant='borderless'
                  data-iui-size='small'
                  aria-label='Apply filter'
                  type='button'
                >
                  <svg-filter-hollow class='iui-button-icon' aria-hidden='true'></svg-filter-hollow>
                </button>
                <div class='iui-table-cell-end-icon'>
                  <svg-sort-up class='iui-table-sort' aria-hidden='true'></svg-sort-up>
                </div>
              </div>
            </div>
            <div class='iui-table-cell iui-actionable'>
              Delivery time
              <div class='iui-table-header-actions-container'>
                <button
                  class='iui-button iui-table-filter-button'
                  data-iui-variant='borderless'
                  data-iui-size='small'
                  aria-label='Apply filter'
                  type='button'
                >
                  <svg-filter-hollow class='iui-button-icon' aria-hidden='true'></svg-filter-hollow>
                </button>
                <div class='iui-table-cell-end-icon'>
                  <svg-sort-up class='iui-table-sort' aria-hidden='true'></svg-sort-up>
                </div>
              </div>
            </div>
            <div
              class='iui-table-cell iui-slot iui-table-cell-sticky'
              style='--iui-table-sticky-right: 0;'
            >
              <button
                class='iui-button'
                data-iui-variant='borderless'
                aria-label='Modify columns'
                type='button'
              >
                <svg-column-manager class='iui-button-icon' aria-hidden='true'></svg-column-manager>
              </button>
              <div class='iui-table-cell-shadow-left'></div>
            </div>
          </div>
        </div>
      </div>

      <div
        class='iui-table-body iui-scroll-snapping iui-zebra-striping'
        aria-multiselectable='true'
      >
        <div class='iui-table-row'>
          <div
            class='iui-table-cell iui-slot iui-table-cell-sticky'
            style='--iui-table-sticky-left: 0;'
          >
            <Checkbox_ id='active-row' />
          </div>
          <div
            class='iui-table-cell iui-main-column iui-table-cell-sticky'
            style='--iui-table-sticky-left: 48px;'
            contenteditable
          >
            Alpha
          </div>
          <div class='iui-table-cell' contenteditable>$5.00</div>
          <div class='iui-table-cell' contenteditable>500</div>
          <div class='iui-table-cell' contenteditable>4/5</div>
          <div class='iui-table-cell' contenteditable>5 days</div>
          <div
            class='iui-table-cell iui-slot iui-table-cell-sticky'
            style='--iui-table-sticky-right: 0;'
          >
            <button
              class='iui-button iui-table-more-options'
              data-iui-variant='borderless'
              aria-label='More options'
              type='button'
            >
              <svg-more class='iui-button-icon' aria-hidden='true'></svg-more>
            </button>
            <div class='iui-table-cell-shadow-left'></div>
          </div>
        </div>

        <div class='iui-table-row' aria-selected='true'>
          <div
            class='iui-table-cell iui-slot iui-table-cell-sticky'
            style='--iui-table-sticky-left: 0;'
          >
<<<<<<< HEAD
            <Checkbox_ id='active-row' />
=======
            <Checkbox_ id='active-row' basic checked />
>>>>>>> a54ae785
          </div>
          <div
            class='iui-table-cell iui-main-column iui-table-cell-sticky'
            style='--iui-table-sticky-left: 48px;'
            contenteditable
          >
            Beta
          </div>
          <div class='iui-table-cell' contenteditable>$12.00</div>
          <div class='iui-table-cell' contenteditable>1200</div>
          <div class='iui-table-cell' contenteditable>1/5</div>
          <div class='iui-table-cell' contenteditable>15 days</div>
          <div
            class='iui-table-cell iui-slot iui-table-cell-sticky'
            style='--iui-table-sticky-right: 0;'
          >
            <button
              class='iui-button iui-table-more-options'
              data-iui-variant='borderless'
              aria-label='More options'
              type='button'
            >
              <svg-more class='iui-button-icon' aria-hidden='true'></svg-more>
            </button>
            <div class='iui-table-cell-shadow-left'></div>
          </div>
        </div>

        <div class='iui-table-row' aria-selected='true'>
          <div
            class='iui-table-cell iui-slot iui-table-cell-sticky'
            style='--iui-table-sticky-left: 0;'
          >
            <Checkbox_ id='active-row' checked />
          </div>
          <div
            class='iui-table-cell iui-main-column iui-table-cell-sticky'
            style='--iui-table-sticky-left: 48px;'
            contenteditable
          >
            Charlie
          </div>
          <div class='iui-table-cell' contenteditable>$0.86</div>
          <div class='iui-table-cell' contenteditable>86</div>
          <div class='iui-table-cell' contenteditable>3/5</div>
          <div class='iui-table-cell' contenteditable>5 days</div>
          <div
            class='iui-table-cell iui-slot iui-table-cell-sticky'
            style='--iui-table-sticky-right: 0;'
          >
            <button
              class='iui-button iui-table-more-options'
              data-iui-variant='borderless'
              aria-label='More options'
              type='button'
            >
              <svg-more class='iui-button-icon' aria-hidden='true'></svg-more>
            </button>
            <div class='iui-table-cell-shadow-left'></div>
          </div>
        </div>

        <div class='iui-table-row'>
          <div
            class='iui-table-cell iui-slot iui-table-cell-sticky'
            style='--iui-table-sticky-left: 0;'
          >
            <Checkbox_ />
          </div>
          <div
            class='iui-table-cell iui-main-column iui-table-cell-sticky'
            style='--iui-table-sticky-left: 48px;'
            contenteditable
          >
            Delta
          </div>
          <div class='iui-table-cell' contenteditable>$2.50</div>
          <div class='iui-table-cell' contenteditable>250</div>
          <div class='iui-table-cell' contenteditable>5/5</div>
          <div class='iui-table-cell' contenteditable>2 days</div>
          <div
            class='iui-table-cell iui-slot iui-table-cell-sticky'
            style='--iui-table-sticky-right: 0;'
          >
            <button
              class='iui-button iui-table-more-options'
              data-iui-variant='borderless'
              aria-label='More options'
              type='button'
            >
              <svg-more class='iui-button-icon' aria-hidden='true'></svg-more>
            </button>
            <div class='iui-table-cell-shadow-left'></div>
          </div>
        </div>

        <div class='iui-table-row'>
          <div
            class='iui-table-cell iui-slot iui-table-cell-sticky'
            style='--iui-table-sticky-left: 0;'
          >
            <Checkbox_ />
          </div>
          <div
            class='iui-table-cell iui-main-column iui-table-cell-sticky'
            style='--iui-table-sticky-left: 48px;'
            contenteditable
          >
            Echo
          </div>
          <div class='iui-table-cell' contenteditable>$1.95</div>
          <div class='iui-table-cell' contenteditable>195</div>
          <div class='iui-table-cell' contenteditable>4/5</div>
          <div class='iui-table-cell' contenteditable>25 days</div>
          <div
            class='iui-table-cell iui-slot iui-table-cell-sticky'
            style='--iui-table-sticky-right: 0;'
          >
            <button
              class='iui-button iui-table-more-options'
              data-iui-variant='borderless'
              aria-label='More options'
              type='button'
            >
              <svg-more class='iui-button-icon' aria-hidden='true'></svg-more>
            </button>
            <div class='iui-table-cell-shadow-left'></div>
          </div>
        </div>

        <div class='iui-table-row'>
          <div
            class='iui-table-cell iui-slot iui-table-cell-sticky'
            style='--iui-table-sticky-left: 0;'
          >
            <Checkbox_ />
          </div>
          <div
            class='iui-table-cell iui-main-column iui-table-cell-sticky'
            style='--iui-table-sticky-left: 48px;'
            contenteditable
          >
            Foxtrot
          </div>
          <div class='iui-table-cell' contenteditable>$1.99</div>
          <div class='iui-table-cell' contenteditable>199</div>
          <div class='iui-table-cell' contenteditable>2/5</div>
          <div class='iui-table-cell' contenteditable>8 days</div>
          <div
            class='iui-table-cell iui-slot iui-table-cell-sticky'
            style='--iui-table-sticky-right: 0;'
          >
            <button
              class='iui-button iui-table-more-options'
              data-iui-variant='borderless'
              aria-label='More options'
              type='button'
            >
              <svg-more class='iui-button-icon' aria-hidden='true'></svg-more>
            </button>
            <div class='iui-table-cell-shadow-left'></div>
          </div>
        </div>

        <div class='iui-table-row'>
          <div
            class='iui-table-cell iui-slot iui-table-cell-sticky'
            style='--iui-table-sticky-left: 0;'
          >
            <Checkbox_ />
          </div>
          <div
            class='iui-table-cell iui-main-column iui-table-cell-sticky'
            style='--iui-table-sticky-left: 48px;'
            contenteditable
          >
            Golf
          </div>
          <div class='iui-table-cell' contenteditable>$19.95</div>
          <div class='iui-table-cell' contenteditable>1995</div>
          <div class='iui-table-cell' contenteditable>4/5</div>
          <div class='iui-table-cell' contenteditable>10 days</div>
          <div
            class='iui-table-cell iui-slot iui-table-cell-sticky'
            style='--iui-table-sticky-right: 0;'
          >
            <button
              class='iui-button iui-table-more-options'
              data-iui-variant='borderless'
              aria-label='More options'
              type='button'
            >
              <svg-more class='iui-button-icon' aria-hidden='true'></svg-more>
            </button>
            <div class='iui-table-cell-shadow-left'></div>
          </div>
        </div>

        <div class='iui-table-row'>
          <div
            class='iui-table-cell iui-slot iui-table-cell-sticky'
            style='--iui-table-sticky-left: 0;'
          >
            <Checkbox_ />
          </div>
          <div
            class='iui-table-cell iui-main-column iui-table-cell-sticky'
            style='--iui-table-sticky-left: 48px;'
            contenteditable
          >
            Hotel
          </div>
          <div class='iui-table-cell' contenteditable>$4.75</div>
          <div class='iui-table-cell' contenteditable>475</div>
          <div class='iui-table-cell' contenteditable>1/5</div>
          <div class='iui-table-cell' contenteditable>50 days</div>
          <div
            class='iui-table-cell iui-slot iui-table-cell-sticky'
            style='--iui-table-sticky-right: 0;'
          >
            <button
              class='iui-button iui-table-more-options'
              data-iui-variant='borderless'
              aria-label='More options'
              type='button'
            >
              <svg-more class='iui-button-icon' aria-hidden='true'></svg-more>
            </button>
            <div class='iui-table-cell-shadow-left'></div>
          </div>
        </div>

        <div class='iui-table-row'>
          <div
            class='iui-table-cell iui-slot iui-table-cell-sticky'
            style='--iui-table-sticky-left: 0;'
          >
            <Checkbox_ />
          </div>
          <div
            class='iui-table-cell iui-main-column iui-table-cell-sticky'
            style='--iui-table-sticky-left: 48px;'
            contenteditable
          >
            India
          </div>
          <div class='iui-table-cell' contenteditable>$22.95</div>
          <div class='iui-table-cell' contenteditable>2295</div>
          <div class='iui-table-cell' contenteditable>4/5</div>
          <div class='iui-table-cell' contenteditable>5 days</div>
          <div
            class='iui-table-cell iui-slot iui-table-cell-sticky'
            style='--iui-table-sticky-right: 0;'
          >
            <button
              class='iui-button iui-table-more-options'
              data-iui-variant='borderless'
              aria-label='More options'
              type='button'
            >
              <svg-more class='iui-button-icon' aria-hidden='true'></svg-more>
            </button>
            <div class='iui-table-cell-shadow-left'></div>
          </div>
        </div>

        <div class='iui-table-row'>
          <div
            class='iui-table-cell iui-slot iui-table-cell-sticky'
            style='--iui-table-sticky-left: 0;'
          >
            <Checkbox_ />
          </div>
          <div
            class='iui-table-cell iui-main-column iui-table-cell-sticky'
            style='--iui-table-sticky-left: 48px;'
            contenteditable
          >
            Juliet
          </div>
          <div class='iui-table-cell' contenteditable>$16.54</div>
          <div class='iui-table-cell' contenteditable>1654</div>
          <div class='iui-table-cell' contenteditable>5/5</div>
          <div class='iui-table-cell' contenteditable>5 days</div>
          <div
            class='iui-table-cell iui-slot iui-table-cell-sticky'
            style='--iui-table-sticky-right: 0;'
          >
            <button
              class='iui-button iui-table-more-options'
              data-iui-variant='borderless'
              aria-label='More options'
              type='button'
            >
              <svg-more class='iui-button-icon' aria-hidden='true'></svg-more>
            </button>
            <div class='iui-table-cell-shadow-left'></div>
          </div>
        </div>
      </div>

      <div class='iui-table-paginator'>
        <div class='iui-left'></div>

        <div class='iui-center'>
          <button
            class='iui-button'
            data-iui-variant='borderless'
            aria-label='Previous page'
            type='button'
            disabled
          >
            <svg-chevron-left class='iui-button-icon' aria-hidden='true'></svg-chevron-left>
          </button>

          <span class='iui-table-paginator-pages-group'>
            <button
              class='iui-table-paginator-page-button'
              data-iui-active='true'
              aria-label='Page 1'
              type='button'
            >
              <span>1</span>
            </button>

            <button class='iui-table-paginator-page-button' aria-label='Page 2' type='button'>
              <span>2</span>
            </button>

            <button class='iui-table-paginator-page-button' aria-label='Page 3' type='button'>
              <span>3</span>
            </button>

            <button class='iui-table-paginator-page-button' aria-label='Page 4' type='button'>
              <span>4</span>
            </button>

            <button class='iui-table-paginator-page-button' aria-label='Page 5' type='button'>
              <span>5</span>
            </button>

            <button class='iui-table-paginator-page-button' aria-label='Page 6' type='button'>
              <span>6</span>
            </button>

            <button class='iui-table-paginator-page-button' aria-label='Page 7' type='button'>
              <span>7</span>
            </button>

            <span class='iui-table-paginator-ellipsis'>&mldr;</span>

            <button class='iui-table-paginator-page-button' aria-label='Page 30' type='button'>
              <span>30</span>
            </button>
          </span>

          <button
            class='iui-button'
            data-iui-variant='borderless'
            aria-label='Next page'
            type='button'
          >
            <svg-chevron-right class='iui-button-icon' aria-hidden='true'></svg-chevron-right>
          </button>
        </div>

        <div class='iui-right'>
          <span class='iui-table-paginator-page-size-label'>Rows per page</span>
          <button class='iui-button iui-button-dropdown' data-iui-variant='borderless'>
            <span>1-10 of 300</span>
            <svg-caret-down-small class='iui-button-icon' aria-hidden='true'></svg-caret-down-small>
          </button>
        </div>
      </div>
    </div>

    <br /><br />

    <div class='iui-table' style='height: 407px' id='demo-extras-scrollable-table-few-rows'>
      <div class='iui-table-header-wrapper'>
        <div class='iui-table-header'>
          <div class='iui-table-row'>
            <div
              class='iui-table-cell iui-slot iui-table-cell-sticky'
              style='--iui-table-sticky-left: 0;'
            >
              <Checkbox_ />
            </div>
            <div
              class='iui-table-cell iui-actionable iui-sorted iui-table-cell-sticky'
              style='--iui-table-sticky-left: 48px;'
            >
              Product
              <div class='iui-table-header-actions-container'>
                <button
                  class='iui-button iui-table-filter-button'
                  data-iui-variant='borderless'
                  data-iui-size='small'
                  aria-label='Apply filter'
                  type='button'
                >
                  <svg-filter-hollow class='iui-button-icon' aria-hidden='true'></svg-filter-hollow>
                </button>
                <div class='iui-table-cell-end-icon'>
                  <svg-sort-up class='iui-table-sort' aria-hidden='true'></svg-sort-up>
                </div>
              </div>
              <div class='iui-table-resizer'>
                <div class='iui-table-resizer-bar'></div>
              </div>
            </div>
            <div class='iui-table-cell iui-actionable'>
              Price
              <div class='iui-table-header-actions-container'>
                <button
                  class='iui-button iui-table-filter-button'
                  data-iui-variant='borderless'
                  data-iui-size='small'
                  aria-label='Apply filter'
                  type='button'
                >
                  <svg-filter-hollow class='iui-button-icon' aria-hidden='true'></svg-filter-hollow>
                </button>
                <div class='iui-table-cell-end-icon'>
                  <svg-sort-up class='iui-table-sort' aria-hidden='true'></svg-sort-up>
                </div>
              </div>
            </div>
            <div class='iui-table-cell iui-actionable'>
              Quantity
              <div class='iui-table-header-actions-container'>
                <button
                  class='iui-button iui-table-filter-button'
                  data-iui-variant='borderless'
                  data-iui-size='small'
                  aria-label='Apply filter'
                  type='button'
                >
                  <svg-filter-hollow class='iui-button-icon' aria-hidden='true'></svg-filter-hollow>
                </button>
                <div class='iui-table-cell-end-icon'>
                  <svg-sort-up class='iui-table-sort' aria-hidden='true'></svg-sort-up>
                </div>
              </div>
            </div>
            <div class='iui-table-cell iui-actionable'>
              Rating
              <div class='iui-table-header-actions-container'>
                <button
                  class='iui-button iui-table-filter-button'
                  data-iui-variant='borderless'
                  data-iui-size='small'
                  aria-label='Apply filter'
                  type='button'
                >
                  <svg-filter-hollow class='iui-button-icon' aria-hidden='true'></svg-filter-hollow>
                </button>
                <div class='iui-table-cell-end-icon'>
                  <svg-sort-up class='iui-table-sort' aria-hidden='true'></svg-sort-up>
                </div>
              </div>
            </div>
            <div class='iui-table-cell iui-actionable'>
              Delivery time
              <div class='iui-table-header-actions-container'>
                <button
                  class='iui-button iui-table-filter-button'
                  data-iui-variant='borderless'
                  data-iui-size='small'
                  aria-label='Apply filter'
                  type='button'
                >
                  <svg-filter-hollow class='iui-button-icon' aria-hidden='true'></svg-filter-hollow>
                </button>
                <div class='iui-table-cell-end-icon'>
                  <svg-sort-up class='iui-table-sort' aria-hidden='true'></svg-sort-up>
                </div>
              </div>
            </div>
            <div
              class='iui-table-cell iui-slot iui-table-cell-sticky'
              style='--iui-table-sticky-right: 0;'
            >
              <button
                class='iui-button iui-table-more-options'
                data-iui-variant='borderless'
                aria-label='More options'
                type='button'
              >
                <svg-more class='iui-button-icon' aria-hidden='true'></svg-more>
              </button>
              <div class='iui-table-cell-shadow-left'></div>
            </div>
          </div>
        </div>
      </div>

      <div class='iui-table-body iui-zebra-striping' aria-multiselectable='true'>
        <div class='iui-table-row'>
          <div
            class='iui-table-cell iui-slot iui-table-cell-sticky'
            style='--iui-table-sticky-left: 0;'
          >
            <Checkbox_ />
          </div>
          <div
            class='iui-table-cell iui-main-column iui-table-cell-sticky'
            style='--iui-table-sticky-left: 48px;'
            contenteditable
          >
            Alpha
          </div>
          <div class='iui-table-cell' contenteditable>$5.00</div>
          <div class='iui-table-cell' contenteditable>500</div>
          <div class='iui-table-cell' contenteditable>4/5</div>
          <div class='iui-table-cell' contenteditable>5 days</div>
          <div
            class='iui-table-cell iui-slot iui-table-cell-sticky'
            style='--iui-table-sticky-right: 0;'
          >
            <button
              class='iui-button iui-table-more-options'
              data-iui-variant='borderless'
              aria-label='More options'
              type='button'
            >
              <svg-more class='iui-button-icon' aria-hidden='true'></svg-more>
            </button>
            <div class='iui-table-cell-shadow-left'></div>
          </div>
        </div>

        <div class='iui-table-row'>
          <div
            class='iui-table-cell iui-slot iui-table-cell-sticky'
            style='--iui-table-sticky-left: 0;'
          >
            <Checkbox_ />
          </div>
          <div
            class='iui-table-cell iui-main-column iui-table-cell-sticky'
            style='--iui-table-sticky-left: 48px;'
            contenteditable
          >
            Beta
          </div>
          <div class='iui-table-cell' contenteditable>$12.00</div>
          <div class='iui-table-cell' contenteditable>1200</div>
          <div class='iui-table-cell' contenteditable>1/5</div>
          <div class='iui-table-cell' contenteditable>15 days</div>
          <div
            class='iui-table-cell iui-slot iui-table-cell-sticky'
            style='--iui-table-sticky-right: 0;'
          >
            <button
              class='iui-button iui-table-more-options'
              data-iui-variant='borderless'
              aria-label='More options'
              type='button'
            >
              <svg-more class='iui-button-icon' aria-hidden='true'></svg-more>
            </button>
            <div class='iui-table-cell-shadow-left'></div>
          </div>
        </div>
      </div>

      <div class='iui-table-paginator'>
        <div class='iui-left'></div>

        <div class='iui-center'>
          <button
            class='iui-button'
            data-iui-variant='borderless'
            aria-label='Previous page'
            type='button'
            disabled
          >
            <svg-chevron-left class='iui-button-icon' aria-hidden='true'></svg-chevron-left>
          </button>

          <span class='iui-table-paginator-pages-group'>
            <button class='iui-table-paginator-page-button' aria-label='Page 1' type='button'>
              <span>1</span>
            </button>

            <span class='iui-table-paginator-ellipsis'>&mldr;</span>

            <button class='iui-table-paginator-page-button' aria-label='Page 2' type='button'>
              <span>24</span>
            </button>

            <button class='iui-table-paginator-page-button' aria-label='Page 3' type='button'>
              <span>25</span>
            </button>

            <button class='iui-table-paginator-page-button' aria-label='Page 4' type='button'>
              <span>26</span>
            </button>

            <button class='iui-table-paginator-page-button' aria-label='Page 5' type='button'>
              <span>27</span>
            </button>

            <button class='iui-table-paginator-page-button' aria-label='Page 6' type='button'>
              <span>28</span>
            </button>

            <button class='iui-table-paginator-page-button' aria-label='Page 7' type='button'>
              <span>29</span>
            </button>

            <button
              class='iui-table-paginator-page-button'
              data-iui-active='true'
              aria-label='Page 30'
              type='button'
            >
              <span>30</span>
            </button>
          </span>

          <button
            class='iui-button'
            data-iui-variant='borderless'
            aria-label='Next page'
            type='button'
          >
            <svg-chevron-right class='iui-button-icon' aria-hidden='true'></svg-chevron-right>
          </button>
        </div>

        <div class='iui-right'>
          <span class='iui-table-paginator-page-size-label'>Rows per page</span>
          <button class='iui-button iui-button-dropdown' data-iui-variant='borderless'>
            <span>290-292 of 292</span>
            <svg-caret-down-small class='iui-button-icon' aria-hidden='true'></svg-caret-down-small>
          </button>
        </div>
      </div>
    </div>

    <br /><br />

    <div class='iui-table' data-iui-size='condensed' style='max-height: 385px'>
      <div class='iui-table-header-wrapper'>
        <div class='iui-table-header'>
          <div class='iui-table-row'>
            <div class='iui-table-cell iui-actionable iui-sorted'>
              Product
              <div class='iui-table-header-actions-container'>
                <button
                  class='iui-button iui-table-filter-button'
                  data-iui-variant='borderless'
                  data-iui-size='small'
                  aria-label='Apply filter'
                  type='button'
                >
                  <svg-filter-hollow class='iui-button-icon' aria-hidden='true'></svg-filter-hollow>
                </button>
                <div class='iui-table-cell-end-icon'>
                  <svg-sort-up class='iui-table-sort' aria-hidden='true'></svg-sort-up>
                </div>
              </div>
              <div class='iui-table-resizer'>
                <div class='iui-table-resizer-bar'></div>
              </div>
            </div>
            <div class='iui-table-cell iui-actionable'>
              Price
              <div class='iui-table-header-actions-container'>
                <button
                  class='iui-button iui-table-filter-button'
                  data-iui-variant='borderless'
                  data-iui-size='small'
                  aria-label='Apply filter'
                  type='button'
                >
                  <svg-filter-hollow class='iui-button-icon' aria-hidden='true'></svg-filter-hollow>
                </button>
                <div class='iui-table-cell-end-icon'>
                  <svg-sort-up class='iui-table-sort' aria-hidden='true'></svg-sort-up>
                </div>
              </div>
            </div>
          </div>
        </div>
      </div>

      <div class='iui-table-body iui-scroll-snapping iui-zebra-striping'>
        <div class='iui-table-row'>
          <div class='iui-table-cell iui-main-column' contenteditable>Alpha</div>
          <div class='iui-table-cell' contenteditable>$5.00</div>
        </div>

        <div class='iui-table-row'>
          <div class='iui-table-cell iui-main-column' contenteditable>Beta</div>
          <div class='iui-table-cell' contenteditable>$12.00</div>
        </div>

        <div class='iui-table-row'>
          <div class='iui-table-cell iui-main-column' contenteditable>Charlie</div>
          <div class='iui-table-cell' contenteditable>$0.86</div>
        </div>

        <div class='iui-table-row'>
          <div class='iui-table-cell iui-main-column' contenteditable>Delta</div>
          <div class='iui-table-cell' contenteditable>$2.50</div>
        </div>

        <div class='iui-table-row'>
          <div class='iui-table-cell iui-main-column' contenteditable>Echo</div>
          <div class='iui-table-cell' contenteditable>$1.95</div>
        </div>

        <div class='iui-table-row'>
          <div class='iui-table-cell iui-main-column' contenteditable>Foxtrot</div>
          <div class='iui-table-cell' contenteditable>$1.99</div>
        </div>

        <div class='iui-table-row'>
          <div class='iui-table-cell iui-main-column' contenteditable>Golf</div>
          <div class='iui-table-cell' contenteditable>$19.95</div>
        </div>

        <div class='iui-table-row'>
          <div class='iui-table-cell iui-main-column' contenteditable>Hotel</div>
          <div class='iui-table-cell' contenteditable>$4.75</div>
        </div>

        <div class='iui-table-row'>
          <div class='iui-table-cell iui-main-column' contenteditable>India</div>
          <div class='iui-table-cell' contenteditable>$22.95</div>
        </div>

        <div class='iui-table-row'>
          <div class='iui-table-cell iui-main-column' contenteditable>Juliet</div>
          <div class='iui-table-cell' contenteditable>$16.54</div>
        </div>
      </div>

      <div class='iui-table-paginator'>
        <div class='iui-left'></div>

        <div class='iui-center'>
          <button
            class='iui-button'
            data-iui-variant='borderless'
            data-iui-size='small'
            aria-label='Previous page'
            type='button'
          >
            <svg-chevron-left class='iui-button-icon' aria-hidden='true'></svg-chevron-left>
          </button>

          <span class='iui-table-paginator-pages-group'>
            <button
              class='iui-table-paginator-page-button iui-table-paginator-page-button-small'
              aria-label='Page 1'
              type='button'
            >
              <span>1</span>
            </button>

            <span class='iui-table-paginator-ellipsis iui-table-paginator-ellipsis-small'
              >&mldr;</span
            >

            <button
              class='iui-table-paginator-page-button iui-table-paginator-page-button-small'
              aria-label='Page 13'
              type='button'
            >
              <span>13</span>
            </button>

            <button
              class='iui-table-paginator-page-button iui-table-paginator-page-button-small'
              aria-label='Page 14'
              type='button'
            >
              <span>14</span>
            </button>

            <button
              class='iui-table-paginator-page-button iui-table-paginator-page-button-small'
              data-iui-active='true'
              aria-label='Page 15'
              type='button'
            >
              <span>15</span>
            </button>

            <button
              class='iui-table-paginator-page-button iui-table-paginator-page-button-small'
              aria-label='Page 16'
              type='button'
            >
              <span>16</span>
            </button>

            <button
              class='iui-table-paginator-page-button iui-table-paginator-page-button-small'
              aria-label='Page 17'
              type='button'
            >
              <span>17</span>
            </button>

            <span class='iui-table-paginator-ellipsis iui-table-paginator-ellipsis-small'
              >&mldr;</span
            >

            <button
              class='iui-table-paginator-page-button iui-table-paginator-page-button-small'
              aria-label='Page 30'
              type='button'
            >
              <span>30</span>
            </button>
          </span>

          <button
            class='iui-button'
            data-iui-variant='borderless'
            data-iui-size='small'
            aria-label='Next page'
            type='button'
          >
            <svg-chevron-right class='iui-button-icon' aria-hidden='true'></svg-chevron-right>
          </button>
        </div>

        <div class='iui-right'>
          <span class='iui-table-paginator-page-size-label'>Rows per page</span>
          <button
            class='iui-button iui-button-dropdown'
            data-iui-variant='borderless'
            data-iui-size='small'
          >
            <span>150-160 of 300</span>
            <svg-caret-down-small class='iui-button-icon' aria-hidden='true'></svg-caret-down-small>
          </button>
        </div>
      </div>
    </div>

    <br /><br />

    <div class='iui-table' data-iui-size='extra-condensed' style='max-height: 363px'>
      <div class='iui-table-header-wrapper'>
        <div class='iui-table-header'>
          <div class='iui-table-row'>
            <div class='iui-table-cell iui-actionable iui-sorted'>
              Product
              <div class='iui-table-header-actions-container'>
                <button
                  class='iui-button iui-table-filter-button'
                  data-iui-variant='borderless'
                  data-iui-size='small'
                  aria-label='Apply filter'
                  type='button'
                >
                  <svg-filter-hollow class='iui-button-icon' aria-hidden='true'></svg-filter-hollow>
                </button>
                <div class='iui-table-cell-end-icon'>
                  <svg-sort-up class='iui-table-sort' aria-hidden='true'></svg-sort-up>
                </div>
              </div>
              <div class='iui-table-resizer'>
                <div class='iui-table-resizer-bar'></div>
              </div>
            </div>
            <div class='iui-table-cell iui-actionable'>
              Price
              <div class='iui-table-header-actions-container'>
                <button
                  class='iui-button iui-table-filter-button'
                  data-iui-variant='borderless'
                  data-iui-size='small'
                  aria-label='Apply filter'
                  type='button'
                >
                  <svg-filter-hollow class='iui-button-icon' aria-hidden='true'></svg-filter-hollow>
                </button>
                <div class='iui-table-cell-end-icon'>
                  <svg-sort-up class='iui-table-sort' aria-hidden='true'></svg-sort-up>
                </div>
              </div>
            </div>
          </div>
        </div>
      </div>

      <div class='iui-table-body iui-scroll-snapping iui-zebra-striping'>
        <div class='iui-table-row'>
          <div class='iui-table-cell iui-main-column' contenteditable>Alpha</div>
          <div class='iui-table-cell' contenteditable>$5.00</div>
        </div>

        <div class='iui-table-row'>
          <div class='iui-table-cell iui-main-column' contenteditable>Beta</div>
          <div class='iui-table-cell' contenteditable>$12.00</div>
        </div>

        <div class='iui-table-row'>
          <div class='iui-table-cell iui-main-column' contenteditable>Charlie</div>
          <div class='iui-table-cell' contenteditable>$0.86</div>
        </div>

        <div class='iui-table-row'>
          <div class='iui-table-cell iui-main-column' contenteditable>Delta</div>
          <div class='iui-table-cell' contenteditable>$2.50</div>
        </div>

        <div class='iui-table-row'>
          <div class='iui-table-cell iui-main-column' contenteditable>Echo</div>
          <div class='iui-table-cell' contenteditable>$1.95</div>
        </div>

        <div class='iui-table-row'>
          <div class='iui-table-cell iui-main-column' contenteditable>Foxtrot</div>
          <div class='iui-table-cell' contenteditable>$1.99</div>
        </div>

        <div class='iui-table-row'>
          <div class='iui-table-cell iui-main-column' contenteditable>Golf</div>
          <div class='iui-table-cell' contenteditable>$19.95</div>
        </div>

        <div class='iui-table-row'>
          <div class='iui-table-cell iui-main-column' contenteditable>Hotel</div>
          <div class='iui-table-cell' contenteditable>$4.75</div>
        </div>

        <div class='iui-table-row'>
          <div class='iui-table-cell iui-main-column' contenteditable>India</div>
          <div class='iui-table-cell' contenteditable>$22.95</div>
        </div>

        <div class='iui-table-row'>
          <div class='iui-table-cell iui-main-column' contenteditable>Juliet</div>
          <div class='iui-table-cell' contenteditable>$16.54</div>
        </div>
      </div>

      <div class='iui-table-paginator'>
        <div class='iui-left'></div>

        <div class='iui-center'>
          <button
            class='iui-button'
            data-iui-variant='borderless'
            data-iui-size='small'
            aria-label='Previous page'
            type='button'
            disabled
          >
            <svg-chevron-left class='iui-button-icon' aria-hidden='true'></svg-chevron-left>
          </button>

          <span class='iui-table-paginator-pages-group'>
            <button
              class='iui-table-paginator-page-button iui-table-paginator-page-button-small'
              data-iui-active='true'
              aria-label='Page 1'
              type='button'
            >
              <span>1</span>
            </button>

            <button
              class='iui-table-paginator-page-button iui-table-paginator-page-button-small'
              aria-label='Page 2'
              type='button'
            >
              <span>2</span>
            </button>

            <button
              class='iui-table-paginator-page-button iui-table-paginator-page-button-small'
              aria-label='Page 3'
              type='button'
            >
              <span>3</span>
            </button>

            <button
              class='iui-table-paginator-page-button iui-table-paginator-page-button-small'
              aria-label='Page 4'
              type='button'
            >
              <span>4</span>
            </button>

            <button
              class='iui-table-paginator-page-button iui-table-paginator-page-button-small'
              aria-label='Page 5'
              type='button'
            >
              <span>5</span>
            </button>

            <button
              class='iui-table-paginator-page-button iui-table-paginator-page-button-small'
              aria-label='Page 6'
              type='button'
            >
              <span>6</span>
            </button>

            <button
              class='iui-table-paginator-page-button iui-table-paginator-page-button-small'
              aria-label='Page 7'
              type='button'
            >
              <span>7</span>
            </button>

            <span class='iui-table-paginator-ellipsis iui-table-paginator-ellipsis-small'
              >&mldr;</span
            >

            <div
              class='iui-progress-indicator-radial'
              data-iui-indeterminate='true'
              data-iui-size='small'
            >
            </div>
          </span>

          <button
            class='iui-button'
            data-iui-variant='borderless'
            data-iui-size='small'
            aria-label='Next page'
            type='button'
          >
            <svg-chevron-right class='iui-button-icon' aria-hidden='true'></svg-chevron-right>
          </button>
        </div>

        <div class='iui-right'>
          <span class='iui-table-paginator-page-size-label'>Rows per page</span>
          <button
            class='iui-button iui-button-dropdown'
            data-iui-variant='borderless'
            data-iui-size='small'
          >
            <span>1-10&mldr;</span>
            <svg-caret-down-small class='iui-button-icon' aria-hidden='true'></svg-caret-down-small>
          </button>
        </div>
      </div>
    </div>
  </section>

  <hr />

  <h2>Expandable rows</h2>
  <section id='demo-expandable-rows'>
    <div class='iui-table'>
      <div class='iui-table-header-wrapper'>
        <div class='iui-table-header'>
          <div class='iui-table-row'>
            <div class='iui-table-cell iui-slot'>
              <Checkbox_ id='select-all-checkboxes' />
            </div>
            <div class='iui-table-cell iui-slot'></div>
            <div class='iui-table-cell iui-actionable iui-sorted'>
              Project name
              <div class='iui-table-header-actions-container'>
                <button
                  class='iui-button iui-table-filter-button'
                  data-iui-variant='borderless'
                  data-iui-size='small'
                  aria-label='Apply filter'
                  type='button'
                >
                  <svg-filter-hollow class='iui-button-icon' aria-hidden='true'></svg-filter-hollow>
                </button>
                <div class='iui-table-cell-end-icon'>
                  <svg-sort-up class='iui-table-sort' aria-hidden='true'></svg-sort-up>
                </div>
              </div>
              <div class='iui-table-resizer'>
                <div class='iui-table-resizer-bar'></div>
              </div>
            </div>
            <div class='iui-table-cell iui-actionable'>
              File count
              <div class='iui-table-header-actions-container'>
                <button
                  class='iui-button iui-table-filter-button'
                  data-iui-variant='borderless'
                  data-iui-size='small'
                  aria-label='Apply filter'
                  type='button'
                >
                  <svg-filter-hollow class='iui-button-icon' aria-hidden='true'></svg-filter-hollow>
                </button>
                <div class='iui-table-cell-end-icon'>
                  <svg-sort-up class='iui-table-sort' aria-hidden='true'></svg-sort-up>
                </div>
              </div>
            </div>
            <div class='iui-table-cell iui-slot'>
              <button
                class='iui-button'
                data-iui-variant='borderless'
                aria-label='Modify columns'
                type='button'
              >
                <svg-column-manager class='iui-button-icon' aria-hidden='true'></svg-column-manager>
              </button>
            </div>
          </div>
        </div>
      </div>

      <div class='iui-table-body' aria-multiselectable='true'>
        <div class='iui-table-row'>
          <div class='iui-table-cell iui-slot'>
            <Checkbox_ id='select-all-checkboxes' />
          </div>
          <div class='iui-table-cell iui-slot'>
            <button
              class='iui-button iui-table-row-expander'
              data-iui-variant='borderless'
              type='button'
              aria-label='Expand row'
            >
              <svg-chevron-right class='iui-button-icon' aria-hidden='true'></svg-chevron-right>
            </button>
          </div>
          <div class='iui-table-cell iui-main-column'>Alpha</div>
          <div class='iui-table-cell'>$5.00</div>
          <div class='iui-table-cell iui-slot'>
            <button
              class='iui-button iui-table-more-options'
              data-iui-variant='borderless'
              aria-label='More options'
              type='button'
            >
              <svg-more class='iui-button-icon' aria-hidden='true'></svg-more>
            </button>
          </div>
        </div>

        <div class='iui-table-row iui-table-row-expanded'>
          <div class='iui-table-cell iui-slot'>
            <Checkbox_ id='select-all-checkboxes' />
          </div>
          <div class='iui-table-cell iui-slot'>
            <button
              class='iui-button iui-table-row-expander'
              data-iui-variant='borderless'
              type='button'
              aria-label='Expand row'
            >
              <svg-chevron-right class='iui-button-icon' aria-hidden='true'></svg-chevron-right>
            </button>
          </div>
          <div class='iui-table-cell iui-main-column'>Beta</div>
          <div class='iui-table-cell'>$12.00</div>
          <div class='iui-table-cell iui-slot'>
            <button
              class='iui-button iui-table-more-options'
              data-iui-variant='borderless'
              aria-label='More options'
              type='button'
            >
              <svg-more class='iui-button-icon' aria-hidden='true'></svg-more>
            </button>
          </div>
        </div>
        <div class='iui-table-row iui-table-expanded-content'>
          <div class='demo-expanded-inner-content'>Hello world!</div>
        </div>

        <div class='iui-table-row iui-table-row-expanded' aria-selected='true'>
          <div class='iui-table-cell iui-slot'>
            <Checkbox_ id='select-all-checkboxes' checked />
          </div>
          <div class='iui-table-cell iui-slot'>
            <button
              class='iui-button iui-table-row-expander'
              data-iui-variant='borderless'
              type='button'
              aria-label='Expand row'
            >
              <svg-chevron-right class='iui-button-icon' aria-hidden='true'></svg-chevron-right>
            </button>
          </div>
          <div class='iui-table-cell iui-main-column'>Charlie</div>
          <div class='iui-table-cell'>$2.50</div>
          <div class='iui-table-cell iui-slot'>
            <button
              class='iui-button iui-table-more-options'
              data-iui-variant='borderless'
              aria-label='More options'
              type='button'
            >
              <svg-more class='iui-button-icon' aria-hidden='true'></svg-more>
            </button>
          </div>
        </div>
        <div class='iui-table-row iui-table-expanded-content'>
          <div class='demo-expanded-inner-content'>Hello world!</div>
        </div>

        <div class='iui-table-row iui-table-row-expanded iui-loading'>
          <div class='iui-table-cell iui-slot'>
            <Checkbox_ disabled id='select-all-checkboxes' />
          </div>
          <div class='iui-table-cell iui-slot'>
            <button
              class='iui-button iui-table-row-expander'
              data-iui-variant='borderless'
              type='button'
              aria-label='Expand row'
            >
              <svg-chevron-right class='iui-button-icon' aria-hidden='true'></svg-chevron-right>
            </button>
          </div>
          <div class='iui-table-cell iui-main-column'>
            Delta
            <div class='iui-table-cell-end-icon'>
              <div
                class='iui-progress-indicator-radial'
                data-iui-indeterminate='true'
                data-iui-size='small'
              >
              </div>
            </div>
          </div>
          <div class='iui-table-cell'>$1.99</div>
          <div class='iui-table-cell iui-slot'>
            <button
              class='iui-button iui-table-more-options'
              data-iui-variant='borderless'
              aria-label='More options'
              type='button'
            >
              <svg-more class='iui-button-icon' aria-hidden='true'></svg-more>
            </button>
          </div>
        </div>
        <div class='iui-table-row iui-table-expanded-content iui-loading'>
          <div class='demo-expanded-inner-content'>Hello world!</div>
        </div>

        <div class='iui-table-row iui-new iui-table-row-expanded'>
          <div class='iui-table-cell iui-slot'>
            <Checkbox_ id='select-all-checkboxes' />
          </div>
          <div class='iui-table-cell iui-slot'>
            <button
              class='iui-button iui-table-row-expander'
              data-iui-variant='borderless'
              type='button'
              aria-label='Expand row'
            >
              <svg-chevron-right class='iui-button-icon' aria-hidden='true'></svg-chevron-right>
            </button>
          </div>
          <div class='iui-table-cell iui-main-column'>Echo</div>
          <div class='iui-table-cell'>$12.00</div>
          <div class='iui-table-cell iui-slot'>
            <button
              class='iui-button iui-table-more-options'
              data-iui-variant='borderless'
              aria-label='More options'
              type='button'
            >
              <svg-more class='iui-button-icon' aria-hidden='true'></svg-more>
            </button>
          </div>
        </div>
        <div class='iui-table-row iui-table-expanded-content'>
          <div class='demo-expanded-inner-content'>Hello world!</div>
        </div>

        <div class='iui-table-row iui-table-row-expanded' data-iui-status='positive'>
          <div class='iui-table-cell iui-slot'>
            <Checkbox_ id='select-all-checkboxes' />
          </div>
          <div class='iui-table-cell iui-slot'>
            <button
              class='iui-button iui-table-row-expander'
              data-iui-variant='borderless'
              type='button'
              aria-label='Expand row'
            >
              <svg-chevron-right class='iui-button-icon' aria-hidden='true'></svg-chevron-right>
            </button>
          </div>
          <div class='iui-table-cell iui-main-column'>
            Foxtrot
            <div class='iui-table-cell-end-icon'>
              <svg viewBox='0 0 16 16' aria-hidden='true'>
                <path
                  d='m8 0a8 8 0 1 0 8 8 8 8 0 0 0 -8-8zm-1.35 12-3.65-3.41 1.4-1.3 2.36 2.2 4.83-4.49 1.41 1.29z'
                ></path>
              </svg>
            </div>
          </div>
          <div class='iui-table-cell'>$12.00</div>
          <div class='iui-table-cell iui-slot'>
            <button
              class='iui-button iui-table-more-options'
              data-iui-variant='borderless'
              aria-label='More options'
              type='button'
            >
              <svg-more class='iui-button-icon' aria-hidden='true'></svg-more>
            </button>
          </div>
        </div>
        <div class='iui-table-row iui-table-expanded-content'>
          <div class='demo-expanded-inner-content'>Hello world!</div>
        </div>

        <div class='iui-table-row iui-table-row-expanded' data-iui-status='warning'>
          <div class='iui-table-cell iui-slot'>
            <Checkbox_ id='select-all-checkboxes' />
          </div>
          <div class='iui-table-cell iui-slot'>
            <button
              class='iui-button iui-table-row-expander'
              data-iui-variant='borderless'
              type='button'
              aria-label='Expand row'
            >
              <svg-chevron-right class='iui-button-icon' aria-hidden='true'></svg-chevron-right>
            </button>
          </div>
          <div class='iui-table-cell iui-main-column'>
            Foxtrot
            <div class='iui-table-cell-end-icon'>
              <svg viewBox='0 0 16 16' aria-hidden='true'>
                <path
                  d='m15.86807 13.26721-6.77-11.62a1.15 1.15 0 0 0 -1.1-.67 1.17 1.17 0 0 0 -1.1.69l-6.77 11.59a1.2 1.2 0 0 0 1.1 1.72h13.45a1.19 1.19 0 0 0 1.19-1.71zm-6.87-.29h-2v-2h2zm0-3h-2v-5h2z'
                ></path>
              </svg>
            </div>
          </div>
          <div class='iui-table-cell'>$12.00</div>
          <div class='iui-table-cell iui-slot'>
            <button
              class='iui-button iui-table-more-options'
              data-iui-variant='borderless'
              aria-label='More options'
              type='button'
            >
              <svg-more class='iui-button-icon' aria-hidden='true'></svg-more>
            </button>
          </div>
        </div>
        <div class='iui-table-row iui-table-expanded-content'>
          <div class='demo-expanded-inner-content'>Hello world!</div>
        </div>

        <div class='iui-table-row iui-table-row-expanded' data-iui-status='negative'>
          <div class='iui-table-cell iui-slot'>
            <Checkbox_ id='select-all-checkboxes' />
          </div>
          <div class='iui-table-cell iui-slot'>
            <button
              class='iui-button iui-table-row-expander'
              data-iui-variant='borderless'
              type='button'
              aria-label='Expand row'
            >
              <svg-chevron-right class='iui-button-icon' aria-hidden='true'></svg-chevron-right>
            </button>
          </div>
          <div class='iui-table-cell iui-main-column'>
            Foxtrot
            <div class='iui-table-cell-end-icon'>
              <svg viewBox='0 0 16 16' aria-hidden='true'>
                <path d='m8 0a8 8 0 1 0 8 8 8 8 0 0 0 -8-8zm1 12h-2v-2h2zm0-3h-2v-5h2z'></path>
              </svg>
            </div>
          </div>
          <div class='iui-table-cell'>$12.00</div>
          <div class='iui-table-cell iui-slot'>
            <button
              class='iui-button iui-table-more-options'
              data-iui-variant='borderless'
              aria-label='More options'
              type='button'
            >
              <svg-more class='iui-button-icon' aria-hidden='true'></svg-more>
            </button>
          </div>
        </div>
        <div class='iui-table-row iui-table-expanded-content' aria-disabled='true'>
          <div class='demo-expanded-inner-content'>Hello world!</div>
        </div>

        <div class='iui-table-row iui-table-row-expanded' aria-disabled='true'>
          <div class='iui-table-cell iui-slot' aria-disabled='true'>
            <Checkbox_ id='select-all-checkboxes' disabled />
          </div>
          <div class='iui-table-cell iui-slot' aria-disabled='true'>
            <button
              class='iui-button iui-table-row-expander'
              data-iui-variant='borderless'
              type='button'
              aria-label='Expand row'
            >
              <svg-chevron-right class='iui-button-icon' aria-hidden='true'></svg-chevron-right>
            </button>
          </div>
          <div class='iui-table-cell iui-main-column' aria-disabled='true'>Golf</div>
          <div class='iui-table-cell' aria-disabled='true'>$18.99</div>
          <div class='iui-table-cell iui-slot' aria-disabled='true'>
            <button
              class='iui-button iui-table-more-options'
              data-iui-variant='borderless'
              aria-label='More options'
              type='button'
            >
              <svg-more class='iui-button-icon' aria-hidden='true'></svg-more>
            </button>
          </div>
        </div>
        <div class='iui-table-row iui-table-expanded-content' aria-disabled='true'>
          <div class='demo-expanded-inner-content'>Hello world!</div>
        </div>
      </div>
    </div>
  </section>

  <hr />

  <h2>Loading</h2>
  <section id='demo-loading'>
    <div class='iui-table' style='height: 400px'>
      <div class='iui-table-header-wrapper'>
        <div class='iui-table-header'>
          <div class='iui-table-row'>
            <div class='iui-table-cell iui-slot'>
              <Checkbox_ id='select-all-checkboxes' />
            </div>
            <div class='iui-table-cell iui-actionable iui-sorted' tabindex='0'>
              Name
              <div class='iui-table-header-actions-container'>
                <button
                  class='iui-button iui-table-filter-button'
                  data-iui-variant='borderless'
                  data-iui-size='small'
                  aria-label='Apply filter'
                  type='button'
                >
                  <svg-filter-hollow class='iui-button-icon' aria-hidden='true'></svg-filter-hollow>
                </button>
                <div class='iui-table-cell-end-icon'>
                  <svg-sort-up class='iui-table-sort' aria-hidden='true'></svg-sort-up>
                </div>
              </div>
              <div class='iui-table-resizer'>
                <div class='iui-table-resizer-bar'></div>
              </div>
            </div>
            <div class='iui-table-cell iui-actionable' tabindex='0'>
              Modified
              <button
                class='iui-button iui-table-filter-button'
                data-iui-variant='borderless'
                aria-label='Apply filter'
                type='button'
              >
                <svg-filter-hollow class='iui-button-icon' aria-hidden='true'></svg-filter-hollow>
              </button>
              <div class='iui-table-cell-end-icon'>
                <svg-sort-up class='iui-table-sort' aria-hidden='true'></svg-sort-up>
              </div>
              <div class='iui-table-resizer'>
                <div class='iui-table-resizer-bar'></div>
              </div>
            </div>
            <div class='iui-table-cell iui-actionable' tabindex='0'>
              Modified by
              <div class='iui-table-header-actions-container'>
                <button
                  class='iui-button iui-table-filter-button'
                  data-iui-variant='borderless'
                  data-iui-size='small'
                  aria-label='Modify filter'
                  type='button'
                >
                  <svg-filter-hollow class='iui-button-icon' aria-hidden='true'></svg-filter-hollow>
                </button>
                <div class='iui-table-cell-end-icon'>
                  <svg-sort-up class='iui-table-sort' aria-hidden='true'></svg-sort-up>
                </div>
              </div>
              <div class='iui-table-resizer'>
                <div class='iui-table-resizer-bar'></div>
              </div>
            </div>
            <div class='iui-table-cell iui-actionable' tabindex='0'>
              Size
              <div class='iui-table-header-actions-container'>
                <button
                  class='iui-button iui-table-filter-button'
                  data-iui-variant='borderless'
                  data-iui-size='small'
                  aria-label='Apply filter'
                  type='button'
                >
                  <svg-filter-hollow class='iui-button-icon' aria-hidden='true'></svg-filter-hollow>
                </button>
                <div class='iui-table-cell-end-icon'>
                  <svg-sort-up class='iui-table-sort' aria-hidden='true'></svg-sort-up>
                </div>
              </div>
            </div>
            <div class='iui-table-cell iui-slot'>
              <button
                class='iui-button'
                data-iui-variant='borderless'
                aria-label='Modify columns'
                type='button'
              >
                <svg-column-manager class='iui-button-icon' aria-hidden='true'></svg-column-manager>
              </button>
            </div>
          </div>
        </div>
      </div>

      <div class='iui-table-body'>
        <div class='iui-table-empty'>
          <div>
            <div class='iui-progress-indicator-radial' data-iui-indeterminate='true'></div>
          </div>
        </div>
      </div>
    </div>
  </section>

  <hr />

  <h2>Empty state</h2>
  <section id='demo-empty-state'>
    <div class='iui-table'>
      <div class='iui-table-header-wrapper'>
        <div class='iui-table-header'>
          <div class='iui-table-row'>
            <div class='iui-table-cell iui-slot'>
              <Checkbox_ id='select-all-checkboxes' />
            </div>
            <div class='iui-table-cell iui-actionable iui-sorted' tabindex='0'>
              Name
              <div class='iui-table-header-actions-container'>
                <button
                  disabled
                  class='iui-button iui-table-filter-button'
                  data-iui-variant='borderless'
                  data-iui-size='small'
                  aria-label='Apply filter'
                  type='button'
                >
                  <svg-filter-hollow class='iui-button-icon' aria-hidden='true'></svg-filter-hollow>
                  <div class='iui-table-resizer'>
                    <div class='iui-table-resizer-bar'></div>
                  </div>
                </button>
                <div class='iui-table-cell-end-icon'>
                  <svg-sort-up class='iui-table-sort' aria-hidden='true'></svg-sort-up>
                </div>
              </div>
              <div class='iui-table-resizer'>
                <div class='iui-table-resizer-bar'></div>
              </div>
            </div>
            <div class='iui-table-cell iui-actionable' tabindex='0'>
              Modified
              <div class='iui-table-header-actions-container'>
                <button
                  disabled
                  class='iui-button iui-table-filter-button'
                  data-iui-variant='borderless'
                  data-iui-size='small'
                  aria-label='Apply filter'
                  type='button'
                >
                  <svg-filter-hollow class='iui-button-icon' aria-hidden='true'></svg-filter-hollow>
                </button>
                <div class='iui-table-cell-end-icon'>
                  <svg-sort-up class='iui-table-sort' aria-hidden='true'></svg-sort-up>
                </div>
              </div>
              <div class='iui-table-resizer'>
                <div class='iui-table-resizer-bar'></div>
              </div>
            </div>
            <div class='iui-table-cell iui-actionable' tabindex='0'>
              Modified by
              <div class='iui-table-header-actions-container'>
                <button
                  disabled
                  class='iui-button iui-table-filter-button'
                  data-iui-variant='borderless'
                  data-iui-size='small'
                  aria-label='Modify filter'
                  type='button'
                >
                  <svg-filter-hollow class='iui-button-icon' aria-hidden='true'></svg-filter-hollow>
                </button>
                <div class='iui-table-cell-end-icon'>
                  <svg-sort-up class='iui-table-sort' aria-hidden='true'></svg-sort-up>
                </div>
              </div>
              <div class='iui-table-resizer'>
                <div class='iui-table-resizer-bar'></div>
              </div>
            </div>
            <div class='iui-table-cell iui-actionable' tabindex='0'>
              Size
              <div class='iui-table-header-actions-container'>
                <button
                  disabled
                  class='iui-button iui-table-filter-button'
                  data-iui-variant='borderless'
                  data-iui-size='small'
                  aria-label='Apply filter'
                  type='button'
                >
                  <svg-filter-hollow class='iui-button-icon' aria-hidden='true'></svg-filter-hollow>
                </button>
                <div class='iui-table-cell-end-icon'>
                  <svg-sort-up class='iui-table-sort' aria-hidden='true'></svg-sort-up>
                </div>
              </div>
            </div>
            <div class='iui-table-cell iui-slot'>
              <button
                class='iui-button'
                data-iui-variant='borderless'
                aria-label='Modify columns'
                type='button'
              >
                <svg-column-manager class='iui-button-icon' aria-hidden='true'></svg-column-manager>
              </button>
            </div>
          </div>
        </div>
      </div>

      <div class='iui-table-body'>
        <div class='iui-table-empty'>
          <div>
            You have no files.<br />Drop files here or&nbsp;<a class='iui-anchor' href='#'
              >browse for them</a
            >.
          </div>
        </div>
      </div>
    </div>
  </section>

  <script is:inline>
    const setTableHeaderCheckbox = (table) => {
      const headerCheckbox = table.querySelector('.iui-table-header .iui-checkbox');
      const checkboxes = [
        ...table.querySelectorAll('.iui-table-body .iui-table-row .iui-checkbox:not(:disabled)'),
      ];
      headerCheckbox.checked =
        checkboxes.length && checkboxes.every((checkbox) => checkbox.checked);
      headerCheckbox.indeterminate =
        !headerCheckbox.checked && checkboxes.some((checkbox) => checkbox.checked);
    };

    const toggleRowSelection = (row, isSelected) => {
      if (isSelected) {
        row.setAttribute('aria-selected', 'true');
      } else {
        row.setAttribute('aria-selected', 'false');
      }
    };

    const updateRowSelectionCount = (table) => {
      const checkboxes = [
        ...table.querySelectorAll('.iui-table-body .iui-table-row .iui-checkbox:not(:disabled)'),
      ];
      const numBoxesChecked = checkboxes.filter((checkbox) => checkbox.checked).length;
      const leftPaginator = table.querySelector('.iui-table-paginator .iui-left');
      const paginatorCheckboxCount = leftPaginator.querySelector(
        '.iui-table-paginator-selection-count',
      );
      if (!numBoxesChecked) {
        if (paginatorCheckboxCount) {
          leftPaginator.removeChild(paginatorCheckboxCount);
        }
        return;
      }
      const paginatorCheckboxCountText =
        numBoxesChecked === 1 ? '1 row selected' : `${numBoxesChecked} rows selected`;
      if (!paginatorCheckboxCount) {
        const newPaginatorCheckboxCount = document.createElement('span');
        newPaginatorCheckboxCount.classList.add('iui-table-paginator-selection-count');
        newPaginatorCheckboxCount.textContent = paginatorCheckboxCountText;
        leftPaginator.appendChild(newPaginatorCheckboxCount);
      } else {
        paginatorCheckboxCount.textContent = paginatorCheckboxCountText;
      }
    };

    document
      .querySelectorAll('.iui-table-header .iui-checkbox:not(:disabled)')
      .forEach((headerCheckbox) => {
        const table = headerCheckbox.closest('.iui-table');
        if (table.querySelector('.iui-table-paginator')) {
          updateRowSelectionCount(table);
        }
        setTableHeaderCheckbox(table);
        headerCheckbox.addEventListener('change', () => {
          table
            .querySelectorAll('.iui-table-row .iui-checkbox:not(:disabled)')
            .forEach((checkbox) => {
              checkbox.checked = headerCheckbox.checked;
              toggleRowSelection(checkbox.closest('.iui-table-row'), headerCheckbox.checked);
            });
          setTableHeaderCheckbox(table);
          if (table.querySelector('.iui-table-paginator')) {
            updateRowSelectionCount(table);
          }
        });
      });

    document.querySelectorAll('.iui-table .iui-table-body .iui-checkbox').forEach((checkbox) => {
      checkbox.addEventListener('change', function (event) {
        toggleRowSelection(this.closest('.iui-table-row'), checkbox.checked);
        const table = this.closest('.iui-table');
        setTableHeaderCheckbox(table);
        if (table.querySelector('.iui-table-paginator')) {
          updateRowSelectionCount(table);
        }
      });
    });
  </script>

  <script is:inline>
    // Sticky columns' shadow management
    ['#demo-extras-scrollable-table', '#demo-extras-scrollable-table-few-rows'].forEach(
      (tableSelector) => {
        const scrollableTable = document.querySelector(`${tableSelector}`);
        scrollableTable.addEventListener('scroll', function (e) {
          // If table is scrolled to the right, then add shadow to the first columns
          if (this.scrollLeft) {
            scrollableTable
              .querySelectorAll('.iui-table-cell-sticky:nth-of-type(2)')
              .forEach((sticky) => {
                if (sticky.querySelector('.iui-table-cell-shadow-right')) {
                  return;
                }
                const shadow = document.createElement('div');
                shadow.classList.add('iui-table-cell-shadow-right');
                sticky.appendChild(shadow);
              });
            // If table is scrolled to the very left, then remove shadows from the first columns
          } else {
            scrollableTable.querySelectorAll('.iui-table-cell-sticky').forEach((sticky) => {
              const shadow = sticky.querySelector('.iui-table-cell-shadow-right');
              if (shadow) {
                sticky.removeChild(shadow);
              }
            });
          }

          // If table is scrolled to the left, then add shadows to the last columns
          if (this.scrollWidth - this.scrollLeft - this.offsetWidth > 0) {
            scrollableTable
              .querySelectorAll('.iui-table-cell-sticky:last-of-type')
              .forEach((sticky) => {
                if (sticky.querySelector('.iui-table-cell-shadow-left')) {
                  return;
                }
                const shadow = document.createElement('div');
                shadow.classList.add('iui-table-cell-shadow-left');
                sticky.appendChild(shadow);
              });
            // If table is scrolled to the very right, then remove shadows from the last columns
          } else {
            scrollableTable.querySelectorAll('.iui-table-cell-sticky').forEach((sticky) => {
              const shadow = sticky.querySelector('.iui-table-cell-shadow-left');
              if (shadow) {
                sticky.removeChild(shadow);
              }
            });
          }
        });
      },
    );
  </script>

  <script is:inline>
    let reorderStartIndex = -1;
    const onDragStart = (event) => {
      const column = event.currentTarget;
      reorderStartIndex = Array.from(column.parentElement.childNodes).indexOf(column);
    };
    const onDragOver = (event) => {
      event.preventDefault();
      const column = event.currentTarget;
      const columnIndex = Array.from(column.parentElement.childNodes).indexOf(column);
      if (columnIndex === reorderStartIndex) {
        return;
      }
      column.classList.add(
        columnIndex > reorderStartIndex
          ? 'iui-table-reorder-column-right'
          : 'iui-table-reorder-column-left',
      );
    };
    const onDragLeave = (event) => {
      const column = event.currentTarget;
      column.classList.remove('iui-table-reorder-column-right');
      column.classList.remove('iui-table-reorder-column-left');
    };
  </script>
</Layout><|MERGE_RESOLUTION|>--- conflicted
+++ resolved
@@ -1975,11 +1975,7 @@
             class='iui-table-cell iui-slot iui-table-cell-sticky'
             style='--iui-table-sticky-left: 0;'
           >
-<<<<<<< HEAD
-            <Checkbox_ id='active-row' />
-=======
             <Checkbox_ id='active-row' basic checked />
->>>>>>> a54ae785
           </div>
           <div
             class='iui-table-cell iui-main-column iui-table-cell-sticky'
