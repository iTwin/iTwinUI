---
import Layout from './_layout.astro';
import Button_ from '../components/Button.astro';
---

<Layout title='Alert'>
  <script>
    import '@itwin/itwinui-icons-elements/info-circular';
    import '@itwin/itwinui-icons-elements/status-success';
    import '@itwin/itwinui-icons-elements/status-warning';
    import '@itwin/itwinui-icons-elements/status-error';
    import '@itwin/itwinui-icons-elements/close-small';
  </script>

  <style is:global>
    section[id^='demo'],
    #sticky-container p {
      padding: var(--iui-size-xs);
    }

    #demo-default {
      display: flex;
      flex-direction: column;
      gap: var(--iui-size-m);
    }

    #sticky-container {
      height: 150px;
      overflow-y: auto;
      text-align: justify;
      border: solid 0.5px var(--iui-color-border);
    }
  </style>

  <h1>Alert</h1>
  <hr />

  <section id='demo-default'>
    <div class='iui-alert' data-iui-status='informational'>
      <svg-info-circular class='iui-svg-icon' data-iui-icon-color='informational' aria-hidden='true'
      ></svg-info-circular>
      <span class='iui-alert-message'
        >Informational message.<a
          class='iui-anchor iui-alert-link'
          href='#'
          data-iui-underline='true'
          data-iui-status='informational'>Learn more</a
        >
      </span>
<<<<<<< HEAD
      <button
        aria-label='Close'
        type='button'
        class='iui-button iui-field'
        data-iui-variant='borderless'
        data-iui-size='small'
      >
=======
      <Button_ aria-label='Close' type='button' variant='borderless' size='small'>
>>>>>>> e2e6ba7a
        <svg-close-small class='iui-button-icon' aria-hidden='true'></svg-close-small>
      </Button_>
    </div>

    <div class='iui-alert' data-iui-status='positive'>
      <svg-status-success class='iui-svg-icon' data-iui-icon-color='positive' aria-hidden='true'
      ></svg-status-success>
      <span class='iui-alert-message'
        >Positive message.<a
          class='iui-anchor iui-alert-link'
          href='#'
          data-iui-underline='true'
          data-iui-status='positive'>Learn more</a
        >
      </span>
<<<<<<< HEAD
      <button
        aria-label='Close'
        type='button'
        class='iui-button iui-field'
        data-iui-variant='borderless'
        data-iui-size='small'
      >
=======
      <Button_ aria-label='Close' type='button' variant='borderless' size='small'>
>>>>>>> e2e6ba7a
        <svg-close-small class='iui-button-icon' aria-hidden='true'></svg-close-small>
      </Button_>
    </div>

    <div class='iui-alert' data-iui-status='warning'>
      <svg-status-warning class='iui-svg-icon' data-iui-icon-color='warning' aria-hidden='true'
      ></svg-status-warning>
      <span class='iui-alert-message'
        >Warning message.<a
          class='iui-anchor iui-alert-link'
          href='#'
          data-iui-underline='true'
          data-iui-status='warning'>Learn more</a
        >
      </span>
<<<<<<< HEAD
      <button
        aria-label='Close'
        type='button'
        class='iui-button iui-field'
        data-iui-variant='borderless'
        data-iui-size='small'
      >
=======
      <Button_ aria-label='Close' type='button' variant='borderless' size='small'>
>>>>>>> e2e6ba7a
        <svg-close-small class='iui-button-icon' aria-hidden='true'></svg-close-small>
      </Button_>
    </div>

    <div class='iui-alert' data-iui-status='negative' id='test-single-alert'>
      <svg-status-error class='iui-svg-icon' data-iui-icon-color='negative' aria-hidden='true'
      ></svg-status-error>
      <span class='iui-alert-message'
        >Negative message.<a
          class='iui-anchor iui-alert-link'
          href='#'
          data-iui-underline='true'
          data-iui-status='negative'>Learn more</a
        >
      </span>
<<<<<<< HEAD
      <button
        aria-label='Close'
        type='button'
        class='iui-button iui-field'
        data-iui-variant='borderless'
        data-iui-size='small'
      >
=======
      <Button_ aria-label='Close' type='button' variant='borderless' size='small'>
>>>>>>> e2e6ba7a
        <svg-close-small class='iui-button-icon' aria-hidden='true'></svg-close-small>
      </Button_>
    </div>

    <div class='iui-alert' data-iui-status='informational'>
      <svg-info-circular class='iui-svg-icon' data-iui-icon-color='informational' aria-hidden='true'
      ></svg-info-circular>
      <span class='iui-alert-message'
        >Lorem ipsum dolor sit amet, consectetur adipiscing elit, sed do eiusmod tempor incididunt
        ut labore et dolore magna aliqua. Ut enim ad minim veniam, quis nostrud exercitation ullamco
        laboris nisi ut aliquip ex ea commodo consequat. Duis aute irure dolor in reprehenderit in
        voluptate velit esse cillum dolore eu fugiat nulla pariatur. Excepteur sint occaecat
        cupidatat non proident, sunt in culpa qui officia deserunt mollit anim id est laborum.<a
          class='iui-anchor iui-alert-link'
          href='#'
          data-iui-underline='true'
          data-iui-status='informational'>Learn more</a
        >
      </span>
<<<<<<< HEAD
      <button
        aria-label='Close'
        type='button'
        class='iui-button iui-field'
        data-iui-variant='borderless'
        data-iui-size='small'
      >
=======
      <Button_ aria-label='Close' type='button' variant='borderless' size='small'>
>>>>>>> e2e6ba7a
        <svg-close-small class='iui-button-icon' aria-hidden='true'></svg-close-small>
      </Button_>
    </div>
  </section>

  <section id='demo-sticky'>
    <div id='sticky-container'>
      <div class='iui-alert' data-iui-status='informational' data-iui-variant='sticky'>
        <svg-info-circular
          class='iui-svg-icon'
          data-iui-icon-color='informational'
          aria-hidden='true'></svg-info-circular>
        <span class='iui-alert-message'
          >This is a sticky alert.<a
            class='iui-anchor iui-alert-link'
            href='#'
            data-iui-status='informational'
            data-iui-underline='true'>Learn more</a
          >
        </span>
<<<<<<< HEAD
        <button
          aria-label='Close'
          type='button'
          class='iui-button iui-field'
          data-iui-variant='borderless'
          data-iui-size='small'
        >
=======
        <Button_ aria-label='Close' type='button' variant='borderless' size='small'>
>>>>>>> e2e6ba7a
          <svg-close-small class='iui-button-icon' aria-hidden='true'></svg-close-small>
        </Button_>
      </div>
      <p>
        Lorem ipsum dolor sit amet, consectetur adipiscing elit, sed do eiusmod tempor incididunt ut
        labore et dolore magna aliqua. Ut enim ad minim veniam, quis nostrud exercitation ullamco
        laboris nisi ut aliquip ex ea commodo consequat. Duis aute irure dolor in reprehenderit in
        voluptate velit esse cillum dolore eu fugiat nulla pariatur. Excepteur sint occaecat
        cupidatat non proident, sunt in culpa qui officia deserunt mollit anim id est laborum. Lorem
        ipsum dolor sit amet, consectetur adipiscing elit, sed do eiusmod tempor incididunt ut
        labore et dolore magna aliqua. Ut enim ad minim veniam, quis nostrud exercitation ullamco
        laboris nisi ut aliquip ex ea commodo consequat. Duis aute irure dolor in reprehenderit in
        voluptate velit esse cillum dolore eu fugiat nulla pariatur. Excepteur sint occaecat
        cupidatat non proident, sunt in culpa qui officia deserunt mollit anim id est laborum. Lorem
        ipsum dolor sit amet, consectetur adipiscing elit, sed do eiusmod tempor incididunt ut
        labore et dolore magna aliqua. Ut enim ad minim veniam, quis nostrud exercitation ullamco
        laboris nisi ut aliquip ex ea commodo consequat. Duis aute irure dolor in reprehenderit in
        voluptate velit esse cillum dolore eu fugiat nulla pariatur. Excepteur sint occaecat
        cupidatat non proident, sunt in culpa qui officia deserunt mollit anim id est laborum. Lorem
        ipsum dolor sit amet, consectetur adipiscing elit, sed do eiusmod tempor incididunt ut
        labore et dolore magna aliqua. Ut enim ad minim veniam, quis nostrud exercitation ullamco
        laboris nisi ut aliquip ex ea commodo consequat. Duis aute irure dolor in reprehenderit in
        voluptate velit esse cillum dolore eu fugiat nulla pariatur. Excepteur sint occaecat
        cupidatat non proident, sunt in culpa qui officia deserunt mollit anim id est laborum. Lorem
        ipsum dolor sit amet, consectetur adipiscing elit, sed do eiusmod tempor incididunt ut
        labore et dolore magna aliqua. Ut enim ad minim veniam, quis nostrud exercitation ullamco
        laboris nisi ut aliquip ex ea commodo consequat. Duis aute irure dolor in reprehenderit in
        voluptate velit esse cillum dolore eu fugiat nulla pariatur. Excepteur sint occaecat
        cupidatat non proident, sunt in culpa qui officia deserunt mollit anim id est laborum. Lorem
        ipsum dolor sit amet, consectetur adipiscing elit, sed do eiusmod tempor incididunt ut
        labore et dolore magna aliqua. Ut enim ad minim veniam, quis nostrud exercitation ullamco
        laboris nisi ut aliquip ex ea commodo consequat. Duis aute irure dolor in reprehenderit in
        voluptate velit esse cillum dolore eu fugiat nulla pariatur. Excepteur sint occaecat
        cupidatat non proident, sunt in culpa qui officia deserunt mollit anim id est laborum.
      </p>
    </div>
  </section>
</Layout><|MERGE_RESOLUTION|>--- conflicted
+++ resolved
@@ -47,17 +47,7 @@
           data-iui-status='informational'>Learn more</a
         >
       </span>
-<<<<<<< HEAD
-      <button
-        aria-label='Close'
-        type='button'
-        class='iui-button iui-field'
-        data-iui-variant='borderless'
-        data-iui-size='small'
-      >
-=======
       <Button_ aria-label='Close' type='button' variant='borderless' size='small'>
->>>>>>> e2e6ba7a
         <svg-close-small class='iui-button-icon' aria-hidden='true'></svg-close-small>
       </Button_>
     </div>
@@ -73,17 +63,7 @@
           data-iui-status='positive'>Learn more</a
         >
       </span>
-<<<<<<< HEAD
-      <button
-        aria-label='Close'
-        type='button'
-        class='iui-button iui-field'
-        data-iui-variant='borderless'
-        data-iui-size='small'
-      >
-=======
       <Button_ aria-label='Close' type='button' variant='borderless' size='small'>
->>>>>>> e2e6ba7a
         <svg-close-small class='iui-button-icon' aria-hidden='true'></svg-close-small>
       </Button_>
     </div>
@@ -99,17 +79,7 @@
           data-iui-status='warning'>Learn more</a
         >
       </span>
-<<<<<<< HEAD
-      <button
-        aria-label='Close'
-        type='button'
-        class='iui-button iui-field'
-        data-iui-variant='borderless'
-        data-iui-size='small'
-      >
-=======
       <Button_ aria-label='Close' type='button' variant='borderless' size='small'>
->>>>>>> e2e6ba7a
         <svg-close-small class='iui-button-icon' aria-hidden='true'></svg-close-small>
       </Button_>
     </div>
@@ -125,17 +95,7 @@
           data-iui-status='negative'>Learn more</a
         >
       </span>
-<<<<<<< HEAD
-      <button
-        aria-label='Close'
-        type='button'
-        class='iui-button iui-field'
-        data-iui-variant='borderless'
-        data-iui-size='small'
-      >
-=======
       <Button_ aria-label='Close' type='button' variant='borderless' size='small'>
->>>>>>> e2e6ba7a
         <svg-close-small class='iui-button-icon' aria-hidden='true'></svg-close-small>
       </Button_>
     </div>
@@ -155,17 +115,7 @@
           data-iui-status='informational'>Learn more</a
         >
       </span>
-<<<<<<< HEAD
-      <button
-        aria-label='Close'
-        type='button'
-        class='iui-button iui-field'
-        data-iui-variant='borderless'
-        data-iui-size='small'
-      >
-=======
       <Button_ aria-label='Close' type='button' variant='borderless' size='small'>
->>>>>>> e2e6ba7a
         <svg-close-small class='iui-button-icon' aria-hidden='true'></svg-close-small>
       </Button_>
     </div>
@@ -186,17 +136,7 @@
             data-iui-underline='true'>Learn more</a
           >
         </span>
-<<<<<<< HEAD
-        <button
-          aria-label='Close'
-          type='button'
-          class='iui-button iui-field'
-          data-iui-variant='borderless'
-          data-iui-size='small'
-        >
-=======
         <Button_ aria-label='Close' type='button' variant='borderless' size='small'>
->>>>>>> e2e6ba7a
           <svg-close-small class='iui-button-icon' aria-hidden='true'></svg-close-small>
         </Button_>
       </div>
