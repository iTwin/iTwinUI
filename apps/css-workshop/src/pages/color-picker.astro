--- conflicted
+++ resolved
@@ -206,11 +206,7 @@
       <div class='iui-color-input-wrapper'>
         <div class='iui-color-picker-section-label'>RGBA</div>
         <div class='iui-color-input'>
-<<<<<<< HEAD
-          <button class='iui-button iui-field' data-iui-variant='borderless' data-iui-size='small'>
-=======
           <Button_ variant='borderless' size='small'>
->>>>>>> e2e6ba7a
             <svg-swap class='iui-button-icon' aria-hidden='true'></svg-swap>
           </Button_>
           <div class='iui-color-input-fields'>
@@ -262,11 +258,7 @@
       <div class='iui-color-palette-wrapper'>
         <div class='iui-color-picker-section-label'>Saved colors</div>
         <div class='iui-color-palette'>
-<<<<<<< HEAD
-          <button class='iui-button iui-field' data-iui-variant='borderless' data-iui-size='small'>
-=======
           <Button_ variant='borderless' size='small'>
->>>>>>> e2e6ba7a
             <svg-add-circular class='iui-button-icon' aria-hidden='true'></svg-add-circular>
           </Button_>
           <span
@@ -352,11 +344,7 @@
       <div class='iui-color-input-wrapper'>
         <div class='iui-color-picker-section-label'>HSLA</div>
         <div class='iui-color-input'>
-<<<<<<< HEAD
-          <button class='iui-button iui-field' data-iui-variant='borderless' data-iui-size='small'>
-=======
           <Button_ variant='borderless' size='small'>
->>>>>>> e2e6ba7a
             <svg-swap class='iui-button-icon' aria-hidden='true'></svg-swap>
           </Button_>
           <div class='iui-color-input-fields'>
@@ -408,11 +396,7 @@
       <div class='iui-color-palette-wrapper'>
         <div class='iui-color-picker-section-label'>Saved colors</div>
         <div class='iui-color-palette'>
-<<<<<<< HEAD
-          <button class='iui-button iui-field' data-iui-variant='borderless' data-iui-size='small'>
-=======
           <Button_ variant='borderless' size='small'>
->>>>>>> e2e6ba7a
             <svg-add-circular class='iui-button-icon' aria-hidden='true'></svg-add-circular>
           </Button_>
           <span
@@ -479,11 +463,7 @@
       <div class='iui-color-input-wrapper'>
         <div class='iui-color-picker-section-label'>HEX</div>
         <div class='iui-color-input'>
-<<<<<<< HEAD
-          <button class='iui-button iui-field' data-iui-variant='borderless' data-iui-size='small'>
-=======
           <Button_ variant='borderless' size='small'>
->>>>>>> e2e6ba7a
             <svg-swap class='iui-button-icon' aria-hidden='true'></svg-swap>
           </Button_>
           <div class='iui-color-input-fields'>
@@ -502,11 +482,7 @@
       <div class='iui-color-palette-wrapper'>
         <div class='iui-color-picker-section-label'>Saved colors</div>
         <div class='iui-color-palette'>
-<<<<<<< HEAD
-          <button class='iui-button iui-field' data-iui-variant='borderless' data-iui-size='small'>
-=======
           <Button_ variant='borderless' size='small'>
->>>>>>> e2e6ba7a
             <svg-add-circular class='iui-button-icon' aria-hidden='true'></svg-add-circular>
           </Button_>
           <span
