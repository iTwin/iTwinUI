--- conflicted
+++ resolved
@@ -335,18 +335,8 @@
       </IconButton_>
     </div>
     <div class='iui-input-flex-container iui-searchbox' data-iui-disabled='true'>
-<<<<<<< HEAD
-      <Icon_ svg='search' class='iui-input-flex-container-icon iui-search-icon' padded />
-      <input placeholder='Placeholder…' type='text' id='search-3' disabled />
-=======
-      <span
-        class='iui-svg-icon iui-input-flex-container-icon iui-search-icon'
-        data-iui-padded='true'
-      >
-        <svg-search class='iui-button-icon' aria-hidden='true'></svg-search></span
-      >
+      <Icon_ svg='search' class='iui-input-flex-container-icon iui-search-icon' padded />
       <input type='text' id='search-3' disabled />
->>>>>>> 3b3080ca
       <IconButton_ class='iui-input-flex-container-icon' variant='borderless' disabled>
         <svg-close-small></svg-close-small>
       </IconButton_>
