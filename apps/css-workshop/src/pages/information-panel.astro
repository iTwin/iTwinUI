---
import Layout from './_layout.astro';
import Button_ from '../components/Button.astro';
import Checkbox_ from '../components/Checkbox.astro';
---

<Layout title='Information panel'>
  <script>
    import '../components/avatar.js';
    import '@itwin/itwinui-icons-elements/add';
    import '@itwin/itwinui-icons-elements/download';
    import '@itwin/itwinui-icons-elements/arrow-right';
    import '@itwin/itwinui-icons-elements/delete';
    import '@itwin/itwinui-icons-elements/rename';
    import '@itwin/itwinui-icons-elements/more';
    import '@itwin/itwinui-icons-elements/more-vertical';
    import '@itwin/itwinui-icons-elements/list';
    import '@itwin/itwinui-icons-elements/thumbnails';
    import '@itwin/itwinui-icons-elements/info';
    import '@itwin/itwinui-icons-elements/sort-up';
    import '@itwin/itwinui-icons-elements/filter-hollow';
    import '@itwin/itwinui-icons-elements/column-manager';
    import '@itwin/itwinui-icons-elements/edit';
    import '@itwin/itwinui-icons-elements/item';
    import '@itwin/itwinui-icons-elements/close-small';
    import '@itwin/itwinui-icons-elements/caret-down-small';
  </script>

  <script is:inline>
    customElements.define(
      'svg-filetype-imodel',
      class extends HTMLElement {
        connectedCallback() {
          this.innerHTML = `<svg viewBox="0 0 16 16"><path d="m11 3v-3h-9v16h12v-13z" fill="#5ebb47" /><path d="m11.44286 5.71608-2.85715-1.6996a1.15613 1.15613 0 0 0 -1.17142 0l-2.85715 1.6996a1.13938 1.13938 0 0 0 -.55714.97731v3.47012a1.15714 1.15714 0 0 0 .55714.97714l2.85715 1.69966a1.15618 1.15618 0 0 0 1.17142 0l2.85715-1.69966a1.1393 1.1393 0 0 0 .55714-.97714v-3.48429a1.11623 1.11623 0 0 0 -.55714-.96314zm-3.44286-.00195a.60711.60711 0 1 1 -.00006 0zm1.71429 5.25109a.14287.14287 0 0 1 -.06978.12274l-1.55714.92737a.14282.14282 0 0 1 -.14571 0l-1.58572-.936a.14289.14289 0 0 1 -.07023-.123v-.82337a.14287.14287 0 0 1 .21589-.12275l.927.51355v-1.96l-.5016-.3196a.14289.14289 0 0 1 -.06983-.123v-.82623a.14285.14285 0 0 1 .21617-.12262l1.42858.79034a.14287.14287 0 0 1 .06954.12257v2.43846l.927-.51349a.14286.14286 0 0 1 .21589.12269z" fill="#fff" /><path d="m11 0 3 3h-3z" fill="#448136" /></svg>`;
        }
      },
    );
  </script>
  <script is:inline>
    customElements.define(
      'svg-filetype-audio',
      class extends HTMLElement {
        connectedCallback() {
          this.innerHTML = `<svg viewBox="0 0 16 16"><path d="m11 3v-3h-9v16h12v-13z" fill="#66c6ff" /><path d="m6 7 2-2v8l-2-2h-2v-4zm4 2a1.9961 1.9961 0 0 0 -1-1.73v3.46a1.9961 1.9961 0 0 0 1-1.73zm-1-3.82v1.04a2.9566 2.9566 0 0 1 0 5.56v1.04a3.9483 3.9483 0 0 0 0-7.64z" fill="#fff" /><path d="m14 3h-3v-3z" fill="#478ab2" /></svg>`;
        }
      },
    );
  </script>
  <script is:inline>
    customElements.define(
      'svg-filetype-pdf',
      class extends HTMLElement {
        connectedCallback() {
          this.innerHTML = `<svg viewBox="0 0 16 16"><path d="m11 3v-3h-9v16h12v-13z" fill="#dd3e39" /><path d="m9.31938 9.44651a34.08328 34.08328 0 0 1 -2.75-2.9358v-.18739a3.04872 3.04872 0 0 0 -.25-1.87392c-.3-.31232-.65-.24985-.9.12493-.05.06246-.05.18739-.1.31232a1.68147 1.68147 0 0 0 .4 1.3742l.4.49972c-.2.93695-.6 2.9358-.8 3.87276-.45.31232-1.85 1.18681-1.15 2.12377.85 1.12435 1.7-1.68653 1.7-1.68653a6.71037 6.71037 0 0 1 3.4-.93695c2.85 3.6229 4.1-.62464.6-.62464zm-4.8 3.06073c-.4-.18739.05-1.06188.8-1.24928-.25.8745-.55 1.37421-.8 1.24928m1.5-6.68363a1.40832 1.40832 0 0 1 -.35-.8745c0-.12492.05-.24985.2-.24985a.35612.35612 0 0 1 .2.12493 4.96 4.96 0 0 1 .15 1.24927zm-.2 4.55986c.2-.99942.5-2.31116.6-3.24812.55.6871 1.3 1.49913 2.15 2.37363a8.93134 8.93134 0 0 0 -2.75.87449m4.05-.24986a4.85855 4.85855 0 0 1 .95.06247c1 .12493.65 1.18681.05.812a3.70943 3.70943 0 0 1 -1-.8745z" fill="#fff" /><path d="m11 0 3 3h-3z" fill="#992d2b" /></svg>`;
        }
      },
    );
  </script>
  <script is:inline>
    customElements.define(
      'svg-filetype-image',
      class extends HTMLElement {
        connectedCallback() {
          this.innerHTML = `<svg viewBox="0 0 16 16"><path d="m11 3v-3h-9v16h12v-13z" fill="#7956a3" /><path d="m3 5v8h10v-8zm9 7h-8v-6h8zm-1-1h-6l2-2 .8.8 1.2-1.8zm-4-3a1 1 0 1 1 -1-1 1 1 0 0 1 1 1z" fill="#fff" /><path d="m11 0 3 3h-3z" fill="#543d70" /></svg>`;
        }
      },
    );
  </script>
  <script is:inline>
    customElements.define(
      'svg-filetype-vector',
      class extends HTMLElement {
        connectedCallback() {
          this.innerHTML = `<svg viewBox="0 0 16 16"><path d="m11 3v-3h-9v16h12v-13z" fill="#d16c00" /><path d="m11.9665 9.6309a3.95941 3.95941 0 0 0 -1.3446-2.6309h1.3781v-1h-2.5921a1.4911 1.4911 0 0 0 -2.8158 0h-2.5921v1h1.3781a3.95941 3.95941 0 0 0 -1.3446 2.6309.99.99 0 0 0 -.5335.8691 1 1 0 0 0 2 0 .98412.98412 0 0 0 -.4709-.8268 2.98911 2.98911 0 0 1 1.7037-2.3788 1.49069 1.49069 0 0 0 2.5344 0 2.98911 2.98911 0 0 1 1.7037 2.3788.98412.98412 0 0 0 -.4709.8268 1 1 0 0 0 2 0 .99.99 0 0 0 -.5335-.8691zm-3.9665-2.6309a.5.5 0 1 1 .5-.5.5.5 0 0 1 -.5.5z" fill="#fff" /><path d="m14 3h-3v-3z" fill="#924b00" /></svg>`;
        }
      },
    );
  </script>
  <style is:global>
    .iui-information-panel-wrapper {
      width: 1024px;
    }

    .demo-button-bar {
      display: flex;
      align-items: center;
      gap: 8px;
      margin-bottom: 12px;
    }

    .demo-screenshot {
      background-color: var(--iui-color-border);
      width: 100%;
      height: 768px;
    }

    .demo-avatar-with-label {
      display: flex;
      align-items: center;
      gap: 4px;
    }

    /* Removes border and padding from readonly text fields */
    input[readonly] {
      border: none;
      padding: 0;
    }

    /* Removes focus when clicking on a readonly text field */
    input[readonly]:focus {
      box-shadow: none;
    }

    /* Change cursor to default when no FOR is assigned */
    label:not([for]) {
      cursor: default;
    }

    /* Fixes display bug when using web components */
    svg {
      display: flex;
    }
  </style>

  <h1>Information panel</h1>
  <hr />

  <section id='demo-default'>
    <div class='demo-button-bar'>
<<<<<<< HEAD
      <button class='iui-button iui-field' data-iui-variant='high-visibility'>
=======
      <Button_ variant='high-visibility'>
>>>>>>> e2e6ba7a
        <svg-add class='iui-button-icon' aria-hidden='true'></svg-add>
        <span>New</span>
      </Button_>

      <span class='iui-button-group' style='margin-right: auto;'>
<<<<<<< HEAD
        <button title='Download' class='iui-button iui-field'>
          <svg-download class='iui-button-icon' aria-hidden='true'></svg-download>
        </button>
        <button title='Move' class='iui-button iui-field'>
          <svg-arrow-right class='iui-button-icon' aria-hidden='true'></svg-arrow-right>
        </button>
        <button title='Delete' class='iui-button iui-field' disabled>
          <svg-delete class='iui-button-icon' aria-hidden='true'></svg-delete>
        </button>
        <button title='Rename' class='iui-button iui-field'>
          <svg-rename class='iui-button-icon' aria-hidden='true'></svg-rename>
        </button>
        <button title='More options…' class='iui-button iui-field'>
=======
        <Button_ title='Download'>
          <svg-download class='iui-button-icon' aria-hidden='true'></svg-download>
        </Button_>
        <Button_ title='Move'>
          <svg-arrow-right class='iui-button-icon' aria-hidden='true'></svg-arrow-right>
        </Button_>
        <Button_ title='Delete' disabled>
          <svg-delete class='iui-button-icon' aria-hidden='true'></svg-delete>
        </Button_>
        <Button_ title='Rename'>
          <svg-rename class='iui-button-icon' aria-hidden='true'></svg-rename>
        </Button_>
        <Button_ title='More options…'>
>>>>>>> e2e6ba7a
          <svg-more class='iui-button-icon' aria-hidden='true'></svg-more>
        </Button_>
      </span>

      <span class='iui-button-group'>
<<<<<<< HEAD
        <button title='List view' class='iui-button iui-field' data-iui-active='true'>
          <svg-list class='iui-button-icon' aria-hidden='true'></svg-list>
        </button>
        <button title='Tile view' class='iui-button iui-field'>
=======
        <Button_ title='List view' active>
          <svg-list class='iui-button-icon' aria-hidden='true'></svg-list>
        </Button_>
        <Button_ title='Tile view'>
>>>>>>> e2e6ba7a
          <svg-thumbnails class='iui-button-icon' aria-hidden='true'></svg-thumbnails>
        </Button_>
      </span>

<<<<<<< HEAD
      <button title='View info' class='iui-button iui-field' onclick='openInfoPanel(this)'>
=======
      <Button_ title='View info' onclick='openInfoPanel(this)'>
>>>>>>> e2e6ba7a
        <svg-info class='iui-button-icon' aria-hidden='true'></svg-info>
      </Button_>
    </div>

    <div class='iui-information-panel-wrapper'>
      <div class='iui-table'>
        <div class='iui-table-header-wrapper'>
          <div class='iui-table-header'>
            <div class='iui-table-row'>
              <div class='iui-table-cell iui-slot'>
                <Checkbox_ id='select-all-checkboxes' />
              </div>
              <div class='iui-table-cell iui-actionable iui-sorted' tabindex='0'>
                Name
                <div class='iui-table-header-actions-container'>
<<<<<<< HEAD
                  <button
                    class='iui-button iui-field iui-table-filter-button'
                    data-iui-variant='borderless'
                    data-iui-size='small'
=======
                  <Button_
                    class='iui-table-filter-button'
                    variant='borderless'
                    size='small'
>>>>>>> e2e6ba7a
                    aria-label='Apply filter'
                    type='button'
                  >
                    <svg-filter-hollow class='iui-button-icon' aria-hidden='true'
                    ></svg-filter-hollow>
                  </Button_>
                  <div class='iui-table-cell-end-icon'>
                    <svg-sort-up class='iui-button-icon iui-table-sort' aria-hidden='true'
                    ></svg-sort-up>
                  </div>
                </div>
                <div class='iui-table-resizer'>
                  <div class='iui-table-resizer-bar'></div>
                </div>
              </div>
              <div class='iui-table-cell iui-actionable' tabindex='0'>
                Modified
                <div class='iui-table-header-actions-container'>
<<<<<<< HEAD
                  <button
                    class='iui-button iui-field iui-table-filter-button'
                    data-iui-variant='borderless'
                    data-iui-size='small'
=======
                  <Button_
                    class='iui-table-filter-button'
                    variant='borderless'
                    size='small'
>>>>>>> e2e6ba7a
                    aria-label='Apply filter'
                    type='button'
                  >
                    <svg-filter-hollow class='iui-button-icon' aria-hidden='true'
                    ></svg-filter-hollow>
                  </Button_>
                  <div class='iui-table-cell-end-icon'>
                    <svg-sort-up class='iui-button-icon iui-table-sort' aria-hidden='true'
                    ></svg-sort-up>
                  </div>
                </div>
                <div class='iui-table-resizer'>
                  <div class='iui-table-resizer-bar'></div>
                </div>
              </div>
              <div class='iui-table-cell iui-actionable' tabindex='0'>
                Modified by
                <div class='iui-table-header-actions-container'>
<<<<<<< HEAD
                  <button
                    class='iui-button iui-field iui-table-filter-button'
                    data-iui-variant='borderless'
                    data-iui-size='small'
=======
                  <Button_
                    class='iui-table-filter-button'
                    variant='borderless'
                    size='small'
>>>>>>> e2e6ba7a
                    aria-label='Modify filter'
                    type='button'
                  >
                    <svg-filter-hollow class='iui-button-icon' aria-hidden='true'
                    ></svg-filter-hollow>
                  </Button_>
                  <div class='iui-table-cell-end-icon'>
                    <svg-sort-up class='iui-button-icon iui-table-sort' aria-hidden='true'
                    ></svg-sort-up>
                  </div>
                </div>
                <div class='iui-table-resizer'>
                  <div class='iui-table-resizer-bar'></div>
                </div>
              </div>
              <div class='iui-table-cell iui-actionable' tabindex='0'>
                Size
                <div class='iui-table-header-actions-container'>
<<<<<<< HEAD
                  <button
                    class='iui-button iui-field iui-table-filter-button'
                    data-iui-variant='borderless'
                    data-iui-size='small'
=======
                  <Button_
                    class='iui-table-filter-button'
                    variant='borderless'
                    size='small'
>>>>>>> e2e6ba7a
                    aria-label='Apply filter'
                    type='button'
                  >
                    <svg-filter-hollow class='iui-button-icon' aria-hidden='true'
                    ></svg-filter-hollow>
                  </Button_>
                  <div class='iui-table-cell-end-icon'>
                    <svg-sort-up class='iui-button-icon iui-table-sort' aria-hidden='true'
                    ></svg-sort-up>
                  </div>
                </div>
              </div>
              <div class='iui-table-cell iui-slot'>
<<<<<<< HEAD
                <button
                  class='iui-button iui-field'
                  data-iui-variant='borderless'
                  aria-label='Modify columns'
                  type='button'
                >
=======
                <Button_ variant='borderless' aria-label='Modify columns' type='button'>
>>>>>>> e2e6ba7a
                  <svg-column-manager class='iui-button-icon' aria-hidden='true'
                  ></svg-column-manager>
                </Button_>
              </div>
            </div>
          </div>
        </div>

        <div class='iui-table-body' aria-multiselectable='true'>
          <div class='iui-table-row'>
            <div class='iui-table-cell iui-slot'>
              <Checkbox_ id='active-row' />
            </div>
            <div class='iui-table-cell iui-main-column'>
              <div class='iui-table-cell-start-icon'>
                <svg-filetype-imodel aria-hidden='true'></svg-filetype-imodel>
              </div>
               alpha.dgn
            </div>
            <div class='iui-table-cell'>Jan 13, 2021 12:26 PM</div>
            <div class='iui-table-cell'>
              <div class='iui-table-cell-start-icon'>
                <x-avatar size='small' type='2'></x-avatar>
              </div>
               Terry Rivers
            </div>
            <div class='iui-table-cell demo-right-align'>20 MB</div>
            <div class='iui-table-cell iui-slot'>
<<<<<<< HEAD
              <button
                class='iui-button iui-field iui-table-more-options'
                data-iui-variant='borderless'
=======
              <Button_
                class='iui-table-more-options'
                variant='borderless'
>>>>>>> e2e6ba7a
                aria-label='More options'
                type='button'
              >
                <svg-more class='iui-button-icon' aria-hidden='true'></svg-more>
              </Button_>
            </div>
          </div>

          <div class='iui-table-row' aria-selected='true'>
            <div class='iui-table-cell iui-slot'>
              <Checkbox_ id='active-row' checked />
            </div>
            <div class='iui-table-cell iui-main-column'>
              <div class='iui-table-cell-start-icon'>
                <svg-filetype-audio aria-hidden='true'></svg-filetype-audio>
              </div>
               beta.mp3
            </div>
            <div class='iui-table-cell'>Aug 10, 2021 2:26 PM</div>
            <div class='iui-table-cell'>
              <div class='iui-table-cell-start-icon'>
                <x-avatar size='small' type='1'></x-avatar>
              </div>
               Robin Mercer
            </div>
            <div class='iui-table-cell demo-right-align'>10 MB</div>
            <div class='iui-table-cell iui-slot'>
<<<<<<< HEAD
              <button
                class='iui-button iui-field iui-table-more-options'
                data-iui-variant='borderless'
=======
              <Button_
                class='iui-table-more-options'
                variant='borderless'
>>>>>>> e2e6ba7a
                aria-label='More options'
                type='button'
              >
                <svg-more class='iui-button-icon' aria-hidden='true'></svg-more>
              </Button_>
            </div>
          </div>

          <div class='iui-table-row'>
            <div class='iui-table-cell iui-slot'>
              <Checkbox_ id='active-row' />
            </div>
            <div class='iui-table-cell iui-main-column'>
              <div class='iui-table-cell-start-icon'>
                <svg-filetype-pdf aria-hidden='true'></svg-filetype-pdf>
              </div>
               charlie.pdf
            </div>
            <div class='iui-table-cell'>Mar 1, 2020 8:00 PM</div>
            <div class='iui-table-cell'>
              <div class='iui-table-cell-start-icon'>
                <x-avatar size='small' type='2'></x-avatar>
              </div>
               Terry Rivers
            </div>
            <div class='iui-table-cell demo-right-align'>10 MB</div>
            <div class='iui-table-cell iui-slot'>
<<<<<<< HEAD
              <button
                class='iui-button iui-field iui-table-more-options'
                data-iui-variant='borderless'
=======
              <Button_
                class='iui-table-more-options'
                variant='borderless'
>>>>>>> e2e6ba7a
                aria-label='More options'
                type='button'
              >
                <svg-more class='iui-button-icon' aria-hidden='true'></svg-more>
              </Button_>
            </div>
          </div>

          <div class='iui-table-row'>
            <div class='iui-table-cell iui-slot'>
              <Checkbox_ id='active-row' />
            </div>
            <div class='iui-table-cell iui-main-column'>
              <div class='iui-table-cell-start-icon'>
                <svg-filetype-image aria-hidden='true'></svg-filetype-image>
              </div>
               delta.jpg
            </div>
            <div class='iui-table-cell'>Sep 7, 2015 11:30 AM</div>
            <div class='iui-table-cell'>
              <div class='iui-table-cell-start-icon'>
                <x-avatar size='small' type='2'></x-avatar>
              </div>
               Terry Rivers
            </div>
            <div class='iui-table-cell demo-right-align'>963 MB</div>
            <div class='iui-table-cell iui-slot'>
<<<<<<< HEAD
              <button
                class='iui-button iui-field iui-table-more-options'
                data-iui-variant='borderless'
=======
              <Button_
                class='iui-table-more-options'
                variant='borderless'
>>>>>>> e2e6ba7a
                aria-label='More options'
                type='button'
              >
                <svg-more class='iui-button-icon' aria-hidden='true'></svg-more>
              </Button_>
            </div>
          </div>

          <div class='iui-table-row'>
            <div class='iui-table-cell iui-slot'>
              <Checkbox_ id='active-row' />
            </div>
            <div class='iui-table-cell iui-main-column'>
              <div class='iui-table-cell-start-icon'>
                <svg-filetype-vector aria-hidden='true'></svg-filetype-vector>
              </div>
               echo.svg
            </div>
            <div class='iui-table-cell'>Apr 14, 2019 11:59 PM</div>
            <div class='iui-table-cell'>
              <div class='iui-table-cell-start-icon'>
                <x-avatar size='small' type='2'></x-avatar>
              </div>
               Terry Rivers
            </div>
            <div class='iui-table-cell demo-right-align'>64 KB</div>
            <div class='iui-table-cell iui-slot'>
<<<<<<< HEAD
              <button
                class='iui-button iui-field iui-table-more-options'
                data-iui-variant='borderless'
=======
              <Button_
                class='iui-table-more-options'
                variant='borderless'
>>>>>>> e2e6ba7a
                aria-label='More options'
                type='button'
              >
                <svg-more class='iui-button-icon' aria-hidden='true'></svg-more>
              </Button_>
            </div>
          </div>
        </div>
      </div>

      <div class='iui-information-panel iui-right' id='myOpeningInfoPanel'>
        <div class='iui-resizer'>
          <div class='iui-resizer-bar'></div>
        </div>

        <div class='iui-information-header'>
          <span class='iui-information-header-label'>
            <svg-filetype-audio aria-hidden='true'></svg-filetype-audio>
            <span class='iui-text-subheading'>beta.mp3</span>
          </span>

          <div class='iui-information-header-actions'>
<<<<<<< HEAD
            <button class='iui-button iui-field' data-iui-variant='borderless'>
              <svg-edit class='iui-button-icon' aria-hidden='true'></svg-edit>
            </button><button
              class='iui-button iui-field'
              data-iui-variant='borderless'
              onclick='openInfoPanel()'
            >
=======
            <Button_ variant='borderless'>
              <svg-edit class='iui-button-icon' aria-hidden='true'></svg-edit>
            </Button_><Button_ variant='borderless' onclick='openInfoPanel()'>
>>>>>>> e2e6ba7a
              <svg-close-small class='iui-button-icon' aria-hidden='true'></svg-close-small>
            </Button_>
          </div>
        </div>

        <div class='iui-information-body'>
          <div class='iui-information-body-content iui-inline'>
            <span class='iui-input-label'> Kind</span>
            <span>MP3 audio</span>

            <span class='iui-input-label'> Size</span>
            <span>9.7 MB</span>

            <span class='iui-input-label'> Where</span>
            <span>/Shared/Music/</span>

            <span class='iui-input-label'> Date created</span>
            <span>Aug 10, 2021 2:26 PM</span>

            <span class='iui-input-label'> Owner</span>
            <div class='demo-avatar-with-label'>
              <x-avatar size='small' type='2'></x-avatar>
               Terry Rivers
            </div>

            <span class='iui-input-label'> Last modified</span>
            <span>Aug 10, 2021 2:26 PM</span>

            <span class='iui-input-label'> Modified by</span>
            <div class='demo-avatar-with-label'>
              <x-avatar size='small' type='1'></x-avatar>
               Robin Mercer
            </div>
          </div>

          <hr />

          <div class='iui-text-leading'>Attributes</div>

          <div class='iui-information-body-content iui-inline'>
            <span class='iui-input-label' for='title-2'> Title</span>
            <span>Beta (Gold Master)</span>

            <span class='iui-input-label'> Duration</span>
            <span>03:36</span>

            <span class='iui-input-label' for='authors-2'> Authors</span>
            <span>DJ Terry</span>

            <span class='iui-input-label'> Audio channels</span>
            <span>Stereo</span>

            <span class='iui-input-label'> Sample rate</span>
            <span>44.1 kHz</span>

            <span class='iui-input-label'> Album</span>
            <span>DJ Terry's Super Fire Mixtape</span>

            <span class='iui-input-label'> Musical genre</span>
            <span>Dubstep</span>

            <span class='iui-input-label' for='year-recorded-2'> Year recorded</span>
            <span>2021</span>
          </div>
        </div>
      </div>
    </div>
  </section>

  <br /><br />

  <section id='demo-edit'>
    <div class='iui-information-panel-wrapper'>
      <div class='iui-table'>
        <div class='iui-table-header-wrapper'>
          <div class='iui-table-header'>
            <div class='iui-table-row'>
              <div class='iui-table-cell iui-slot'>
                <Checkbox_ id='select-all-checkboxes' />
              </div>
              <div class='iui-table-cell iui-actionable iui-sorted' tabindex='0'>
                Name
                <div class='iui-table-header-actions-container'>
<<<<<<< HEAD
                  <button
                    class='iui-button iui-field iui-table-filter-button'
                    data-iui-variant='borderless'
                    data-iui-size='small'
=======
                  <Button_
                    class='iui-table-filter-button'
                    variant='borderless'
                    size='small'
>>>>>>> e2e6ba7a
                    aria-label='Apply filter'
                    type='button'
                  >
                    <svg-filter-hollow class='iui-button-icon' aria-hidden='true'
                    ></svg-filter-hollow>
                  </Button_>
                  <div class='iui-table-cell-end-icon'>
                    <svg-sort-up class='iui-button-icon iui-table-sort' aria-hidden='true'
                    ></svg-sort-up>
                  </div>
                </div>
                <div class='iui-table-resizer'>
                  <div class='iui-table-resizer-bar'></div>
                </div>
              </div>
              <div class='iui-table-cell iui-actionable' tabindex='0'>
                Modified
                <div class='iui-table-header-actions-container'>
<<<<<<< HEAD
                  <button
                    class='iui-button iui-field iui-table-filter-button'
                    data-iui-variant='borderless'
                    data-iui-size='small'
=======
                  <Button_
                    class='iui-table-filter-button'
                    variant='borderless'
                    size='small'
>>>>>>> e2e6ba7a
                    aria-label='Apply filter'
                    type='button'
                  >
                    <svg-filter-hollow class='iui-button-icon' aria-hidden='true'
                    ></svg-filter-hollow>
                  </Button_>
                  <div class='iui-table-cell-end-icon'>
                    <svg-sort-up class='iui-button-icon iui-table-sort' aria-hidden='true'
                    ></svg-sort-up>
                  </div>
                </div>
                <div class='iui-table-resizer'>
                  <div class='iui-table-resizer-bar'></div>
                </div>
              </div>
              <div class='iui-table-cell iui-actionable' tabindex='0'>
                Modified by
                <div class='iui-table-header-actions-container'>
<<<<<<< HEAD
                  <button
                    class='iui-button iui-field iui-table-filter-button'
                    data-iui-variant='borderless'
                    data-iui-size='small'
=======
                  <Button_
                    class='iui-table-filter-button'
                    variant='borderless'
                    size='small'
>>>>>>> e2e6ba7a
                    aria-label='Modify filter'
                    type='button'
                  >
                    <svg-filter-hollow class='iui-button-icon' aria-hidden='true'
                    ></svg-filter-hollow>
                  </Button_>
                  <div class='iui-table-cell-end-icon'>
                    <svg-sort-up class='iui-button-icon iui-table-sort' aria-hidden='true'
                    ></svg-sort-up>
                  </div>
                </div>
                <div class='iui-table-resizer'>
                  <div class='iui-table-resizer-bar'></div>
                </div>
              </div>
              <div class='iui-table-cell iui-actionable' tabindex='0'>
                Size
                <div class='iui-table-header-actions-container'>
<<<<<<< HEAD
                  <button
                    class='iui-button iui-field iui-table-filter-button'
                    data-iui-variant='borderless'
                    data-iui-size='small'
=======
                  <Button_
                    class='iui-table-filter-button'
                    variant='borderless'
                    size='small'
>>>>>>> e2e6ba7a
                    aria-label='Apply filter'
                    type='button'
                  >
                    <svg-filter-hollow class='iui-button-icon' aria-hidden='true'
                    ></svg-filter-hollow>
                  </Button_>
                  <div class='iui-table-cell-end-icon'>
                    <svg-sort-up class='iui-button-icon iui-table-sort' aria-hidden='true'
                    ></svg-sort-up>
                  </div>
                </div>
              </div>
              <div class='iui-table-cell iui-slot'>
<<<<<<< HEAD
                <button
                  class='iui-button iui-field'
                  data-iui-variant='borderless'
                  aria-label='Modify columns'
                  type='button'
                >
=======
                <Button_ variant='borderless' aria-label='Modify columns' type='button'>
>>>>>>> e2e6ba7a
                  <svg-column-manager class='iui-button-icon' aria-hidden='true'
                  ></svg-column-manager>
                </Button_>
              </div>
            </div>
          </div>
        </div>

        <div class='iui-table-body' aria-multiselectable='true'>
          <div class='iui-table-row'>
            <div class='iui-table-cell iui-slot'>
              <Checkbox_ id='active-row' />
            </div>
            <div class='iui-table-cell iui-main-column'>
              <div class='iui-table-cell-start-icon'>
                <svg-filetype-imodel aria-hidden='true'></svg-filetype-imodel>
              </div>
               alpha.dgn
            </div>
            <div class='iui-table-cell'>Jan 13, 2021 12:26 PM</div>
            <div class='iui-table-cell'>
              <div class='iui-table-cell-start-icon'>
                <x-avatar size='small' type='2'></x-avatar>
              </div>
               Terry Rivers
            </div>
            <div class='iui-table-cell demo-right-align'>20 MB</div>
            <div class='iui-table-cell iui-slot'>
<<<<<<< HEAD
              <button
                class='iui-button iui-field iui-table-more-options'
                data-iui-variant='borderless'
=======
              <Button_
                class='iui-table-more-options'
                variant='borderless'
>>>>>>> e2e6ba7a
                aria-label='More options'
                type='button'
              >
                <svg-more class='iui-button-icon' aria-hidden='true'></svg-more>
              </Button_>
            </div>
          </div>

          <div class='iui-table-row' aria-selected='true'>
            <div class='iui-table-cell iui-slot'>
              <Checkbox_ checked id='active-row' />
            </div>
            <div class='iui-table-cell iui-main-column'>
              <div class='iui-table-cell-start-icon'>
                <svg-filetype-audio aria-hidden='true'></svg-filetype-audio>
              </div>
               beta ipsum dolor sit amet.mp3
            </div>
            <div class='iui-table-cell'>Aug 10, 2021 2:26 PM</div>
            <div class='iui-table-cell'>
              <div class='iui-table-cell-start-icon'>
                <x-avatar size='small' type='1'></x-avatar>
              </div>
               Robin Mercer
            </div>
            <div class='iui-table-cell demo-right-align'>10 MB</div>
            <div class='iui-table-cell iui-slot'>
<<<<<<< HEAD
              <button
                class='iui-button iui-field iui-table-more-options'
                data-iui-variant='borderless'
=======
              <Button_
                class='iui-table-more-options'
                variant='borderless'
>>>>>>> e2e6ba7a
                aria-label='More options'
                type='button'
              >
                <svg-more class='iui-button-icon' aria-hidden='true'></svg-more>
              </Button_>
            </div>
          </div>

          <div class='iui-table-row'>
            <div class='iui-table-cell iui-slot'>
              <Checkbox_ id='active-row' />
            </div>
            <div class='iui-table-cell iui-main-column'>
              <div class='iui-table-cell-start-icon'>
                <svg-filetype-pdf aria-hidden='true'></svg-filetype-pdf>
              </div>
               charlie.pdf
            </div>
            <div class='iui-table-cell'>Mar 1, 2020 8:00 PM</div>
            <div class='iui-table-cell'>
              <div class='iui-table-cell-start-icon'>
                <x-avatar size='small' type='2'></x-avatar>
              </div>
               Terry Rivers
            </div>
            <div class='iui-table-cell demo-right-align'>10 MB</div>
            <div class='iui-table-cell iui-slot'>
<<<<<<< HEAD
              <button
                class='iui-button iui-field iui-table-more-options'
                data-iui-variant='borderless'
=======
              <Button_
                class='iui-table-more-options'
                variant='borderless'
>>>>>>> e2e6ba7a
                aria-label='More options'
                type='button'
              >
                <svg-more class='iui-button-icon' aria-hidden='true'></svg-more>
              </Button_>
            </div>
          </div>

          <div class='iui-table-row'>
            <div class='iui-table-cell iui-slot'>
              <Checkbox_ id='active-row' />
            </div>
            <div class='iui-table-cell iui-main-column'>
              <div class='iui-table-cell-start-icon'>
                <svg-filetype-image aria-hidden='true'></svg-filetype-image>
              </div>
               delta.jpg
            </div>
            <div class='iui-table-cell'>Sep 7, 2015 11:30 AM</div>
            <div class='iui-table-cell'>
              <div class='iui-table-cell-start-icon'>
                <x-avatar size='small' type='2'></x-avatar>
              </div>
               Terry Rivers
            </div>
            <div class='iui-table-cell demo-right-align'>963 MB</div>
            <div class='iui-table-cell iui-slot'>
<<<<<<< HEAD
              <button
                class='iui-button iui-field iui-table-more-options'
                data-iui-variant='borderless'
=======
              <Button_
                class='iui-table-more-options'
                variant='borderless'
>>>>>>> e2e6ba7a
                aria-label='More options'
                type='button'
              >
                <svg-more class='iui-button-icon' aria-hidden='true'></svg-more>
              </Button_>
            </div>
          </div>

          <div class='iui-table-row'>
            <div class='iui-table-cell iui-slot'>
              <Checkbox_ id='active-row' />
            </div>
            <div class='iui-table-cell iui-main-column'>
              <div class='iui-table-cell-start-icon'>
                <svg-filetype-vector aria-hidden='true'></svg-filetype-vector>
              </div>
               echo.svg
            </div>
            <div class='iui-table-cell'>Apr 14, 2019 11:59 PM</div>
            <div class='iui-table-cell'>
              <div class='iui-table-cell-start-icon'>
                <x-avatar size='small' type='2'></x-avatar>
              </div>
               Terry Rivers
            </div>
            <div class='iui-table-cell demo-right-align'>64 KB</div>
            <div class='iui-table-cell iui-slot'>
<<<<<<< HEAD
              <button
                class='iui-button iui-field iui-table-more-options'
                data-iui-variant='borderless'
=======
              <Button_
                class='iui-table-more-options'
                variant='borderless'
>>>>>>> e2e6ba7a
                aria-label='More options'
                type='button'
              >
                <svg-more class='iui-button-icon' aria-hidden='true'></svg-more>
              </Button_>
            </div>
          </div>
        </div>
      </div>

      <div class='iui-information-panel iui-right iui-visible'>
        <div class='iui-resizer'>
          <div class='iui-resizer-bar'></div>
        </div>

        <div class='iui-information-header'>
          <span class='iui-information-header-label'>
            <svg-filetype-audio aria-hidden='true'></svg-filetype-audio>
            <span class='iui-text-subheading'>beta ipsum dolor sit amet.mp3</span>
          </span>

          <div class='iui-information-header-actions'>
<<<<<<< HEAD
            <button
              class='iui-button iui-field'
              data-iui-variant='borderless'
              data-iui-active='true'
            >
              <svg-edit class='iui-button-icon' aria-hidden='true'></svg-edit>
            </button><button class='iui-button iui-field' data-iui-variant='borderless'>
=======
            <Button_ variant='borderless' active>
              <svg-edit class='iui-button-icon' aria-hidden='true'></svg-edit>
            </Button_><Button_ variant='borderless'>
>>>>>>> e2e6ba7a
              <svg-close-small class='iui-button-icon' aria-hidden='true'></svg-close-small>
            </Button_>
          </div>
        </div>

        <div class='iui-information-body'>
          <div class='iui-information-body-content iui-inline'>
            <span class='iui-input-label'> Kind</span>
            <span>MP3 audio</span>

            <span class='iui-input-label'> Size</span>
            <span>9.7 MB</span>

            <span class='iui-input-label'> Where</span>
            <span>/Shared/Music/</span>

            <span class='iui-input-label'> Date created</span>
            <span>Aug 10, 2021 2:26 PM</span>

            <span class='iui-input-label'> Owner</span>
            <div class='demo-avatar-with-label'>
              <x-avatar size='small' type='2'></x-avatar>
               Terry Rivers
            </div>

            <span class='iui-input-label'> Last modified</span>
            <span>Aug 10, 2021 2:26 PM</span>

            <span class='iui-input-label'> Modified by</span>
            <div class='demo-avatar-with-label'>
              <x-avatar size='small' type='1'></x-avatar>
               Robin Mercer
            </div>
          </div>

          <hr />

          <div class='iui-text-leading'>Attributes</div>

          <div class='iui-information-body-content iui-inline'>
            <label class='iui-input-label' for='title-2'> Title</label>
            <input
              value='Beta (Gold Master)'
              class='iui-input iui-field'
              data-iui-size='small'
              id='title-2'
            />

            <label class='iui-input-label'> Duration</label>
            <input readonly value='03:36' class='iui-input iui-field' data-iui-size='small' />

            <label class='iui-input-label' for='authors-2'> Authors</label>
            <input
              value='DJ Terry'
              class='iui-input iui-field'
              data-iui-size='small'
              id='authors-2'
            />

            <label class='iui-input-label'> Audio channels</label>
            <input readonly value='Stereo' class='iui-input iui-field' data-iui-size='small' />

            <label class='iui-input-label'> Sample rate</label>
            <input readonly value='44.1 kHz' class='iui-input iui-field' data-iui-size='small' />

            <label class='iui-input-label' for='album-2'> Album</label>
            <input
              value="DJ Terry's Super Fire Mixtape"
              class='iui-input iui-field'
              data-iui-size='small'
              id='album-2'
            />

            <label class='iui-input-label' for='musical-genre-2'> Musical genre</label>
            <div class='iui-input-with-icon'>
              <input
                class='iui-input iui-field'
                data-iui-size='small'
                id='musical-genre-2'
                role='combobox'
                aria-autocomplete='list'
                spellcheck='false'
                autocapitalize='none'
                autocorrect='off'
                value='Dubstep'
                aria-expanded='false'
              />
              <span class='iui-svg-icon iui-end-icon'>
                <svg-caret-down-small aria-hidden='true'></svg-caret-down-small>
              </span>
            </div>

            <label class='iui-input-label' for='year-recorded-2'> Year recorded</label>
            <input
              value='2021'
              class='iui-input iui-field'
              data-iui-size='small'
              id='year-recorded-2'
            />
          </div>
        </div>
      </div>
    </div>
  </section>

  <br /><br />

  <section id='demo-docked-bottom'>
    <div class='iui-information-panel-wrapper'>
      <div class='demo-screenshot'></div>

      <div class='iui-information-panel iui-right iui-visible' id='myOrientingInfoPanel'>
        <div class='iui-resizer'>
          <div class='iui-resizer-bar'></div>
        </div>

        <div class='iui-information-header'>
          <span class='iui-information-header-label'>
            <svg-item aria-hidden='true'></svg-item>
            <span class='iui-text-subheading'>P101 Pump Item</span>
          </span>

          <div class='iui-information-header-actions'>
<<<<<<< HEAD
            <button
              class='iui-button iui-field'
              data-iui-variant='borderless'
              onclick='switchInfoPanelOrientation(this);'
            >
=======
            <Button_ variant='borderless' onclick='switchInfoPanelOrientation(this);'>
>>>>>>> e2e6ba7a
              <!-- Docked right -->
              <span class='iui-button-icon' aria-hidden='true'>
                <svg viewBox='0 0 16 16' xmlns='http://www.w3.org/2000/svg'>
                  <path d='m0 2v12h16v-12zm15 7h-14v-6h14z'></path>
                </svg>
              </span>
<<<<<<< HEAD
            </button><button class='iui-button iui-field' data-iui-variant='borderless'>
=======
            </Button_><Button_ variant='borderless'>
>>>>>>> e2e6ba7a
              <svg-close-small class='iui-button-icon' aria-hidden='true'></svg-close-small>
            </Button_>
          </div>
        </div>

        <div class='iui-information-body'>
          <div class='iui-tabs-wrapper iui-horizontal' id='demo-pill-2'>
            <div
              class='iui-tabs iui-pill iui-not-animated'
              role='tablist'
              aria-label='Tab group name'
            >
              <button
                class='iui-tab iui-button-base iui-active'
                role='tab'
                aria-selected='true'
                aria-controls='active-tab'
              >
                <span class='iui-tab-label'>Properties</span>
              </button>
              <button
                class='iui-tab iui-button-base iui-button-base'
                role='tab'
                aria-selected='false'
                aria-controls='documents-tab'
                id='test-tab-5'
              >
                <span class='iui-tab-label'>Documents</span>
              </button>
              <button
                class='iui-tab iui-button-base iui-button-base'
                role='tab'
                aria-selected='false'
                aria-controls='projects-tab'
                id='test-tab-6'
              >
                <span class='iui-tab-label'>Projects</span>
              </button>
            </div>
            <div class='iui-tab-stripe'></div>
            <div class='iui-tabs-content' role='tabpanel' id='active-tab' aria-labelledby='active'>
              Lorem ipsum dolor sit amet, consectetur adipiscing elit, sed do eiusmod tempor
              incididunt ut labore et dolore magna aliqua. Ut enim ad minim veniam, quis nostrud
              exercitation ullamco laboris nisi ut aliquip ex ea commodo consequat. Duis aute irure
              dolor in reprehenderit in voluptate velit esse cillum dolore eu fugiat nulla pariatur.
              Excepteur sint occaecat cupidatat non proident, sunt in culpa qui officia deserunt
              mollit anim id est laborum.
            </div>
            <div
              class='iui-tabs-content'
              role='tabpanel'
              id='documents-tab'
              aria-labelledby='documents'
              hidden
            >
              This is the documents tab's content.
            </div>
            <div
              class='iui-tabs-content'
              role='tabpanel'
              id='projects-tab'
              aria-labelledby='projects'
              hidden
            >
              This is the projects tab's content.
            </div>
          </div>
        </div>
      </div>
    </div>
  </section>

  <!-- Show / hide the info panel -->
  <script is:inline>
    function openInfoPanel(button) {
      if (button.getAttribute('data-iui-active')) {
        button.removeAttribute('data-iui-active');
      } else {
        button.setAttribute('data-iui-active', 'true');
      }
      document.getElementById('myOpeningInfoPanel').classList.toggle('iui-visible');
    }
  </script>

  <!-- Switch docking orientation -->
  <script is:inline>
    function switchInfoPanelOrientation(button) {
      const infoPanel = document.getElementById('myOrientingInfoPanel');
      infoPanel.classList.toggle('iui-bottom');
      infoPanel.classList.toggle('iui-right');
      const svgIcon = button.querySelector('.iui-button-icon svg');
      if (infoPanel.classList.contains('iui-bottom')) {
        svgIcon.innerHTML = `<path d="m0 2v12h16v-12zm11 11h-10v-10h10z" />`;
      } else {
        svgIcon.innerHTML = `<path d="m0 2v12h16v-12zm15 7h-14v-6h14z" />`;
      }
    }
  </script>

  <!-- Resizer -->
  <script is:inline>
    document.querySelectorAll('.iui-resizer').forEach((resizer) => {
      const infoPanel = resizer.parentElement;
      const contentBlocks = infoPanel.querySelectorAll('.iui-information-body-content');
      const resizeFn = (e) => {
        e.preventDefault();
        if (infoPanel.classList.contains('iui-right')) {
          const width = infoPanel.getBoundingClientRect().right - e.x;
          infoPanel.style.width = `${width}px`;
          contentBlocks.forEach((content) => content.classList.toggle('iui-inline', width > 300));
        } else {
          infoPanel.style.height = `${infoPanel.getBoundingClientRect().bottom - e.y}px`;
        }
      };
      resizer.addEventListener('mousedown', () => {
        document.addEventListener('mousemove', resizeFn);
        document.addEventListener('mouseup', () =>
          document.removeEventListener('mousemove', resizeFn),
        );
      });
    });
  </script>

  <!-- Tabs -->
  <script type='module'>
    document.querySelectorAll('.iui-tabs').forEach((tabs) => {
      const wrapper = tabs.parentElement;
      const activeTab = tabs.querySelector('.iui-active');
      const tabpanels = [...wrapper.querySelectorAll('.iui-tabs-content')];
      const setStripe = (activeEl) => {
        tabs.style.setProperty('--iui-tabs-stripe-position', `${activeEl.offsetLeft}px`);
        tabs.style.setProperty(
          '--iui-tabs-stripe-size',
          `${activeEl.getBoundingClientRect().width}px`,
        );
      };
      setStripe(activeTab);

      [...tabs.children].forEach(({ firstElementChild: tab }) => {
        tab.addEventListener('click', () => {
          tabs.querySelector('.iui-active')?.classList.remove('iui-active');
          tab.classList.add('iui-active');
          setStripe(tab);
          tabpanels.forEach((panel) => {
            if (panel.id === tab.getAttribute('aria-controls')) {
              panel.removeAttribute('hidden');
            } else {
              panel.hidden = 'true';
            }
          });
        });
      });
    });
  </script>
</Layout><|MERGE_RESOLUTION|>--- conflicted
+++ resolved
@@ -127,31 +127,12 @@
 
   <section id='demo-default'>
     <div class='demo-button-bar'>
-<<<<<<< HEAD
-      <button class='iui-button iui-field' data-iui-variant='high-visibility'>
-=======
       <Button_ variant='high-visibility'>
->>>>>>> e2e6ba7a
         <svg-add class='iui-button-icon' aria-hidden='true'></svg-add>
         <span>New</span>
       </Button_>
 
       <span class='iui-button-group' style='margin-right: auto;'>
-<<<<<<< HEAD
-        <button title='Download' class='iui-button iui-field'>
-          <svg-download class='iui-button-icon' aria-hidden='true'></svg-download>
-        </button>
-        <button title='Move' class='iui-button iui-field'>
-          <svg-arrow-right class='iui-button-icon' aria-hidden='true'></svg-arrow-right>
-        </button>
-        <button title='Delete' class='iui-button iui-field' disabled>
-          <svg-delete class='iui-button-icon' aria-hidden='true'></svg-delete>
-        </button>
-        <button title='Rename' class='iui-button iui-field'>
-          <svg-rename class='iui-button-icon' aria-hidden='true'></svg-rename>
-        </button>
-        <button title='More options…' class='iui-button iui-field'>
-=======
         <Button_ title='Download'>
           <svg-download class='iui-button-icon' aria-hidden='true'></svg-download>
         </Button_>
@@ -165,32 +146,20 @@
           <svg-rename class='iui-button-icon' aria-hidden='true'></svg-rename>
         </Button_>
         <Button_ title='More options…'>
->>>>>>> e2e6ba7a
           <svg-more class='iui-button-icon' aria-hidden='true'></svg-more>
         </Button_>
       </span>
 
       <span class='iui-button-group'>
-<<<<<<< HEAD
-        <button title='List view' class='iui-button iui-field' data-iui-active='true'>
-          <svg-list class='iui-button-icon' aria-hidden='true'></svg-list>
-        </button>
-        <button title='Tile view' class='iui-button iui-field'>
-=======
         <Button_ title='List view' active>
           <svg-list class='iui-button-icon' aria-hidden='true'></svg-list>
         </Button_>
         <Button_ title='Tile view'>
->>>>>>> e2e6ba7a
           <svg-thumbnails class='iui-button-icon' aria-hidden='true'></svg-thumbnails>
         </Button_>
       </span>
 
-<<<<<<< HEAD
-      <button title='View info' class='iui-button iui-field' onclick='openInfoPanel(this)'>
-=======
       <Button_ title='View info' onclick='openInfoPanel(this)'>
->>>>>>> e2e6ba7a
         <svg-info class='iui-button-icon' aria-hidden='true'></svg-info>
       </Button_>
     </div>
@@ -206,17 +175,10 @@
               <div class='iui-table-cell iui-actionable iui-sorted' tabindex='0'>
                 Name
                 <div class='iui-table-header-actions-container'>
-<<<<<<< HEAD
-                  <button
-                    class='iui-button iui-field iui-table-filter-button'
-                    data-iui-variant='borderless'
-                    data-iui-size='small'
-=======
                   <Button_
                     class='iui-table-filter-button'
                     variant='borderless'
                     size='small'
->>>>>>> e2e6ba7a
                     aria-label='Apply filter'
                     type='button'
                   >
@@ -235,17 +197,10 @@
               <div class='iui-table-cell iui-actionable' tabindex='0'>
                 Modified
                 <div class='iui-table-header-actions-container'>
-<<<<<<< HEAD
-                  <button
-                    class='iui-button iui-field iui-table-filter-button'
-                    data-iui-variant='borderless'
-                    data-iui-size='small'
-=======
                   <Button_
                     class='iui-table-filter-button'
                     variant='borderless'
                     size='small'
->>>>>>> e2e6ba7a
                     aria-label='Apply filter'
                     type='button'
                   >
@@ -264,17 +219,10 @@
               <div class='iui-table-cell iui-actionable' tabindex='0'>
                 Modified by
                 <div class='iui-table-header-actions-container'>
-<<<<<<< HEAD
-                  <button
-                    class='iui-button iui-field iui-table-filter-button'
-                    data-iui-variant='borderless'
-                    data-iui-size='small'
-=======
                   <Button_
                     class='iui-table-filter-button'
                     variant='borderless'
                     size='small'
->>>>>>> e2e6ba7a
                     aria-label='Modify filter'
                     type='button'
                   >
@@ -293,17 +241,10 @@
               <div class='iui-table-cell iui-actionable' tabindex='0'>
                 Size
                 <div class='iui-table-header-actions-container'>
-<<<<<<< HEAD
-                  <button
-                    class='iui-button iui-field iui-table-filter-button'
-                    data-iui-variant='borderless'
-                    data-iui-size='small'
-=======
                   <Button_
                     class='iui-table-filter-button'
                     variant='borderless'
                     size='small'
->>>>>>> e2e6ba7a
                     aria-label='Apply filter'
                     type='button'
                   >
@@ -317,16 +258,7 @@
                 </div>
               </div>
               <div class='iui-table-cell iui-slot'>
-<<<<<<< HEAD
-                <button
-                  class='iui-button iui-field'
-                  data-iui-variant='borderless'
-                  aria-label='Modify columns'
-                  type='button'
-                >
-=======
                 <Button_ variant='borderless' aria-label='Modify columns' type='button'>
->>>>>>> e2e6ba7a
                   <svg-column-manager class='iui-button-icon' aria-hidden='true'
                   ></svg-column-manager>
                 </Button_>
@@ -355,15 +287,9 @@
             </div>
             <div class='iui-table-cell demo-right-align'>20 MB</div>
             <div class='iui-table-cell iui-slot'>
-<<<<<<< HEAD
-              <button
-                class='iui-button iui-field iui-table-more-options'
-                data-iui-variant='borderless'
-=======
               <Button_
                 class='iui-table-more-options'
                 variant='borderless'
->>>>>>> e2e6ba7a
                 aria-label='More options'
                 type='button'
               >
@@ -391,15 +317,9 @@
             </div>
             <div class='iui-table-cell demo-right-align'>10 MB</div>
             <div class='iui-table-cell iui-slot'>
-<<<<<<< HEAD
-              <button
-                class='iui-button iui-field iui-table-more-options'
-                data-iui-variant='borderless'
-=======
               <Button_
                 class='iui-table-more-options'
                 variant='borderless'
->>>>>>> e2e6ba7a
                 aria-label='More options'
                 type='button'
               >
@@ -427,15 +347,9 @@
             </div>
             <div class='iui-table-cell demo-right-align'>10 MB</div>
             <div class='iui-table-cell iui-slot'>
-<<<<<<< HEAD
-              <button
-                class='iui-button iui-field iui-table-more-options'
-                data-iui-variant='borderless'
-=======
               <Button_
                 class='iui-table-more-options'
                 variant='borderless'
->>>>>>> e2e6ba7a
                 aria-label='More options'
                 type='button'
               >
@@ -463,15 +377,9 @@
             </div>
             <div class='iui-table-cell demo-right-align'>963 MB</div>
             <div class='iui-table-cell iui-slot'>
-<<<<<<< HEAD
-              <button
-                class='iui-button iui-field iui-table-more-options'
-                data-iui-variant='borderless'
-=======
               <Button_
                 class='iui-table-more-options'
                 variant='borderless'
->>>>>>> e2e6ba7a
                 aria-label='More options'
                 type='button'
               >
@@ -499,15 +407,9 @@
             </div>
             <div class='iui-table-cell demo-right-align'>64 KB</div>
             <div class='iui-table-cell iui-slot'>
-<<<<<<< HEAD
-              <button
-                class='iui-button iui-field iui-table-more-options'
-                data-iui-variant='borderless'
-=======
               <Button_
                 class='iui-table-more-options'
                 variant='borderless'
->>>>>>> e2e6ba7a
                 aria-label='More options'
                 type='button'
               >
@@ -530,19 +432,9 @@
           </span>
 
           <div class='iui-information-header-actions'>
-<<<<<<< HEAD
-            <button class='iui-button iui-field' data-iui-variant='borderless'>
-              <svg-edit class='iui-button-icon' aria-hidden='true'></svg-edit>
-            </button><button
-              class='iui-button iui-field'
-              data-iui-variant='borderless'
-              onclick='openInfoPanel()'
-            >
-=======
             <Button_ variant='borderless'>
               <svg-edit class='iui-button-icon' aria-hidden='true'></svg-edit>
             </Button_><Button_ variant='borderless' onclick='openInfoPanel()'>
->>>>>>> e2e6ba7a
               <svg-close-small class='iui-button-icon' aria-hidden='true'></svg-close-small>
             </Button_>
           </div>
@@ -626,17 +518,10 @@
               <div class='iui-table-cell iui-actionable iui-sorted' tabindex='0'>
                 Name
                 <div class='iui-table-header-actions-container'>
-<<<<<<< HEAD
-                  <button
-                    class='iui-button iui-field iui-table-filter-button'
-                    data-iui-variant='borderless'
-                    data-iui-size='small'
-=======
                   <Button_
                     class='iui-table-filter-button'
                     variant='borderless'
                     size='small'
->>>>>>> e2e6ba7a
                     aria-label='Apply filter'
                     type='button'
                   >
@@ -655,17 +540,10 @@
               <div class='iui-table-cell iui-actionable' tabindex='0'>
                 Modified
                 <div class='iui-table-header-actions-container'>
-<<<<<<< HEAD
-                  <button
-                    class='iui-button iui-field iui-table-filter-button'
-                    data-iui-variant='borderless'
-                    data-iui-size='small'
-=======
                   <Button_
                     class='iui-table-filter-button'
                     variant='borderless'
                     size='small'
->>>>>>> e2e6ba7a
                     aria-label='Apply filter'
                     type='button'
                   >
@@ -684,17 +562,10 @@
               <div class='iui-table-cell iui-actionable' tabindex='0'>
                 Modified by
                 <div class='iui-table-header-actions-container'>
-<<<<<<< HEAD
-                  <button
-                    class='iui-button iui-field iui-table-filter-button'
-                    data-iui-variant='borderless'
-                    data-iui-size='small'
-=======
                   <Button_
                     class='iui-table-filter-button'
                     variant='borderless'
                     size='small'
->>>>>>> e2e6ba7a
                     aria-label='Modify filter'
                     type='button'
                   >
@@ -713,17 +584,10 @@
               <div class='iui-table-cell iui-actionable' tabindex='0'>
                 Size
                 <div class='iui-table-header-actions-container'>
-<<<<<<< HEAD
-                  <button
-                    class='iui-button iui-field iui-table-filter-button'
-                    data-iui-variant='borderless'
-                    data-iui-size='small'
-=======
                   <Button_
                     class='iui-table-filter-button'
                     variant='borderless'
                     size='small'
->>>>>>> e2e6ba7a
                     aria-label='Apply filter'
                     type='button'
                   >
@@ -737,16 +601,7 @@
                 </div>
               </div>
               <div class='iui-table-cell iui-slot'>
-<<<<<<< HEAD
-                <button
-                  class='iui-button iui-field'
-                  data-iui-variant='borderless'
-                  aria-label='Modify columns'
-                  type='button'
-                >
-=======
                 <Button_ variant='borderless' aria-label='Modify columns' type='button'>
->>>>>>> e2e6ba7a
                   <svg-column-manager class='iui-button-icon' aria-hidden='true'
                   ></svg-column-manager>
                 </Button_>
@@ -775,15 +630,9 @@
             </div>
             <div class='iui-table-cell demo-right-align'>20 MB</div>
             <div class='iui-table-cell iui-slot'>
-<<<<<<< HEAD
-              <button
-                class='iui-button iui-field iui-table-more-options'
-                data-iui-variant='borderless'
-=======
               <Button_
                 class='iui-table-more-options'
                 variant='borderless'
->>>>>>> e2e6ba7a
                 aria-label='More options'
                 type='button'
               >
@@ -811,15 +660,9 @@
             </div>
             <div class='iui-table-cell demo-right-align'>10 MB</div>
             <div class='iui-table-cell iui-slot'>
-<<<<<<< HEAD
-              <button
-                class='iui-button iui-field iui-table-more-options'
-                data-iui-variant='borderless'
-=======
               <Button_
                 class='iui-table-more-options'
                 variant='borderless'
->>>>>>> e2e6ba7a
                 aria-label='More options'
                 type='button'
               >
@@ -847,15 +690,9 @@
             </div>
             <div class='iui-table-cell demo-right-align'>10 MB</div>
             <div class='iui-table-cell iui-slot'>
-<<<<<<< HEAD
-              <button
-                class='iui-button iui-field iui-table-more-options'
-                data-iui-variant='borderless'
-=======
               <Button_
                 class='iui-table-more-options'
                 variant='borderless'
->>>>>>> e2e6ba7a
                 aria-label='More options'
                 type='button'
               >
@@ -883,15 +720,9 @@
             </div>
             <div class='iui-table-cell demo-right-align'>963 MB</div>
             <div class='iui-table-cell iui-slot'>
-<<<<<<< HEAD
-              <button
-                class='iui-button iui-field iui-table-more-options'
-                data-iui-variant='borderless'
-=======
               <Button_
                 class='iui-table-more-options'
                 variant='borderless'
->>>>>>> e2e6ba7a
                 aria-label='More options'
                 type='button'
               >
@@ -919,15 +750,9 @@
             </div>
             <div class='iui-table-cell demo-right-align'>64 KB</div>
             <div class='iui-table-cell iui-slot'>
-<<<<<<< HEAD
-              <button
-                class='iui-button iui-field iui-table-more-options'
-                data-iui-variant='borderless'
-=======
               <Button_
                 class='iui-table-more-options'
                 variant='borderless'
->>>>>>> e2e6ba7a
                 aria-label='More options'
                 type='button'
               >
@@ -950,19 +775,9 @@
           </span>
 
           <div class='iui-information-header-actions'>
-<<<<<<< HEAD
-            <button
-              class='iui-button iui-field'
-              data-iui-variant='borderless'
-              data-iui-active='true'
-            >
-              <svg-edit class='iui-button-icon' aria-hidden='true'></svg-edit>
-            </button><button class='iui-button iui-field' data-iui-variant='borderless'>
-=======
             <Button_ variant='borderless' active>
               <svg-edit class='iui-button-icon' aria-hidden='true'></svg-edit>
             </Button_><Button_ variant='borderless'>
->>>>>>> e2e6ba7a
               <svg-close-small class='iui-button-icon' aria-hidden='true'></svg-close-small>
             </Button_>
           </div>
@@ -1086,26 +901,14 @@
           </span>
 
           <div class='iui-information-header-actions'>
-<<<<<<< HEAD
-            <button
-              class='iui-button iui-field'
-              data-iui-variant='borderless'
-              onclick='switchInfoPanelOrientation(this);'
-            >
-=======
             <Button_ variant='borderless' onclick='switchInfoPanelOrientation(this);'>
->>>>>>> e2e6ba7a
               <!-- Docked right -->
               <span class='iui-button-icon' aria-hidden='true'>
                 <svg viewBox='0 0 16 16' xmlns='http://www.w3.org/2000/svg'>
                   <path d='m0 2v12h16v-12zm15 7h-14v-6h14z'></path>
                 </svg>
               </span>
-<<<<<<< HEAD
-            </button><button class='iui-button iui-field' data-iui-variant='borderless'>
-=======
             </Button_><Button_ variant='borderless'>
->>>>>>> e2e6ba7a
               <svg-close-small class='iui-button-icon' aria-hidden='true'></svg-close-small>
             </Button_>
           </div>
