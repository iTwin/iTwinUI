---
import Layout from './_layout.astro';
import Checkbox_ from '../components/Checkbox.astro';
---

<Layout title='Checkbox'>
  <script>
    import '@itwin/itwinui-icons-elements/status-success';
    import '@itwin/itwinui-icons-elements/status-warning';
    import '@itwin/itwinui-icons-elements/status-error';
    import '@itwin/itwinui-icons-elements/smiley-happy-very';
    import '@itwin/itwinui-icons-elements/smiley-happy';
    import '@itwin/itwinui-icons-elements/smiley-sad';
    import '@itwin/itwinui-icons-elements/smiley-sad-very';
  </script>
  <style is:global>
    section[id^='demo'] {
      display: flex;
      flex-direction: column;
      gap: 12px;
    }
  </style>

  <h1>Checkbox</h1>
  <hr />

  <h2>Default</h2>
  <section id='demo-default'>
    <div class='iui-input-grid iui-input-group-wrapper'>
      <div class='iui-input-label iui-required'>Checkbox group label</div>
      <div class='iui-input-group'>
        <Checkbox_ checked>Option 1</Checkbox_>
        <Checkbox_>Option 2</Checkbox_>
        <Checkbox_ disabled checked>Option 3</Checkbox_>
        <Checkbox_ disabled>Option 4</Checkbox_>
      </div>
      <div class='iui-status-message'>
        <div>Help message.</div>
      </div>
    </div>

    <div class='iui-input-grid iui-input-group-wrapper'>
      <div class='iui-input-label' data-iui-disabled='true'>Checkbox group label</div>
      <div class='iui-input-group'>
        <Checkbox_ disabled checked>Option 1</Checkbox_>
        <Checkbox_ disabled>Option 2</Checkbox_>
        <Checkbox_ disabled checked>Option 3</Checkbox_>
        <Checkbox_ disabled>Option 4</Checkbox_>
      </div>
      <div class='iui-status-message'>
        <div>Help message.</div>
      </div>
    </div>

    <div class='iui-input-grid iui-input-group-wrapper'>
      <div class='iui-input-label'>Checkbox group label</div>
      <div class='iui-input-group'>
        <Checkbox_ checked>Option 1</Checkbox_>
        <Checkbox_>Option 2</Checkbox_>
        <Checkbox_ disabled checked>Option 3</Checkbox_>
        <Checkbox_ disabled>Option 4</Checkbox_>
      </div>
      <div class='iui-status-message' data-iui-status='positive'>
        <div class='iui-svg-icon'>
          <svg-status-success class='iui-svg-icon' aria-hidden='true'></svg-status-success>
        </div>
        <div>Positive message.</div>
      </div>
    </div>

    <div class='iui-input-grid iui-input-group-wrapper'>
      <div class='iui-input-label'>Checkbox group label</div>
      <div class='iui-input-group'>
        <Checkbox_ checked>Option 1</Checkbox_>
        <Checkbox_>Option 2</Checkbox_>
        <Checkbox_ disabled checked>Option 3</Checkbox_>
        <Checkbox_ disabled>Option 4</Checkbox_>
      </div>
      <div class='iui-status-message' data-iui-status='warning'>
        <div class='iui-svg-icon'>
          <svg-status-warning class='iui-svg-icon' aria-hidden='true'></svg-status-warning>
        </div>
        <div>Warning message.</div>
      </div>
    </div>

    <div class='iui-input-grid iui-input-group-wrapper'>
      <div class='iui-input-label'>Checkbox group label</div>
      <div class='iui-input-group'>
        <Checkbox_ checked>Option 1</Checkbox_>
        <Checkbox_>Option 2</Checkbox_>
        <Checkbox_ disabled checked>Option 3</Checkbox_>
        <Checkbox_ disabled>Option 4</Checkbox_>
      </div>
      <div class='iui-status-message' data-iui-status='negative'>
        <div class='iui-svg-icon'>
          <svg-status-error class='iui-svg-icon' aria-hidden='true'></svg-status-error>
        </div>
        <div>Negative message.</div>
      </div>
    </div>

    <div class='iui-input-grid iui-input-group-wrapper'>
      <div class='iui-input-label'>Checkbox group label</div>
      <div class='iui-input-group'>
        <Checkbox_ checked>
          <svg-smiley-happy-very aria-hidden='true' style='display: flex;'></svg-smiley-happy-very>
        </Checkbox_>
        <Checkbox_>
          <svg-smiley-happy aria-hidden='true' style='display: flex;'></svg-smiley-happy>
        </Checkbox_>
        <Checkbox_ checked disabled>
          <svg-smiley-sad aria-hidden='true' style='display: flex;'></svg-smiley-sad>
        </Checkbox_>
        <Checkbox_ disabled>
          <svg-smiley-sad-very aria-hidden='true' style='display: flex;'></svg-smiley-sad-very>
        </Checkbox_>
      </div>
      <div class='iui-status-message'>
        <div>Help message.</div>
      </div>
    </div>
  </section>

  <br />

  <h2>Inline</h2>
  <section id='demo-inline'>
    <div class='iui-input-grid iui-input-group-wrapper' data-iui-label-placement='inline'>
      <div class='iui-input-label iui-required'>Checkbox group label</div>
      <div class='iui-input-group'>
        <Checkbox_ checked>Option 1</Checkbox_>
        <Checkbox_>Option 2</Checkbox_>
        <Checkbox_ disabled checked>Option 3</Checkbox_>
        <Checkbox_ disabled>Option 4</Checkbox_>
      </div>
    </div>

    <div class='iui-input-grid iui-input-group-wrapper' data-iui-label-placement='inline'>
      <div class='iui-input-label' data-iui-disabled='true'>Checkbox group label</div>
      <div class='iui-input-group'>
        <Checkbox_ disabled checked>Option 1</Checkbox_>
        <Checkbox_ disabled>Option 2</Checkbox_>
        <Checkbox_ disabled checked>Option 3</Checkbox_>
        <Checkbox_ disabled>Option 4</Checkbox_>
      </div>
    </div>

    <div class='iui-input-grid iui-input-group-wrapper' data-iui-label-placement='inline'>
      <div class='iui-input-label'>Checkbox group label</div>
      <div class='iui-input-group'>
        <Checkbox_ checked>Option 1</Checkbox_>
        <Checkbox_>Option 2</Checkbox_>
        <Checkbox_ disabled checked>Option 3</Checkbox_>
        <Checkbox_ disabled>Option 4</Checkbox_>
      </div>
      <div class='iui-status-message' data-iui-status='positive'>
        <div class='iui-svg-icon'>
          <svg-status-success class='iui-svg-icon' aria-hidden='true'></svg-status-success>
        </div>
      </div>
    </div>

    <div class='iui-input-grid iui-input-group-wrapper' data-iui-label-placement='inline'>
      <div class='iui-input-label'>Checkbox group label</div>
      <div class='iui-input-group'>
        <Checkbox_ checked>Option 1</Checkbox_>
        <Checkbox_>Option 2</Checkbox_>
        <Checkbox_ disabled checked>Option 3</Checkbox_>
        <Checkbox_ disabled>Option 4</Checkbox_>
      </div>

      <div class='iui-status-message' data-iui-status='warning'>
        <div class='iui-svg-icon'>
          <svg-status-warning class='iui-svg-icon' aria-hidden='true'></svg-status-warning>
        </div>
      </div>
    </div>

    <div class='iui-input-grid iui-input-group-wrapper' data-iui-label-placement='inline'>
      <div class='iui-input-label'>Checkbox group label</div>
      <div class='iui-input-group'>
        <Checkbox_ checked>Option 1</Checkbox_>
        <Checkbox_>Option 2</Checkbox_>
        <Checkbox_ disabled checked>Option 3</Checkbox_>
        <Checkbox_ disabled>Option 4</Checkbox_>
      </div>
      <div class='iui-status-message' data-iui-status='negative'>
        <div class='iui-svg-icon'>
          <svg-status-error class='iui-svg-icon' aria-hidden='true'></svg-status-error>
        </div>
      </div>
    </div>
  </section>

  <br />

  <h2>Without group label</h2>
  <section id='demo-no-label'>
    <div
      id='left'
      style='
          width: fit-content;
          display: flex;
          flex-direction: column;
          align-items: flex-start;'
    >
      <Checkbox_ indeterminate>Half checkbox</Checkbox_>
      <Checkbox_ checked>Checkbox</Checkbox_>
      <Checkbox_ isLoading>Loading checkbox</Checkbox_>
      <Checkbox_ disabled>Checkbox</Checkbox_>
      <Checkbox_ indeterminate disabled>Half checkbox</Checkbox_>
      <Checkbox_ checked disabled>Checkbox</Checkbox_>
      <Checkbox_ status='positive'>Checkbox</Checkbox_>
      <Checkbox_ status='negative'>Checkbox</Checkbox_>
      <Checkbox_ status='warning'>Checkbox</Checkbox_>
    </div>

<<<<<<< HEAD
=======
    <h3>Checkbox on right</h3>
    <div
      id='right'
      style='
          width: fit-content;
          display: flex;
          flex-direction: column;
          align-items: flex-end;'
    >
      <Checkbox_ indeterminate style={{ flexDirection: 'row-reverse' }}>Half checkbox</Checkbox_>
      <Checkbox_ checked style={{ flexDirection: 'row-reverse' }}>Checkbox</Checkbox_>
      <Checkbox_ isLoading style={{ flexDirection: 'row-reverse' }}>Loading checkbox</Checkbox_>
      <Checkbox_ disabled style={{ flexDirection: 'row-reverse' }}>Checkbox</Checkbox_>
      <Checkbox_ indeterminate disabled style={{ flexDirection: 'row-reverse' }}>
        Half checkbox
      </Checkbox_>
      <Checkbox_ checked disabled style={{ flexDirection: 'row-reverse' }}>Checkbox</Checkbox_>
      <Checkbox_ status='positive' style={{ flexDirection: 'row-reverse' }}>Checkbox</Checkbox_>
      <Checkbox_ status='negative' style={{ flexDirection: 'row-reverse' }}>Checkbox</Checkbox_>
      <Checkbox_ status='warning' style={{ flexDirection: 'row-reverse' }}>Checkbox</Checkbox_>
    </div>

>>>>>>> a54ae785
    <h3>Empty label</h3>
    <Checkbox_ checked />
    <Checkbox_ indeterminate />
    <Checkbox_ disabled />
    <Checkbox_ checked disabled />
    <Checkbox_ indeterminate disabled />
  </section>

  <br />
  <h2>Specialty styling</h2>
  <section id='demo-special'>
    <Checkbox_ variant='eyeball' checked basic />
    <Checkbox_ variant='eyeball' indeterminate basic />
    <Checkbox_ variant='eyeball' basic />
    <Checkbox_ variant='eyeball' checked disabled basic />
    <Checkbox_ variant='eyeball' indeterminate disabled basic />
    <Checkbox_ variant='eyeball' disabled basic />
  </section>

  <script is:inline>
    // Need to base it on something as checked value resets indeterminate
    // https://www.w3.org/TR/2014/WD-html51-20140617/forms.html#checkbox-state-(type=checkbox)
    const indeterminateInputs = Array.from(document.getElementsByName('indeterminate'));
    const clickedCountMap = Object.fromEntries(indeterminateInputs.map((_, index) => [index, 0]));
    indeterminateInputs.forEach((el, index) => {
      el.indeterminate = true;
      el.addEventListener('click', (e) => {
        ++clickedCountMap[index];
        e.target.indeterminate = clickedCountMap[index] % 2 === 0;
        e.target.checked = false;
      });
    });
  </script>
</Layout><|MERGE_RESOLUTION|>--- conflicted
+++ resolved
@@ -215,32 +215,7 @@
       <Checkbox_ status='negative'>Checkbox</Checkbox_>
       <Checkbox_ status='warning'>Checkbox</Checkbox_>
     </div>
-
-<<<<<<< HEAD
-=======
-    <h3>Checkbox on right</h3>
-    <div
-      id='right'
-      style='
-          width: fit-content;
-          display: flex;
-          flex-direction: column;
-          align-items: flex-end;'
-    >
-      <Checkbox_ indeterminate style={{ flexDirection: 'row-reverse' }}>Half checkbox</Checkbox_>
-      <Checkbox_ checked style={{ flexDirection: 'row-reverse' }}>Checkbox</Checkbox_>
-      <Checkbox_ isLoading style={{ flexDirection: 'row-reverse' }}>Loading checkbox</Checkbox_>
-      <Checkbox_ disabled style={{ flexDirection: 'row-reverse' }}>Checkbox</Checkbox_>
-      <Checkbox_ indeterminate disabled style={{ flexDirection: 'row-reverse' }}>
-        Half checkbox
-      </Checkbox_>
-      <Checkbox_ checked disabled style={{ flexDirection: 'row-reverse' }}>Checkbox</Checkbox_>
-      <Checkbox_ status='positive' style={{ flexDirection: 'row-reverse' }}>Checkbox</Checkbox_>
-      <Checkbox_ status='negative' style={{ flexDirection: 'row-reverse' }}>Checkbox</Checkbox_>
-      <Checkbox_ status='warning' style={{ flexDirection: 'row-reverse' }}>Checkbox</Checkbox_>
-    </div>
-
->>>>>>> a54ae785
+    
     <h3>Empty label</h3>
     <Checkbox_ checked />
     <Checkbox_ indeterminate />
