---
import Layout from './_layout.astro';
import Button_ from '../components/Button.astro';
---

<Layout title='Side navigation'>
  <script>
    import '@itwin/itwinui-icons-elements/chevron-right';
    import '@itwin/itwinui-icons-elements/home';
    import '@itwin/itwinui-icons-elements/document';
    import '@itwin/itwinui-icons-elements/map';
    import '@itwin/itwinui-icons-elements/archive';
    import '@itwin/itwinui-icons-elements/calendar';
    import '@itwin/itwinui-icons-elements/setup';
    import '@itwin/itwinui-icons-elements/chevron-left';
    import '@itwin/itwinui-icons-elements/settings';
  </script>
  <style is:global>
    section {
      height: 666px;
    }

    .iui-tooltip {
      position: absolute;
      margin-top: 14px;
      display: none;
    }

    .iui-top .iui-tooltip {
      margin-left: 80px;
    }
    .iui-bottom .iui-tooltip {
      margin-left: 80px;
    }

    .iui-sidenav-button:hover + .iui-tooltip {
      display: inline-block;
    }

    .iui-expanded .iui-tooltip {
      display: none !important;
    }
  </style>

  <h1>Side navigation</h1>

  <hr />

  <h2>Default</h2>
  <section id='demo-side-navigation'>
    <div class='iui-side-navigation iui-collapsed' id='demo-sidenav-container'>
      <!-- Expand arrow -->
<<<<<<< HEAD
      <button
        class='iui-button iui-field iui-sidenav-button iui-expand'
        data-iui-size='small'
=======
      <Button_
        class='iui-sidenav-button iui-expand'
>>>>>>> e2e6ba7a
        role='button'
        aria-label='Expand menu'
        onclick='togglePanelExpansion(this)'
        id='test-expand'
      >
        <svg-chevron-right class='iui-button-icon' aria-hidden='true'></svg-chevron-right>
      </Button_>

      <!-- Rest of the tabs -->
      <div class='iui-sidenav-content' role='tablist' aria-label='Applications'>
        <div class='iui-top'>
<<<<<<< HEAD
          <button
            class='iui-button iui-field iui-sidenav-button'
            data-iui-size='large'
            data-iui-active='true'
=======
          <Button_
            class='iui-sidenav-button'
            size='large'
            active
>>>>>>> e2e6ba7a
            role='tab'
            aria-selected='true'
            aria-label='Home'
            aria-controls='home-tab'
            onclick='toggleActiveState(this)'
          >
            <svg-home class='iui-button-icon' aria-hidden='true'></svg-home>
            <span>Home</span>
          </Button_>
          <span class='iui-tooltip'>Home</span>

<<<<<<< HEAD
          <button
            class='iui-button iui-field iui-sidenav-button'
            data-iui-size='large'
=======
          <Button_
            class='iui-sidenav-button'
            size='large'
>>>>>>> e2e6ba7a
            role='tab'
            aria-selected='false'
            aria-label='Documents'
            aria-controls='documents-tab'
            onclick='toggleActiveState(this)'
          >
            <span
              class='iui-button-icon iui-notification-marker'
              data-iui-variant='negative'
              data-iui-urgent='true'
            >
              <svg-document></svg-document>
            </span>
            <span>Documents</span>
          </Button_>
          <span class='iui-tooltip'>Documents</span>

<<<<<<< HEAD
          <button
            class='iui-button iui-field iui-sidenav-button'
            data-iui-size='large'
=======
          <Button_
            class='iui-sidenav-button'
            size='large'
>>>>>>> e2e6ba7a
            role='tab'
            aria-selected='false'
            aria-label='Map'
            aria-controls='map-tab'
            onclick='toggleActiveState(this)'
          >
            <span class='iui-button-icon iui-notification-marker' data-iui-variant='positive'>
              <svg-map></svg-map>
            </span>
            <span>Map</span>
          </Button_>
          <span class='iui-tooltip'>Map</span>

<<<<<<< HEAD
          <button
            class='iui-button iui-field iui-sidenav-button'
            data-iui-size='large'
=======
          <Button_
            class='iui-sidenav-button'
            size='large'
>>>>>>> e2e6ba7a
            role='tab'
            aria-selected='false'
            aria-label='Archives'
            aria-controls='archives-tab'
            disabled
            onclick='toggleActiveState(this)'
          >
            <svg-archive class='iui-button-icon' aria-hidden='true'></svg-archive>
            <span>Archives</span>
          </Button_>
          <span class='iui-tooltip'>Archives</span>

<<<<<<< HEAD
          <button
            class='iui-button iui-field iui-sidenav-button'
            data-iui-size='large'
=======
          <Button_
            class='iui-sidenav-button'
            size='large'
>>>>>>> e2e6ba7a
            role='tab'
            aria-selected='false'
            aria-label='Calendar'
            aria-controls='calendar-tab'
            id='test-tab-1'
            onclick='toggleActiveState(this)'
          >
            <svg-calendar class='iui-button-icon' aria-hidden='true'></svg-calendar>
            <span>Calendar</span>
          </Button_>
          <span class='iui-tooltip'>Calendar</span>
        </div>

        <div class='iui-bottom'>
<<<<<<< HEAD
          <button
            class='iui-button iui-field iui-sidenav-button'
            data-iui-size='large'
=======
          <Button_
            class='iui-sidenav-button'
            size='large'
>>>>>>> e2e6ba7a
            role='tab'
            aria-selected='false'
            aria-label='Administration'
            aria-controls='administration-tab'
            id='test-tab-2'
            onclick='toggleActiveState(this)'
          >
            <svg-setup class='iui-button-icon' aria-hidden='true'></svg-setup>
            <span>Administration</span>
          </Button_>
          <span class='iui-tooltip' style='margin-bottom: 10px;'>Administration</span>
        </div>
      </div>
    </div>
  </section>

  <br /><br />

  <h3>With submenu open</h3>
  <section id='demo-side-navigation-submenu'>
    <div class='iui-side-navigation-wrapper'>
      <div class='iui-side-navigation iui-collapsed' id='demo-sidenav-container'>
        <!-- Rest of the tabs -->
        <div class='iui-sidenav-content' role='tablist' aria-label='Applications'>
          <div class='iui-top'>
<<<<<<< HEAD
            <button
              class='iui-button iui-field iui-sidenav-button'
              data-iui-size='large'
              data-iui-active='true'
=======
            <Button_
              class='iui-sidenav-button'
              size='large'
              active
>>>>>>> e2e6ba7a
              role='tab'
              aria-selected='false'
              aria-label='Home'
              aria-controls='home-tab'
            >
              <svg-home class='iui-button-icon' aria-hidden='true'></svg-home>
              <span>Home</span>
            </Button_>
            <span class='iui-tooltip'>Home</span>

<<<<<<< HEAD
            <button
              class='iui-button iui-field iui-sidenav-button iui-submenu-open'
              data-iui-size='large'
=======
            <Button_
              class='iui-sidenav-button iui-submenu-open'
              size='large'
>>>>>>> e2e6ba7a
              role='tab'
              aria-selected='true'
              aria-label='Documents'
              aria-controls='documents-tab'
            >
              <svg-document class='iui-button-icon' aria-hidden='true'></svg-document>
              <span>Documents</span>
            </Button_>
            <span class='iui-tooltip'>Documents</span>

<<<<<<< HEAD
            <button
              class='iui-button iui-field iui-sidenav-button'
              data-iui-size='large'
=======
            <Button_
              class='iui-sidenav-button'
              size='large'
>>>>>>> e2e6ba7a
              role='tab'
              aria-selected='false'
              aria-label='Map'
              aria-controls='map-tab'
            >
              <svg-map class='iui-button-icon' aria-hidden='true'></svg-map>
              <span>Map</span>
            </Button_>
            <span class='iui-tooltip'>Map</span>

<<<<<<< HEAD
            <button
              class='iui-button iui-field iui-sidenav-button'
              data-iui-size='large'
=======
            <Button_
              class='iui-sidenav-button'
              size='large'
>>>>>>> e2e6ba7a
              role='tab'
              aria-selected='false'
              aria-label='Archives'
              aria-controls='archives-tab'
              disabled
            >
              <svg-archive class='iui-button-icon' aria-hidden='true'></svg-archive>
              <span>Archives</span>
            </Button_>
            <span class='iui-tooltip'>Archives</span>

<<<<<<< HEAD
            <button
              class='iui-button iui-field iui-sidenav-button'
              data-iui-size='large'
=======
            <Button_
              class='iui-sidenav-button'
              size='large'
>>>>>>> e2e6ba7a
              role='tab'
              aria-selected='false'
              aria-label='Calendar'
              aria-controls='calendar-tab'
            >
              <svg-calendar class='iui-button-icon' aria-hidden='true'></svg-calendar>
              <span>Calendar</span>
            </Button_>
            <span class='iui-tooltip'>Calendar</span>
          </div>

          <div class='iui-bottom'>
<<<<<<< HEAD
            <button
              class='iui-button iui-field iui-sidenav-button'
              data-iui-size='large'
=======
            <Button_
              class='iui-sidenav-button'
              size='large'
>>>>>>> e2e6ba7a
              role='tab'
              aria-selected='false'
              aria-label='Administration'
              aria-controls='administration-tab'
            >
              <svg-setup class='iui-button-icon' aria-hidden='true'></svg-setup>
              <span>Administration</span>
            </Button_>
            <span class='iui-tooltip' style='margin-bottom: 10px;'>Administration</span>
          </div>
        </div>

        <!-- Expand arrow -->
<<<<<<< HEAD
        <button
          class='iui-button iui-field iui-sidenav-button iui-expand'
          data-iui-size='small'
=======
        <Button_
          class='iui-sidenav-button iui-expand'
>>>>>>> e2e6ba7a
          role='button'
          aria-label='Expand menu'
          onclick='togglePanelExpansion(this)'
          id='test-expand-2'
        >
          <svg-chevron-right class='iui-button-icon' aria-hidden='true'></svg-chevron-right>
        </Button_>
      </div>

      <div class='iui-side-navigation-submenu' style='width: 384px;'>
        <div class='iui-side-navigation-submenu-content'>
          <div class='iui-side-navigation-submenu-header'>
            <div class='iui-side-navigation-submenu-header-label'>
<<<<<<< HEAD
              <button class='iui-button iui-field' data-iui-variant='borderless'>
=======
              <Button_ variant='borderless'>
>>>>>>> e2e6ba7a
                <svg-chevron-left class='iui-button-icon' aria-hidden='true'></svg-chevron-left>
              </Button_>
              <span>Documents with a long label to test for truncation</span>
            </div>
            <div class='iui-side-navigation-submenu-header-actions'>
<<<<<<< HEAD
              <button class='iui-button iui-field' data-iui-variant='borderless'>
=======
              <Button_ variant='borderless'>
>>>>>>> e2e6ba7a
                <svg-settings class='iui-button-icon' aria-hidden='true'></svg-settings>
              </Button_>
            </div>
          </div>

          <div class='iui-text-leading'>Frequently viewed</div>
          <ul>
            <li><a href='#' class='iui-anchor'>Lorem ipsum</a></li>
            <li><a href='#' class='iui-anchor'>Dolor sit amet</a></li>
            <li><a href='#' class='iui-anchor'>Consectetur adipiscing elit</a></li>
          </ul>
          <div class='iui-text-leading'>All documents</div>
          <ul>
            <li><a href='#' class='iui-anchor'>Lorem ipsum</a></li>
            <li><a href='#' class='iui-anchor'>Dolor sit amet</a></li>
            <li><a href='#' class='iui-anchor'>Consectetur adipiscing elit</a></li>
            <li><a href='#' class='iui-anchor'>Lorem ipsum</a></li>
            <li><a href='#' class='iui-anchor'>Dolor sit amet</a></li>
            <li><a href='#' class='iui-anchor'>Consectetur adipiscing elit</a></li>
            <li><a href='#' class='iui-anchor'>Lorem ipsum</a></li>
            <li><a href='#' class='iui-anchor'>Dolor sit amet</a></li>
            <li><a href='#' class='iui-anchor'>Consectetur adipiscing elit</a></li>
            <li><a href='#' class='iui-anchor'>Lorem ipsum</a></li>
            <li><a href='#' class='iui-anchor'>Dolor sit amet</a></li>
            <li><a href='#' class='iui-anchor'>Consectetur adipiscing elit</a></li>
            <li><a href='#' class='iui-anchor'>Lorem ipsum</a></li>
            <li><a href='#' class='iui-anchor'>Dolor sit amet</a></li>
            <li><a href='#' class='iui-anchor'>Consectetur adipiscing elit</a></li>
            <li><a href='#' class='iui-anchor'>Lorem ipsum</a></li>
            <li><a href='#' class='iui-anchor'>Dolor sit amet</a></li>
            <li><a href='#' class='iui-anchor'>Consectetur adipiscing elit</a></li>
            <li><a href='#' class='iui-anchor'>Lorem ipsum</a></li>
            <li><a href='#' class='iui-anchor'>Dolor sit amet</a></li>
            <li><a href='#' class='iui-anchor'>Consectetur adipiscing elit</a></li>
          </ul>
        </div>
      </div>
    </div>
  </section>

  <br /><br />

  <h3>With submenu open & active</h3>
  <section id='demo-side-navigation-submenu-active'>
    <div class='iui-side-navigation-wrapper'>
      <div class='iui-side-navigation iui-collapsed' id='demo-sidenav-container'>
        <!-- Rest of the tabs -->
        <div class='iui-sidenav-content' role='tablist' aria-label='Applications'>
          <div class='iui-top'>
<<<<<<< HEAD
            <button
              class='iui-button iui-field iui-sidenav-button'
              data-iui-size='large'
=======
            <Button_
              class='iui-sidenav-button'
              size='large'
>>>>>>> e2e6ba7a
              role='tab'
              aria-selected='false'
              aria-label='Home'
              aria-controls='home-tab'
            >
              <svg-home class='iui-button-icon' aria-hidden='true'></svg-home>
              <span>Home</span>
            </Button_>
            <span class='iui-tooltip'>Home</span>

<<<<<<< HEAD
            <button
              class='iui-button iui-field iui-sidenav-button iui-submenu-open'
              data-iui-active='true'
              data-iui-size='large'
=======
            <Button_
              class='iui-sidenav-button iui-submenu-open'
              active
              size='large'
>>>>>>> e2e6ba7a
              role='tab'
              aria-selected='true'
              aria-label='Documents'
              aria-controls='documents-tab'
            >
              <svg-document class='iui-button-icon' aria-hidden='true'></svg-document>
              <span>Documents</span>
            </Button_>
            <span class='iui-tooltip'>Documents</span>

<<<<<<< HEAD
            <button
              class='iui-button iui-field iui-sidenav-button'
              data-iui-size='large'
=======
            <Button_
              class='iui-sidenav-button'
              size='large'
>>>>>>> e2e6ba7a
              role='tab'
              aria-selected='false'
              aria-label='Map'
              aria-controls='map-tab'
            >
              <svg-map class='iui-button-icon' aria-hidden='true'></svg-map>
              <span>Map</span>
            </Button_>
            <span class='iui-tooltip'>Map</span>

<<<<<<< HEAD
            <button
              class='iui-button iui-field iui-sidenav-button'
              data-iui-size='large'
=======
            <Button_
              class='iui-sidenav-button'
              size='large'
>>>>>>> e2e6ba7a
              role='tab'
              aria-selected='false'
              aria-label='Archives'
              aria-controls='archives-tab'
              disabled
            >
              <svg-archive class='iui-button-icon' aria-hidden='true'></svg-archive>
              <span>Archives</span>
            </Button_>
            <span class='iui-tooltip'>Archives</span>

<<<<<<< HEAD
            <button
              class='iui-button iui-field iui-sidenav-button'
              data-iui-size='large'
=======
            <Button_
              class='iui-sidenav-button'
              size='large'
>>>>>>> e2e6ba7a
              role='tab'
              aria-selected='false'
              aria-label='Calendar'
              aria-controls='calendar-tab'
            >
              <svg-calendar class='iui-button-icon' aria-hidden='true'></svg-calendar>
              <span>Calendar</span>
            </Button_>
            <span class='iui-tooltip'>Calendar</span>
          </div>

          <div class='iui-bottom'>
<<<<<<< HEAD
            <button
              class='iui-button iui-field iui-sidenav-button'
              data-iui-size='large'
=======
            <Button_
              class='iui-sidenav-button'
              size='large'
>>>>>>> e2e6ba7a
              role='tab'
              aria-selected='false'
              aria-label='Administration'
              aria-controls='administration-tab'
            >
              <svg-setup class='iui-button-icon' aria-hidden='true'></svg-setup>
              <span>Administration</span>
            </Button_>
            <span class='iui-tooltip' style='margin-bottom: 10px;'>Administration</span>
          </div>
        </div>

        <!-- Expand arrow -->
<<<<<<< HEAD
        <button
          class='iui-button iui-field iui-sidenav-button iui-expand'
          data-iui-size='small'
=======
        <Button_
          class='iui-sidenav-button iui-expand'
>>>>>>> e2e6ba7a
          role='button'
          aria-label='Expand menu'
          onclick='togglePanelExpansion(this)'
          id='test-expand-2'
        >
          <svg-chevron-right class='iui-button-icon' aria-hidden='true'></svg-chevron-right>
        </Button_>
      </div>

      <div class='iui-side-navigation-submenu' style='width: 384px;'>
        <div class='iui-side-navigation-submenu-content'>
          <div class='iui-side-navigation-submenu-header'>
            <div class='iui-side-navigation-submenu-header-label'>
<<<<<<< HEAD
              <button class='iui-button iui-field' data-iui-variant='borderless'>
=======
              <Button_ variant='borderless'>
>>>>>>> e2e6ba7a
                <svg-chevron-left class='iui-button-icon' aria-hidden='true'></svg-chevron-left>
              </Button_>
              <span>Documents with a long label to test for truncation</span>
            </div>
            <div class='iui-side-navigation-submenu-header-actions'>
<<<<<<< HEAD
              <button class='iui-button iui-field' data-iui-variant='borderless'>
=======
              <Button_ variant='borderless'>
>>>>>>> e2e6ba7a
                <svg-settings class='iui-button-icon' aria-hidden='true'></svg-settings>
              </Button_>
            </div>
          </div>

          <div class='iui-text-leading'>Frequently viewed</div>
          <ul>
            <li><a href='#' class='iui-anchor'>Lorem ipsum</a></li>
            <li><a href='#' class='iui-anchor'>Dolor sit amet</a></li>
            <li><a href='#' class='iui-anchor'>Consectetur adipiscing elit</a></li>
          </ul>
          <div class='iui-text-leading'>All documents</div>
          <ul>
            <li><a href='#' class='iui-anchor'>Lorem ipsum</a></li>
            <li><a href='#' class='iui-anchor'>Dolor sit amet</a></li>
            <li><a href='#' class='iui-anchor'>Consectetur adipiscing elit</a></li>
            <li><a href='#' class='iui-anchor'>Lorem ipsum</a></li>
            <li><a href='#' class='iui-anchor'>Dolor sit amet</a></li>
            <li><a href='#' class='iui-anchor'>Consectetur adipiscing elit</a></li>
            <li><a href='#' class='iui-anchor'>Lorem ipsum</a></li>
            <li><a href='#' class='iui-anchor'>Dolor sit amet</a></li>
            <li><a href='#' class='iui-anchor'>Consectetur adipiscing elit</a></li>
            <li><a href='#' class='iui-anchor'>Lorem ipsum</a></li>
            <li><a href='#' class='iui-anchor'>Dolor sit amet</a></li>
            <li><a href='#' class='iui-anchor'>Consectetur adipiscing elit</a></li>
            <li><a href='#' class='iui-anchor'>Lorem ipsum</a></li>
            <li><a href='#' class='iui-anchor'>Dolor sit amet</a></li>
            <li><a href='#' class='iui-anchor'>Consectetur adipiscing elit</a></li>
            <li><a href='#' class='iui-anchor'>Lorem ipsum</a></li>
            <li><a href='#' class='iui-anchor'>Dolor sit amet</a></li>
            <li><a href='#' class='iui-anchor'>Consectetur adipiscing elit</a></li>
            <li><a href='#' class='iui-anchor'>Lorem ipsum</a></li>
            <li><a href='#' class='iui-anchor'>Dolor sit amet</a></li>
            <li><a href='#' class='iui-anchor'>Consectetur adipiscing elit</a></li>
          </ul>
        </div>
      </div>
    </div>
  </section>

  <script is:inline>
    const tooltips = document.querySelectorAll('.iui-top .iui-tooltip');
    tooltips.forEach((tooltip, index) => {
      tooltip.style.top = `${tooltip.previousElementSibling.offsetTop}px`;
    });
  </script>

  <!-- Expand/collapse panel -->
  <script is:inline>
    function togglePanelExpansion(el) {
      el.parentElement.classList.toggle('iui-expanded');
      el.parentElement.classList.toggle('iui-collapsed');
    }
  </script>

  <!-- Toggle active state -->
  <script is:inline>
    function toggleActiveState(el) {
      el.parentElement.parentElement.querySelectorAll('.iui-sidenav-button').forEach((button) => {
        button.removeAttribute('data-iui-active');
      });
      el.setAttribute('data-iui-active', 'true');
    }
  </script>
</Layout><|MERGE_RESOLUTION|>--- conflicted
+++ resolved
@@ -50,14 +50,9 @@
   <section id='demo-side-navigation'>
     <div class='iui-side-navigation iui-collapsed' id='demo-sidenav-container'>
       <!-- Expand arrow -->
-<<<<<<< HEAD
-      <button
-        class='iui-button iui-field iui-sidenav-button iui-expand'
-        data-iui-size='small'
-=======
       <Button_
         class='iui-sidenav-button iui-expand'
->>>>>>> e2e6ba7a
+        size='small'
         role='button'
         aria-label='Expand menu'
         onclick='togglePanelExpansion(this)'
@@ -69,17 +64,10 @@
       <!-- Rest of the tabs -->
       <div class='iui-sidenav-content' role='tablist' aria-label='Applications'>
         <div class='iui-top'>
-<<<<<<< HEAD
-          <button
-            class='iui-button iui-field iui-sidenav-button'
-            data-iui-size='large'
-            data-iui-active='true'
-=======
           <Button_
             class='iui-sidenav-button'
             size='large'
             active
->>>>>>> e2e6ba7a
             role='tab'
             aria-selected='true'
             aria-label='Home'
@@ -91,15 +79,9 @@
           </Button_>
           <span class='iui-tooltip'>Home</span>
 
-<<<<<<< HEAD
-          <button
-            class='iui-button iui-field iui-sidenav-button'
-            data-iui-size='large'
-=======
           <Button_
             class='iui-sidenav-button'
             size='large'
->>>>>>> e2e6ba7a
             role='tab'
             aria-selected='false'
             aria-label='Documents'
@@ -117,15 +99,9 @@
           </Button_>
           <span class='iui-tooltip'>Documents</span>
 
-<<<<<<< HEAD
-          <button
-            class='iui-button iui-field iui-sidenav-button'
-            data-iui-size='large'
-=======
           <Button_
             class='iui-sidenav-button'
             size='large'
->>>>>>> e2e6ba7a
             role='tab'
             aria-selected='false'
             aria-label='Map'
@@ -139,15 +115,9 @@
           </Button_>
           <span class='iui-tooltip'>Map</span>
 
-<<<<<<< HEAD
-          <button
-            class='iui-button iui-field iui-sidenav-button'
-            data-iui-size='large'
-=======
           <Button_
             class='iui-sidenav-button'
             size='large'
->>>>>>> e2e6ba7a
             role='tab'
             aria-selected='false'
             aria-label='Archives'
@@ -160,15 +130,9 @@
           </Button_>
           <span class='iui-tooltip'>Archives</span>
 
-<<<<<<< HEAD
-          <button
-            class='iui-button iui-field iui-sidenav-button'
-            data-iui-size='large'
-=======
           <Button_
             class='iui-sidenav-button'
             size='large'
->>>>>>> e2e6ba7a
             role='tab'
             aria-selected='false'
             aria-label='Calendar'
@@ -183,15 +147,9 @@
         </div>
 
         <div class='iui-bottom'>
-<<<<<<< HEAD
-          <button
-            class='iui-button iui-field iui-sidenav-button'
-            data-iui-size='large'
-=======
           <Button_
             class='iui-sidenav-button'
             size='large'
->>>>>>> e2e6ba7a
             role='tab'
             aria-selected='false'
             aria-label='Administration'
@@ -217,17 +175,10 @@
         <!-- Rest of the tabs -->
         <div class='iui-sidenav-content' role='tablist' aria-label='Applications'>
           <div class='iui-top'>
-<<<<<<< HEAD
-            <button
-              class='iui-button iui-field iui-sidenav-button'
-              data-iui-size='large'
-              data-iui-active='true'
-=======
             <Button_
               class='iui-sidenav-button'
               size='large'
               active
->>>>>>> e2e6ba7a
               role='tab'
               aria-selected='false'
               aria-label='Home'
@@ -238,15 +189,9 @@
             </Button_>
             <span class='iui-tooltip'>Home</span>
 
-<<<<<<< HEAD
-            <button
-              class='iui-button iui-field iui-sidenav-button iui-submenu-open'
-              data-iui-size='large'
-=======
             <Button_
               class='iui-sidenav-button iui-submenu-open'
               size='large'
->>>>>>> e2e6ba7a
               role='tab'
               aria-selected='true'
               aria-label='Documents'
@@ -257,15 +202,9 @@
             </Button_>
             <span class='iui-tooltip'>Documents</span>
 
-<<<<<<< HEAD
-            <button
-              class='iui-button iui-field iui-sidenav-button'
-              data-iui-size='large'
-=======
-            <Button_
-              class='iui-sidenav-button'
-              size='large'
->>>>>>> e2e6ba7a
+            <Button_
+              class='iui-sidenav-button'
+              size='large'
               role='tab'
               aria-selected='false'
               aria-label='Map'
@@ -276,15 +215,9 @@
             </Button_>
             <span class='iui-tooltip'>Map</span>
 
-<<<<<<< HEAD
-            <button
-              class='iui-button iui-field iui-sidenav-button'
-              data-iui-size='large'
-=======
-            <Button_
-              class='iui-sidenav-button'
-              size='large'
->>>>>>> e2e6ba7a
+            <Button_
+              class='iui-sidenav-button'
+              size='large'
               role='tab'
               aria-selected='false'
               aria-label='Archives'
@@ -296,15 +229,9 @@
             </Button_>
             <span class='iui-tooltip'>Archives</span>
 
-<<<<<<< HEAD
-            <button
-              class='iui-button iui-field iui-sidenav-button'
-              data-iui-size='large'
-=======
-            <Button_
-              class='iui-sidenav-button'
-              size='large'
->>>>>>> e2e6ba7a
+            <Button_
+              class='iui-sidenav-button'
+              size='large'
               role='tab'
               aria-selected='false'
               aria-label='Calendar'
@@ -317,15 +244,9 @@
           </div>
 
           <div class='iui-bottom'>
-<<<<<<< HEAD
-            <button
-              class='iui-button iui-field iui-sidenav-button'
-              data-iui-size='large'
-=======
-            <Button_
-              class='iui-sidenav-button'
-              size='large'
->>>>>>> e2e6ba7a
+            <Button_
+              class='iui-sidenav-button'
+              size='large'
               role='tab'
               aria-selected='false'
               aria-label='Administration'
@@ -339,14 +260,9 @@
         </div>
 
         <!-- Expand arrow -->
-<<<<<<< HEAD
-        <button
-          class='iui-button iui-field iui-sidenav-button iui-expand'
-          data-iui-size='small'
-=======
         <Button_
           class='iui-sidenav-button iui-expand'
->>>>>>> e2e6ba7a
+          size='small'
           role='button'
           aria-label='Expand menu'
           onclick='togglePanelExpansion(this)'
@@ -360,21 +276,13 @@
         <div class='iui-side-navigation-submenu-content'>
           <div class='iui-side-navigation-submenu-header'>
             <div class='iui-side-navigation-submenu-header-label'>
-<<<<<<< HEAD
-              <button class='iui-button iui-field' data-iui-variant='borderless'>
-=======
               <Button_ variant='borderless'>
->>>>>>> e2e6ba7a
                 <svg-chevron-left class='iui-button-icon' aria-hidden='true'></svg-chevron-left>
               </Button_>
               <span>Documents with a long label to test for truncation</span>
             </div>
             <div class='iui-side-navigation-submenu-header-actions'>
-<<<<<<< HEAD
-              <button class='iui-button iui-field' data-iui-variant='borderless'>
-=======
               <Button_ variant='borderless'>
->>>>>>> e2e6ba7a
                 <svg-settings class='iui-button-icon' aria-hidden='true'></svg-settings>
               </Button_>
             </div>
@@ -424,15 +332,9 @@
         <!-- Rest of the tabs -->
         <div class='iui-sidenav-content' role='tablist' aria-label='Applications'>
           <div class='iui-top'>
-<<<<<<< HEAD
-            <button
-              class='iui-button iui-field iui-sidenav-button'
-              data-iui-size='large'
-=======
-            <Button_
-              class='iui-sidenav-button'
-              size='large'
->>>>>>> e2e6ba7a
+            <Button_
+              class='iui-sidenav-button'
+              size='large'
               role='tab'
               aria-selected='false'
               aria-label='Home'
@@ -443,17 +345,10 @@
             </Button_>
             <span class='iui-tooltip'>Home</span>
 
-<<<<<<< HEAD
-            <button
-              class='iui-button iui-field iui-sidenav-button iui-submenu-open'
-              data-iui-active='true'
-              data-iui-size='large'
-=======
             <Button_
               class='iui-sidenav-button iui-submenu-open'
               active
               size='large'
->>>>>>> e2e6ba7a
               role='tab'
               aria-selected='true'
               aria-label='Documents'
@@ -464,15 +359,9 @@
             </Button_>
             <span class='iui-tooltip'>Documents</span>
 
-<<<<<<< HEAD
-            <button
-              class='iui-button iui-field iui-sidenav-button'
-              data-iui-size='large'
-=======
-            <Button_
-              class='iui-sidenav-button'
-              size='large'
->>>>>>> e2e6ba7a
+            <Button_
+              class='iui-sidenav-button'
+              size='large'
               role='tab'
               aria-selected='false'
               aria-label='Map'
@@ -483,15 +372,9 @@
             </Button_>
             <span class='iui-tooltip'>Map</span>
 
-<<<<<<< HEAD
-            <button
-              class='iui-button iui-field iui-sidenav-button'
-              data-iui-size='large'
-=======
-            <Button_
-              class='iui-sidenav-button'
-              size='large'
->>>>>>> e2e6ba7a
+            <Button_
+              class='iui-sidenav-button'
+              size='large'
               role='tab'
               aria-selected='false'
               aria-label='Archives'
@@ -503,15 +386,9 @@
             </Button_>
             <span class='iui-tooltip'>Archives</span>
 
-<<<<<<< HEAD
-            <button
-              class='iui-button iui-field iui-sidenav-button'
-              data-iui-size='large'
-=======
-            <Button_
-              class='iui-sidenav-button'
-              size='large'
->>>>>>> e2e6ba7a
+            <Button_
+              class='iui-sidenav-button'
+              size='large'
               role='tab'
               aria-selected='false'
               aria-label='Calendar'
@@ -524,15 +401,9 @@
           </div>
 
           <div class='iui-bottom'>
-<<<<<<< HEAD
-            <button
-              class='iui-button iui-field iui-sidenav-button'
-              data-iui-size='large'
-=======
-            <Button_
-              class='iui-sidenav-button'
-              size='large'
->>>>>>> e2e6ba7a
+            <Button_
+              class='iui-sidenav-button'
+              size='large'
               role='tab'
               aria-selected='false'
               aria-label='Administration'
@@ -546,14 +417,9 @@
         </div>
 
         <!-- Expand arrow -->
-<<<<<<< HEAD
-        <button
-          class='iui-button iui-field iui-sidenav-button iui-expand'
-          data-iui-size='small'
-=======
         <Button_
           class='iui-sidenav-button iui-expand'
->>>>>>> e2e6ba7a
+          size='small'
           role='button'
           aria-label='Expand menu'
           onclick='togglePanelExpansion(this)'
@@ -567,21 +433,13 @@
         <div class='iui-side-navigation-submenu-content'>
           <div class='iui-side-navigation-submenu-header'>
             <div class='iui-side-navigation-submenu-header-label'>
-<<<<<<< HEAD
-              <button class='iui-button iui-field' data-iui-variant='borderless'>
-=======
               <Button_ variant='borderless'>
->>>>>>> e2e6ba7a
                 <svg-chevron-left class='iui-button-icon' aria-hidden='true'></svg-chevron-left>
               </Button_>
               <span>Documents with a long label to test for truncation</span>
             </div>
             <div class='iui-side-navigation-submenu-header-actions'>
-<<<<<<< HEAD
-              <button class='iui-button iui-field' data-iui-variant='borderless'>
-=======
               <Button_ variant='borderless'>
->>>>>>> e2e6ba7a
                 <svg-settings class='iui-button-icon' aria-hidden='true'></svg-settings>
               </Button_>
             </div>
