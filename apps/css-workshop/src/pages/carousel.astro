--- conflicted
+++ resolved
@@ -78,36 +78,21 @@
     >
       <div class='iui-carousel-navigation'>
         <div class='iui-carousel-navigation-left'>
-<<<<<<< HEAD
-          <button
-            class='iui-button iui-field iui-carousel-navigation-button'
-            data-iui-variant='borderless'
-            data-iui-size='small'
-=======
           <Button_
             class='iui-carousel-navigation-button'
             variant='borderless'
             size='small'
->>>>>>> e2e6ba7a
             type='button'
             aria-controls='myCarousel-items'
             aria-label='Previous slide'
             tabindex='-1'
           >
             <svg-chevron-left class='iui-button-icon' aria-hidden='true'></svg-chevron-left>
-<<<<<<< HEAD
-          </button>
-          <button
-            class='iui-button iui-field iui-carousel-navigation-animation-button'
-            data-iui-variant='borderless'
-            data-iui-size='small'
-=======
           </Button_>
           <Button_
             class='iui-carousel-navigation-animation-button'
             variant='borderless'
             size='small'
->>>>>>> e2e6ba7a
             type='button'
             aria-label='Play animation'
             data-action='play'
@@ -211,17 +196,10 @@
         </div>
 
         <div class='iui-carousel-navigation-right'>
-<<<<<<< HEAD
-          <button
-            class='iui-button iui-field iui-carousel-navigation-button'
-            data-iui-variant='borderless'
-            data-iui-size='small'
-=======
           <Button_
             class='iui-carousel-navigation-button'
             variant='borderless'
             size='small'
->>>>>>> e2e6ba7a
             type='button'
             aria-controls='myCarousel-items'
             aria-label='Next slide'
