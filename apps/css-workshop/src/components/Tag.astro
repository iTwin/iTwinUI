--- conflicted
+++ resolved
@@ -2,12 +2,9 @@
 const { hasCloseButton = true, variant, class: className, as, buttonProps, ...props } = Astro.props;
 
 const Element = as ?? 'span';
-<<<<<<< HEAD
-import Button_ from './Button.astro';
 import Icon_ from './Icon.astro';
-=======
 import IconButton_ from './IconButton.astro';
->>>>>>> 8646fae6
+
 ---
 
 <!-- prettier-ignore -->
@@ -33,15 +30,9 @@
         variant='borderless'
         size='small'
         {...buttonProps}
-<<<<<<< HEAD
         >
         <Icon_ svg='close-small' buttonIcon />
-      </Button_>
-=======
-      ><svg-close-small
-        ></svg-close-small>
       </IconButton_>
->>>>>>> 8646fae6
     )
   }
 </Element>