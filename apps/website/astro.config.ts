--- conflicted
+++ resolved
@@ -24,12 +24,7 @@
         './src/components/PropsTable.astro',
         './src/components/LiveExample.astro',
         './src/components/Placeholder.astro',
-<<<<<<< HEAD
-        './src/components/PlaceholderUnfinished.astro',
-        './src/components/PlaceholderUnstable.astro',
-=======
         './src/components/UnstableApiCard.astro',
->>>>>>> a0ce156f
         { examples: 'AllExamples' },
       ],
     }),
