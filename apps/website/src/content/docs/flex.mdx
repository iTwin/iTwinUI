--- conflicted
+++ resolved
@@ -1,10 +1,6 @@
 ---
 title: Flex
-<<<<<<< HEAD
-description: A utility component that makes it easier to work with CSS flexbox and iTwinUI design tokens. Supports all flex properties. Can be used with or without `Flex.Item` and `Flex.Spacer` subcomponents.
-=======
 description: A utility component that makes it easier to work with CSS flexbox and iTwinUI design tokens.
->>>>>>> 798272e9
 thumbnail: #TODO
 group: utilities
 ---
@@ -13,49 +9,15 @@
 
 ## Usage
 
-<<<<<<< HEAD
-Wrap `Flex` around the components you want to be the children of the flex container. To set a certain universal space between the children, pass iTwinUI size tokens (e.g. `x`, `xs`) into the `gap` prop. The `gap` prop is set to be `xs` by default.
-=======
 The `Flex` component is a generic container that can be wrapped around the items that need to be laid out using CSS flexbox. These items can be used directly or with [`Flex.Item`](#flex-items) for more granular customization.
 
 `Flex` offers a `gap` prop, which can accept a value corresponding to [iTwinUI size tokens](/docs/variables#size) (e.g. `"x"`, `"xs"`). By default, a `gap` of `"xs"` is used.
->>>>>>> 798272e9
 
 <LiveExample src='Flex.main.jsx'>
   <AllExamples.FlexMainExample client:load />
 </LiveExample>
 
-<<<<<<< HEAD
-### Flex properties
-
-The `Flex` container offers properties which reflect similar behaviors to the CSS flexbox, such as `alignItem`, `justifyContent`, `flexDirection`, and `flexWrap`.
-
-#### `justifyContent`
-
-<LiveExample src='Flex.justifyContent.jsx'>
-  <AllExamples.FlexJustifyContentExample client:load />
-</LiveExample>
-
-#### `alignItems`
-
-<LiveExample src='Flex.alignItems.jsx'>
-  <AllExamples.FlexAlignItemsExample client:load />
-</LiveExample>
-
-#### `flexDirection`
-
-<LiveExample src='Flex.direction.jsx'>
-  <AllExamples.FlexDirectionExample client:load />
-</LiveExample>
-
-#### `flexWrap`
-
-<LiveExample src='Flex.wrap.jsx'>
-  <AllExamples.FlexWrapExample client:load />
-</LiveExample>
-=======
 The `Flex` component offers props that are equivalent to those of the CSS flexbox, such as `alignItems` (defaults to `"center"`), `justifyContent`, `flexDirection`, and `flexWrap`.
->>>>>>> 798272e9
 
 ### Spacer
 
@@ -67,11 +29,7 @@
 
 ### Flex Items
 
-<<<<<<< HEAD
-This `Flex.Item` allows customizing flex items through the `flex`, `alignSelf` and `gapBefore`/`gapAfter` props.
-=======
 The `Flex.Item` subcomponent allows customizing individual flex items using the `flex`, `alignSelf` and `gapBefore`/`gapAfter` props.
->>>>>>> 798272e9
 
 <LiveExample src='Flex.flexItems.jsx'>
   <AllExamples.FlexWithFlexItemsExample client:load />
@@ -83,6 +41,6 @@
   <AllExamples.FlexWithIndividualGapsExample client:load />
 </LiveExample>
 
-### Props
+## Props
 
 <PropsTable path='@itwin/itwinui-react/esm/core/Flex/Flex.d.ts' />