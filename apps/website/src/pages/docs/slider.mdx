---
title: Slider
description: Sliders let users make selections from a range of values.
layout: ./_layout.astro
propsPath: '@itwin/itwinui-react/esm/core/Slider/Slider.d.ts'
<<<<<<< HEAD
exampleCodeMain: Slider.main.tsx
exampleCodeSlider: Slider.slider.tsx
exampleCodeRange: Slider.range.tsx
exampleCodeRangeMultiple: Slider.rangemultiple.tsx
exampleCodeVertical: Slider.vertical.tsx
=======
>>>>>>> 3293f07b
thumbnail: Slider
group: inputs
---

import PropsTable from '~/components/PropsTable.astro';
import LiveExample from '~/components/LiveExample.astro';
import Placeholder from '~/components/Placeholder.astro';
import * as AllExamples from '~/examples';

<p>{frontmatter.description}</p>

<<<<<<< HEAD
<LiveExample src={frontmatter.exampleCodeMain} />
=======
<Placeholder componentPageName='input-slider' />

<LiveExample src='Slider.main.tsx' truncate={false}>
  <AllExamples.SliderMainExample client:load />
</LiveExample>
>>>>>>> 3293f07b

Sliders allow the user to graphically select a specific input value, or a range, within defined limits. Optionally, a [tooltip](tooltip) appears above the slider handle to indicate the current value and changes as the slider handle is repositioned. The sliders min, max, and step values can be changed as needed. To help visually enforce incremental steps, you may optionally choose to display ticks underneath the slider. The slider can be oriented horizontally or vertically.

## Variants

### With labels & steps

You can display tick labels underneath the slider. You can also have the value jump by a certain amount of steps - in this example it jumps by 10.

<LiveExample src={frontmatter.exampleCodeSlider} />

### Range

The range sliders should be used when the desired input is a range such as 25 through 75.

<LiveExample src={frontmatter.exampleCodeRange} />

You can have multiple ranges and can also have the range wrap.

<LiveExample src={frontmatter.exampleCodeRangeMultiple} />

### Vertical

The slider can be displayed horizontally (default) or vertically. All of the above examples could be displayed in either orientation.

<LiveExample src={frontmatter.exampleCodeVertical} />

## Properties

<PropsTable path={frontmatter.propsPath} /><|MERGE_RESOLUTION|>--- conflicted
+++ resolved
@@ -3,14 +3,11 @@
 description: Sliders let users make selections from a range of values.
 layout: ./_layout.astro
 propsPath: '@itwin/itwinui-react/esm/core/Slider/Slider.d.ts'
-<<<<<<< HEAD
 exampleCodeMain: Slider.main.tsx
 exampleCodeSlider: Slider.slider.tsx
 exampleCodeRange: Slider.range.tsx
 exampleCodeRangeMultiple: Slider.rangemultiple.tsx
 exampleCodeVertical: Slider.vertical.tsx
-=======
->>>>>>> 3293f07b
 thumbnail: Slider
 group: inputs
 ---
@@ -22,15 +19,12 @@
 
 <p>{frontmatter.description}</p>
 
-<<<<<<< HEAD
 <LiveExample src={frontmatter.exampleCodeMain} />
-=======
 <Placeholder componentPageName='input-slider' />
 
 <LiveExample src='Slider.main.tsx' truncate={false}>
   <AllExamples.SliderMainExample client:load />
 </LiveExample>
->>>>>>> 3293f07b
 
 Sliders allow the user to graphically select a specific input value, or a range, within defined limits. Optionally, a [tooltip](tooltip) appears above the slider handle to indicate the current value and changes as the slider handle is repositioned. The sliders min, max, and step values can be changed as needed. To help visually enforce incremental steps, you may optionally choose to display ticks underneath the slider. The slider can be oriented horizontally or vertically.
 
