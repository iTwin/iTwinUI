---
title: Tabs
description: Tabs make it easy to explore and switch between different views or functional aspects of an app, or to browse categorized data sets.
layout: ./_layout.astro
propsPath: '@itwin/itwinui-react/esm/core/Tabs/Tabs.d.ts'
<<<<<<< HEAD
exampleCodeMain: Tabs.main.tsx
exampleCodeOverflow: Tabs.overflow.tsx
=======
>>>>>>> 6f99039c
thumbnail: Tabs
group: core
---

import PropsTable from '~/components/PropsTable.astro';
import LiveExample from '~/components/LiveExample.astro';
import Placeholder from '~/components/Placeholder.astro';
import * as AllExamples from '~/examples';

<p>{frontmatter.description}</p>

<<<<<<< HEAD
<LiveExample src={frontmatter.exampleCodeMain} />

## Usage

### Overflow

If the available space does not allow all the tabs to be displayed, add an overflow button to allow access to all tabs.

<LiveExample src={frontmatter.exampleCodeOverflow} />
=======
<Placeholder componentPageName='core-tabs' />

<LiveExample src='Tabs.main.tsx'>
  <AllExamples.TabsMainExample client:load />
</LiveExample>
>>>>>>> 6f99039c

## Props

<PropsTable path={frontmatter.propsPath} /><|MERGE_RESOLUTION|>--- conflicted
+++ resolved
@@ -3,11 +3,6 @@
 description: Tabs make it easy to explore and switch between different views or functional aspects of an app, or to browse categorized data sets.
 layout: ./_layout.astro
 propsPath: '@itwin/itwinui-react/esm/core/Tabs/Tabs.d.ts'
-<<<<<<< HEAD
-exampleCodeMain: Tabs.main.tsx
-exampleCodeOverflow: Tabs.overflow.tsx
-=======
->>>>>>> 6f99039c
 thumbnail: Tabs
 group: core
 ---
@@ -19,8 +14,11 @@
 
 <p>{frontmatter.description}</p>
 
-<<<<<<< HEAD
-<LiveExample src={frontmatter.exampleCodeMain} />
+<Placeholder componentPageName='core-tabs' />
+
+<LiveExample src='Tabs.main.tsx'>
+  <AllExamples.TabsMainExample client:load />
+</LiveExample>
 
 ## Usage
 
@@ -28,14 +26,9 @@
 
 If the available space does not allow all the tabs to be displayed, add an overflow button to allow access to all tabs.
 
-<LiveExample src={frontmatter.exampleCodeOverflow} />
-=======
-<Placeholder componentPageName='core-tabs' />
-
-<LiveExample src='Tabs.main.tsx'>
-  <AllExamples.TabsMainExample client:load />
+<LiveExample src='Tabs.exampleCodeOverflow.tsx'>
+  <AllExamples.TabsOverflowExample client:load />
 </LiveExample>
->>>>>>> 6f99039c
 
 ## Props
 
