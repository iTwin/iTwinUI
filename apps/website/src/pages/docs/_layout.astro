--- conflicted
+++ resolved
@@ -11,22 +11,11 @@
 ---
 
 <Global content={content} currentPage={currentPage}>
-<<<<<<< HEAD
-  <Header class='header' />
-  <LeftSidebar class='sidebar' />
-  <div class='content-wrapper' id='article'>
-    <Placeholder class='placeholder' />
-    <h1 id='overview'>{content.title}</h1>
-    <slot />
-    <div class='bottom-links'>
-      <hr />
-      <EditPageLink page={currentPage} />
-      <FeedbackLink page={currentPage} />
-=======
   <div class='root'>
     <Header class='header' />
     <LeftSidebar class='sidebar' />
     <div class='content-wrapper' id='article'>
+      <Placeholder class='placeholder' />
       <h1 id='overview'>{content.title}</h1>
       <slot />
       <div class='bottom-links'>
@@ -34,7 +23,6 @@
         <EditPageLink page={currentPage} />
         <FeedbackLink page={currentPage} />
       </div>
->>>>>>> d1492b16
     </div>
   </div>
 </Global>
