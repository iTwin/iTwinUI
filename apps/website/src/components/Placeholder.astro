---
<<<<<<< HEAD
=======
import InformationIcon from '~/icons/InformationIcon.astro';
import DocsNoteCard from './DocsNoteCard.astro';
>>>>>>> a0ce156f

---

<<<<<<< HEAD
<div {...Astro.props}>
  <slot name='icon' />
  <slot name='content' />
</div>

<style lang='scss'>
  @layer components {
    div {
      display: flex;
      align-items: center;
      gap: var(--space-3);
      padding: var(--space-3);
      border: solid 1px var(--color-highlight-2);
      border-radius: var(--border-radius-1);

      p {
        color: var(--color-text);
      }

      svg {
        color: var(--color-highlight-2);
        height: var(--space-8);
        width: var(--space-8);
      }
    }
  }
</style>
=======
<DocsNoteCard {...rest}>
  <InformationIcon aria-hidden='true' slot='icon' />
  <p slot='content'>
    This page has not yet been finished and is being worked on. In the meantime, you can view the
    <a href={storyUrl}>stories</a>.
  </p>
</DocsNoteCard>
>>>>>>> a0ce156f
<|MERGE_RESOLUTION|>--- conflicted
+++ resolved
@@ -1,46 +1,21 @@
 ---
-<<<<<<< HEAD
-=======
 import InformationIcon from '~/icons/InformationIcon.astro';
 import DocsNoteCard from './DocsNoteCard.astro';
->>>>>>> a0ce156f
 
+export type Props = {
+  /** ending of the url for a specific react-workshop page */
+  componentPageName: string;
+};
+
+const { componentPageName, ...rest } = Astro.props;
+
+const storyUrl = `https://itwin.github.io/iTwinUI/react/?story=${componentPageName}`;
 ---
 
-<<<<<<< HEAD
-<div {...Astro.props}>
-  <slot name='icon' />
-  <slot name='content' />
-</div>
-
-<style lang='scss'>
-  @layer components {
-    div {
-      display: flex;
-      align-items: center;
-      gap: var(--space-3);
-      padding: var(--space-3);
-      border: solid 1px var(--color-highlight-2);
-      border-radius: var(--border-radius-1);
-
-      p {
-        color: var(--color-text);
-      }
-
-      svg {
-        color: var(--color-highlight-2);
-        height: var(--space-8);
-        width: var(--space-8);
-      }
-    }
-  }
-</style>
-=======
 <DocsNoteCard {...rest}>
   <InformationIcon aria-hidden='true' slot='icon' />
   <p slot='content'>
     This page has not yet been finished and is being worked on. In the meantime, you can view the
     <a href={storyUrl}>stories</a>.
   </p>
-</DocsNoteCard>
->>>>>>> a0ce156f
+</DocsNoteCard>