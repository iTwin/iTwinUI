---
import __dirname from '__dirname';
import fs from 'fs';
import path from 'path';
import { parse as docgenTsParse } from 'react-docgen-typescript';
import {
  parse as docgenParse,
  handlers as docgenHandlers,
  resolver as docgenResolver,
  importers as docgenImporters,
} from 'react-docgen';
import type { DocumentationObject } from 'react-docgen/dist/Documentation';
import snarkdown from 'snarkdown';

export interface Props {
  path: string;
  /**
   * Uses the props for the `componentName`. If not provided, it will use the filename as the `componentName`.
   */
  componentName?: string;
}

const defaultHandlers = Object.values(docgenHandlers).map((handler) => handler);
const defaultResolver = docgenResolver.findAllExportedComponentDefinitions;
const defaultImporter = docgenImporters.makeFsImporter();

const { path: pathProp, componentName } = Astro.props as Props;

const relativePath = pathProp.replace(
  '@itwin/itwinui-react',
  '../../packages/itwinui-react' // relative from root of `website` workspace
);

const componentPath = path.join(__dirname, relativePath);
const componentNameFallback = path.parse(componentPath).name.split('.')[0]; // Spliting on `.` since some files are .d.ts files
const src = fs.readFileSync(componentPath, 'utf8');

const docgenResults = componentPath.endsWith('.tsx')
  ? (docgenParse(src, defaultResolver, defaultHandlers, {
      importer: defaultImporter,
    }) as DocumentationObject[])
  : docgenTsParse(componentPath);

<<<<<<< HEAD
const componentNameFilter = componentName === 'Panels' ? 'PanelsWrapper' : componentName;
const componentDoc = [...docgenResults].find((docs) => docs['displayName'] === componentNameFilter);
=======
const componentDoc = [...docgenResults].find(
  (docs) => docs['displayName'] === (componentName ?? componentNameFallback)
);
>>>>>>> c67a45ae
---

<div class='wrapper'>
  <table>
    <thead>
      <tr>
        <th>Prop</th>
        <th>Description</th>
        <th>Default</th>
      </tr>
    </thead>
    <tbody>
      {
        componentDoc &&
          Object.entries(componentDoc.props).map(([key, value]) => (
            <tr>
              <td class='mono'>{value.name || key}</td>
              <td>
                <div
                  class='md'
                  set:html={snarkdown(value.description.split('@example')[0] ?? value.description)}
                />
                <div class='types'>{value.type?.name || value.flowType.raw}</div>
              </td>
              <td class='mono'>{value.defaultValue?.value ?? value.defaultValue ?? ''}</td>
            </tr>
          ))
      }
    </tbody>
  </table>
</div>

<style lang='scss'>
  @layer components {
    .wrapper {
      display: flex;
      overflow: auto;
    }

    table {
      color: var(--color-subtext);
      border-spacing: 0;
      border-collapse: collapse;
      width: 100%;

      &,
      :global(*) {
        font-size: var(--type--1);
        line-height: 1.5;
      }
    }

    tr {
      background: transparent;

      & + & {
        border-top: 0.5px solid hsl(0 0% 0% / 0.2);
      }
    }

    th,
    td {
      padding: var(--space-3) var(--space-2);
      max-width: 35ch;
      overflow-wrap: break-word;

      &:first-child {
        padding-left: 0;
      }

      &:last-child {
        padding-right: 0;
      }
    }

    th {
      text-align: left;
      text-transform: uppercase;
      letter-spacing: 0.05ch;
    }

    tr + tr {
      border-top: 1px solid var(--color-line-2);
    }

    .md {
      font-family: var(--font-body);
      margin-bottom: var(--space-2);

      & code {
        font-family: var(--font-mono);
      }
    }

    .mono {
      font-family: var(--font-mono);
    }

    .types {
      font-family: var(--font-mono);
    }
  }
</style><|MERGE_RESOLUTION|>--- conflicted
+++ resolved
@@ -41,14 +41,9 @@
     }) as DocumentationObject[])
   : docgenTsParse(componentPath);
 
-<<<<<<< HEAD
-const componentNameFilter = componentName === 'Panels' ? 'PanelsWrapper' : componentName;
-const componentDoc = [...docgenResults].find((docs) => docs['displayName'] === componentNameFilter);
-=======
 const componentDoc = [...docgenResults].find(
   (docs) => docs['displayName'] === (componentName ?? componentNameFallback)
 );
->>>>>>> c67a45ae
 ---
 
 <div class='wrapper'>
