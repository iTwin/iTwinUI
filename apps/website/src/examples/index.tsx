--- conflicted
+++ resolved
@@ -49,14 +49,10 @@
 export { default as SplitButtonMainExample } from './SplitButton.main';
 
 export { default as ButtonGroupMainExample } from './ButtonGroup.main';
-<<<<<<< HEAD
-export { default as ButtonGroupInputExample } from './ButtonGroup.input';
-=======
 export { default as ButtonGroupVerticalExample } from './ButtonGroup.vertical';
 export { default as ButtonGroupOverflowExample } from './ButtonGroup.overflow';
 export { default as ButtonGroupInputExample } from './ButtonGroup.input';
 export { default as ButtonGroupUsageExample } from './ButtonGroup.usage';
->>>>>>> 53f44a8d
 
 export { default as CarouselMainExample } from './Carousel.main';
 export { default as CarouselControlledExample } from './Carousel.controlled';
