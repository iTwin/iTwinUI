--- conflicted
+++ resolved
@@ -165,7 +165,6 @@
 export { default as RadioTileMainExample } from './RadioTile.main';
 export { default as RadioTileColorExample } from './RadioTile.color';
 
-<<<<<<< HEAD
 export { default as SearchBoxMainExample } from './SearchBox.main';
 export { default as SearchBoxBasicExample } from './SearchBox.basic';
 export { default as SearchBoxSizeExample } from './SearchBox.size';
@@ -174,10 +173,8 @@
 export { default as SearchBoxCustomExample } from './SearchBox.custom';
 export { default as SearchBoxCustomOpenExample } from './SearchBox.customopen';
 
-=======
 export { default as SelectDisableExample } from './Select.disable';
 export { default as SelectIconExample } from './Select.icon';
->>>>>>> 6b714e1d
 export { default as SelectMainExample } from './Select.main';
 export { default as SelectStatusesExample } from './Select.statuses';
 export { default as SelectSublabelsExample } from './Select.sublabels';
