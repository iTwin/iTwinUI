--- conflicted
+++ resolved
@@ -5,14 +5,9 @@
 import { action } from '@storybook/addon-actions';
 import { Meta, Story } from '@storybook/react';
 import React from 'react';
-<<<<<<< HEAD
-import { Alert, AlertProps, Icon } from '@itwin/itwinui-react';
+import { Alert, Icon } from '@itwin/itwinui-react';
 import { SvgPlaceholder, SvgSmileyHappy } from '@itwin/itwinui-icons-react';
-=======
-import { Alert } from '@itwin/itwinui-react';
-
 type AlertProps = React.ComponentProps<typeof Alert>;
->>>>>>> a0e73a59
 
 export default {
   title: 'Core/Alert',
