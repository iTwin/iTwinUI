/*---------------------------------------------------------------------------------------------
 * Copyright (c) Bentley Systems, Incorporated. All rights reserved.
 * See LICENSE.md in the project root for license terms and full copyright notice.
 *--------------------------------------------------------------------------------------------*/
import React, { useCallback } from 'react';
import {
  Checkbox,
  Code,
  InputGroup,
  DropdownMenu,
  MenuItem,
  IconButton,
  Table,
  Text,
  tableFilters,
  Tooltip,
  DefaultCell,
  EditableCell,
  TablePaginator,
  ActionColumn,
  Anchor,
  SelectionColumn,
  ExpanderColumn,
  Input,
  Radio,
  ProgressRadial,
  BaseFilter,
} from '@itwin/itwinui-react';
import type {
  TableFilterValue,
  TableProps,
  TableTypes,
  TablePaginatorRendererProps,
} from '@itwin/itwinui-react';
import type { Story, Meta } from '@storybook/react';
import { useMemo, useState } from '@storybook/addons';
import { action } from '@storybook/addon-actions';
import {
  SvgDetails,
  SvgMore,
  SvgSoundLoud,
  SvgStatusError,
  SvgStatusSuccess,
  SvgStatusWarning,
} from '@itwin/itwinui-icons-react';

export default {
  title: 'Core/Table',
  component: Table,
  args: {
    data: [
      { name: 'Name1', description: 'Description1' },
      { name: 'Name2', description: 'Description2' },
      { name: 'Name3', description: 'Description3' },
    ],
    emptyTableContent: 'No data.',
    density: 'default',
    emptyFilteredTableContent: 'No results found. Clear or try another filter.',
  },
  argTypes: {
    columns: { control: { disable: true } },
    isSelectable: { control: { disable: true } },
    selectionMode: { control: { disable: true } },
    style: { control: { disable: true } },
    className: { control: { disable: true } },
    id: { control: { disable: true } },
    initialState: { table: { disable: true } },
    stateReducer: { table: { disable: true } },
    useControlledState: { table: { disable: true } },
    defaultColumn: { table: { disable: true } },
    getSubRows: { table: { disable: true } },
    getRowId: { table: { disable: true } },
    manualRowSelectedKey: { table: { disable: true } },
    autoResetSelectedRows: { table: { disable: true } },
    selectSubRows: { table: { disable: true } },
    manualSortBy: { table: { disable: true } },
    defaultCanSort: { table: { disable: true } },
    disableMultiSort: { table: { disable: true } },
    isMultiSortEvent: { table: { disable: true } },
    maxMultiSortColCount: { table: { disable: true } },
    disableSortRemove: { table: { disable: true } },
    disabledMultiRemove: { table: { disable: true } },
    orderByFn: { table: { disable: true } },
    sortTypes: { table: { disable: true } },
    autoResetSortBy: { table: { disable: true } },
    autoResetHiddenColumns: { table: { disable: true } },
    autoResetFilters: { table: { disable: true } },
    filterTypes: { table: { disable: true } },
    defaultCanFilter: { table: { disable: true } },
    manualFilters: { table: { disable: true } },
    paginateExpandedRows: { table: { disable: true } },
    expandSubRows: { table: { disable: true } },
    autoResetExpanded: { table: { disable: true } },
    manualExpandedKey: { table: { disable: true } },
  },
} as Meta<TableProps>;

export const Basic: Story<Partial<TableProps>> = (args) => {
  const onClickHandler = (
    props: TableTypes.CellProps<{ name: string; description: string }>,
  ) => action(props.row.original.name)();

  const columns = useMemo(
    () => [
      {
        id: 'name',
        Header: 'Name',
        accessor: 'name',
      },
      {
        id: 'description',
        Header: 'Description',
        accessor: 'description',
        maxWidth: 200,
      },
      {
        id: 'click-me',
        Header: 'Click',
        width: 100,
        Cell: (
          props: TableTypes.CellProps<{ name: string; description: string }>,
        ) => {
          const onClick = () => onClickHandler(props);
          return (
            <Anchor as='button' onClick={onClick}>
              Click me!
            </Anchor>
          );
        },
      },
    ],
    [],
  );

  const data = useMemo(
    () => [
      { name: 'Name1', description: 'Description1' },
      { name: 'Name2', description: 'Description2' },
      { name: 'Name3', description: 'Description3' },
    ],
    [],
  );

  return (
    <Table
      columns={columns}
      data={data}
      emptyTableContent='No data.'
      {...args}
    />
  );
};

export const SelectableSingle: Story<Partial<TableProps>> = (args) => {
  const onRowClick = useCallback(
    (event: React.MouseEvent, row: TableTypes.Row) =>
      action(`Row clicked: ${JSON.stringify(row.original)}`)(),
    [],
  );

  const columns = useMemo(
    () => [
      {
        id: 'name',
        Header: 'Name',
        accessor: 'name',
      },
      {
        id: 'description',
        Header: 'Description',
        accessor: 'description',
        maxWidth: 200,
      },
      {
        id: 'click-me',
        Header: 'Click',
        width: 100,
        Cell: (
          props: TableTypes.CellProps<{ name: string; description: string }>,
        ) => {
          return (
            <Anchor
              as='button'
              onClick={(e) => {
                e.stopPropagation(); // prevent row selection when clicking on link
                action(props.row.original.name)();
              }}
            >
              Click me!
            </Anchor>
          );
        },
      },
    ],
    [],
  );

  const data = useMemo(
    () => [
      { name: 'Name1', description: 'Description1' },
      { name: 'Name2', description: 'Description2' },
      { name: 'Name3', description: 'Description3' },
    ],
    [],
  );

  return (
    <Table
      columns={columns}
      data={data}
      emptyTableContent='No data.'
      isSelectable={true}
      onRowClick={onRowClick}
      selectionMode='single'
      {...args}
    />
  );
};

SelectableSingle.args = { isSelectable: true, selectionMode: 'single' };

export const SelectableMulti: Story<Partial<TableProps>> = (args) => {
  const onSelect = useCallback(
    (rows, state) =>
      action(
        `Selected rows: ${JSON.stringify(rows)}, Table state: ${JSON.stringify(
          state,
        )}`,
      )(),
    [],
  ) satisfies NonNullable<
    TableProps<{ name: string; description: string }>['onSelect']
  >;

  const onRowClick = useCallback(
    (event: React.MouseEvent, row: TableTypes.Row) =>
      action(`Row clicked: ${JSON.stringify(row.original)}`)(),
    [],
  );

  const columns = useMemo(
    () => [
      {
        id: 'name',
        Header: 'Name',
        accessor: 'name',
      },
      {
        id: 'description',
        Header: 'Description',
        accessor: 'description',
        maxWidth: 200,
      },
      {
        id: 'click-me',
        Header: 'Click',
        width: 100,
        Cell: (
          props: TableTypes.CellProps<{ name: string; description: string }>,
        ) => {
          return (
            <Anchor
              as='button'
              onClick={(e) => {
                e.stopPropagation(); // prevent row selection when clicking on link
                action(props.row.original.name)();
              }}
            >
              Click me!
            </Anchor>
          );
        },
      },
    ],
    [],
  );

  const data = useMemo(
    () => [
      { name: 'Name1', description: 'Description1' },
      { name: 'Name2', description: 'Description2' },
      { name: 'Name3', description: 'Description3' },
    ],
    [],
  );

  return (
    <Table
      columns={columns}
      data={data}
      emptyTableContent='No data.'
      isSelectable={true}
      onSelect={onSelect}
      onRowClick={onRowClick}
      selectionMode='multi'
      {...args}
    />
  );
};

SelectableMulti.args = { isSelectable: true, selectionMode: 'multi' };

export const Sortable: Story<Partial<TableProps>> = (args) => {
  const onClickHandler = (
    props: TableTypes.CellProps<{ name: string; description: string }>,
  ) => action(props.row.original.name)();

  const onSort = useCallback(
    (state) => action(`Sort changed. Table state: ${JSON.stringify(state)}`)(),
    [],
  ) satisfies NonNullable<
    TableProps<{ name: string; description: string }>['onSort']
  >;

  const columns = useMemo(
    () => [
      {
        id: 'id',
        Header: 'ID (Sorts Desc First)',
        accessor: 'id',
        sortDescFirst: true,
      },
      {
        id: 'name',
        Header: 'Name (Sorts Asc First)',
        accessor: 'name',
      },
      {
        id: 'description',
        Header: 'Description Not Sortable',
        accessor: 'description',
        maxWidth: 200,
        disableSortBy: true,
      },
      {
        id: 'click-me',
        Header: 'Click',
        width: 100,
        Cell: (
          props: TableTypes.CellProps<{ name: string; description: string }>,
        ) => {
          const onClick = () => onClickHandler(props);
          return (
            <Anchor as='button' onClick={onClick}>
              Click me!
            </Anchor>
          );
        },
      },
    ],
    [],
  );

  const data = useMemo(
    () => [
      { id: '1', name: 'Name1', description: 'Description1' },
      { id: '3', name: 'Name3', description: 'Description3' },
      { id: '2', name: 'Name2', description: 'Description2' },
    ],
    [],
  );

  return (
    <Table
      columns={columns}
      data={data}
      emptyTableContent='No data.'
      isSortable
      onSort={onSort}
      {...args}
    />
  );
};

Sortable.args = {
  data: [
    { id: '1', name: 'Name1', description: 'Description1' },
    { id: '3', name: 'Name3', description: 'Description3' },
    { id: '2', name: 'Name2', description: 'Description2' },
  ],
  isSortable: true,
};

export const Filters: Story<Partial<TableProps>> = (args) => {
  type TableStoryDataType = {
    index: number;
    name: string;
    description: string;
    ids: number[];
    startDate: Date;
    endDate: string;
  };

  const translatedLabels = useMemo(
    () => ({
      filter: 'Filter',
      clear: 'Clear',
      from: 'From',
      to: 'To',
    }),
    [],
  );

  const formatter = useMemo(
    () =>
      new Intl.DateTimeFormat('en-us', {
        month: 'short',
        day: 'numeric',
        year: 'numeric',
      }),
    [],
  );

  const formatDate = useCallback(
    (date: Date) => {
      return formatter.format(date);
    },
    [formatter],
  );

  const columns = useMemo(
    (): TableTypes.Column<TableStoryDataType>[] => [
      {
        id: 'index',
        Header: '#',
        accessor: 'index',
        width: 80,
        fieldType: 'number',
        Filter: tableFilters.NumberRangeFilter(translatedLabels),
        filter: 'between',
      },
      {
        id: 'name',
        Header: 'Name',
        accessor: 'name',
        fieldType: 'text',
        Filter: tableFilters.TextFilter(translatedLabels),
      },
      {
        id: 'description',
        Header: 'Description',
        accessor: 'description',
        fieldType: 'text',
        Filter: tableFilters.TextFilter(translatedLabels),
        maxWidth: 200,
      },
      {
        id: 'ids',
        Header: 'IDs (enter one of the IDs in the filter)',
        accessor: 'ids',
        Cell: (props: TableTypes.CellProps<TableStoryDataType>) => {
          return <>{props.row.original.ids.join(', ')}</>;
        },
        Filter: tableFilters.TextFilter(translatedLabels),
        filter: 'includes',
      },
      {
        id: 'startDate',
        Header: 'Start date',
        accessor: 'startDate',
        Cell: (props: TableTypes.CellProps<TableStoryDataType>) => {
          return <>{formatDate(props.row.original.startDate)}</>;
        },
        Filter: tableFilters.DateRangeFilter({
          translatedLabels,
        }),
        filter: 'betweenDate',
      },
      {
        id: 'endDate',
        Header: 'End date',
        // Converting string to Date for filtering
        accessor: (rowData) => new Date(rowData.endDate),
        Cell: (props: TableTypes.CellProps<TableStoryDataType>) => {
          return <>{formatDate(new Date(props.row.original.endDate))}</>;
        },
        Filter: tableFilters.DateRangeFilter({
          translatedLabels,
        }),
        filter: 'betweenDate',
      },
    ],
    [formatDate, translatedLabels],
  );

  const data = useMemo(
    () => [
      {
        index: 1,
        name: 'Name1',
        description: 'Description1',
        ids: ['1'],
        startDate: new Date('May 1, 2021'),
        endDate: '2021-05-31T21:00:00.000Z',
      },
      {
        index: 2,
        name: 'Name2',
        description: 'Description2',
        ids: ['2', '3', '4'],
        startDate: new Date('May 2, 2021'),
        endDate: '2021-06-01T21:00:00.000Z',
      },
      {
        index: 3,
        name: 'Name3',
        description: 'Description3',
        ids: ['3', '4'],
        startDate: new Date('May 3, 2021'),
        endDate: '2021-06-02T21:00:00.000Z',
      },
    ],
    [],
  );

  const onFilter = React.useCallback(
    (
      filters: TableFilterValue<TableStoryDataType>[],
      state: TableTypes.TableState,
      filteredData: TableTypes.Row<{ name: string; description: string }>[],
    ) => {
      // rowInfo is used due to JSON errors when displaying row data
      let rowInfo = '[';
      filteredData.forEach((row) => {
        rowInfo += `${JSON.stringify(row.original)},`;
      });
      rowInfo = rowInfo.slice(0, rowInfo.length - 1);
      rowInfo += ']';
      action(
        `Filter changed. Filters: ${JSON.stringify(
          filters,
        )}, State: ${JSON.stringify(state)}, Rows: ${rowInfo}`,
      )();
    },
    [],
  );

  return (
    <Table
      columns={columns}
      data={data}
      emptyTableContent='No data.'
      onFilter={onFilter}
      {...args}
    />
  );
};

Filters.args = {
  data: [
    {
      index: 1,
      name: 'Name1',
      description: 'Description1',
      ids: ['1'],
      startDate: new Date('May 1, 2021'),
      endDate: '2021-05-31T21:00:00.000Z',
    },
    {
      index: 2,
      name: 'Name2',
      description: 'Description2',
      ids: ['2', '3', '4'],
      startDate: new Date('May 2, 2021'),
      endDate: '2021-06-01T21:00:00.000Z',
    },
    {
      index: 3,
      name: 'Name3',
      description: 'Description3',
      ids: ['3', '4'],
      startDate: new Date('May 3, 2021'),
      endDate: '2021-06-02T21:00:00.000Z',
    },
  ],
};

export const GlobalFilter: Story<Partial<TableProps>> = (args) => {
  type TableStoryDataType = {
    name: string;
    description: string;
  };

  const onClickHandler = (
    props: TableTypes.CellProps<{ name: string; description: string }>,
  ) => action(props.row.original.name)();

  const columns = useMemo(
    () => [
      {
        id: 'name',
        Header: 'Name',
        accessor: 'name',
        Filter: tableFilters.TextFilter(),
      },
      {
        id: 'description',
        Header: 'Description',
        accessor: 'description',
        maxWidth: 200,
        Filter: tableFilters.TextFilter(),
      },
      {
        id: 'click-me',
        Header: 'Click',
        width: 100,
        Cell: (
          props: TableTypes.CellProps<{ name: string; description: string }>,
        ) => {
          const onClick = () => onClickHandler(props);
          return (
            <Anchor as='button' onClick={onClick}>
              Click me!
            </Anchor>
          );
        },
      },
    ],
    [],
  );

  const data = useMemo<TableStoryDataType[]>(
    () => [
      { name: 'Name1', description: 'Description7' },
      { name: 'Name2', description: 'Description7' },
      { name: 'Name3', description: 'Description8' },
      { name: 'Name4', description: 'Description8' },
      { name: 'Name5', description: 'Description9' },
      { name: 'Name6', description: 'Description9' },
    ],
    [],
  );

  const [globalFilter, setGlobalFilter] = useState('');

  return (
    <div style={{ display: 'flex', flexDirection: 'column' }}>
      <div style={{ display: 'flex', margin: '8px 0' }}>
        <Input
          placeholder='Search...'
          value={globalFilter}
          onInput={(e: React.ChangeEvent<HTMLInputElement>) =>
            setGlobalFilter(e.target.value)
          }
        />
      </div>
      <Table
        columns={columns}
        data={data}
        emptyTableContent='No data.'
        globalFilterValue={globalFilter}
        {...args}
      />
    </div>
  );
};

GlobalFilter.args = {
  data: [
    { name: 'Name1', description: 'Description7' },
    { name: 'Name2', description: 'Description7' },
    { name: 'Name3', description: 'Description8' },
    { name: 'Name4', description: 'Description8' },
    { name: 'Name5', description: 'Description9' },
    { name: 'Name6', description: 'Description9' },
  ],
};

export const Expandable: Story<Partial<TableProps>> = (args) => {
  const onExpand = useCallback(
    (rows, state) =>
      action(
        `Expanded rows: ${JSON.stringify(rows)}. Table state: ${JSON.stringify(
          state,
        )}`,
      )(),
    [],
  ) satisfies NonNullable<
    TableProps<{
      name: string;
      description: string;
    }>['onExpand']
  >;

  const columns = useMemo(
    () => [
      {
        id: 'name',
        Header: 'Name',
        accessor: 'name',
      },
      {
        id: 'description',
        Header: 'Description',
        accessor: 'description',
        maxWidth: 200,
      },
    ],
    [],
  );

  const data = useMemo(
    () => [
      { name: 'Name1', description: 'Description1' },
      { name: 'Name2', description: 'Description2' },
      { name: 'Name3', description: 'Description3' },
    ],
    [],
  );

  const expandedSubComponent = useCallback(
    (row: TableTypes.Row) => (
      <div style={{ padding: 16 }}>
        <Text variant='leading'>Extra information</Text>
        <pre>
          <code>{JSON.stringify({ values: row.values }, null, 2)}</code>
        </pre>
      </div>
    ),
    [],
  );

  return (
    <Table
      columns={columns}
      data={data}
      emptyTableContent='No data.'
      subComponent={expandedSubComponent}
      onExpand={onExpand}
      {...args}
    />
  );
};

Expandable.args = {
  isSelectable: true,
};

export const ExpandableSubrows: Story<Partial<TableProps>> = (args) => {
  const onExpand = useCallback(
    (rows, state) =>
      action(
        `Expanded rows: ${JSON.stringify(rows)}. Table state: ${JSON.stringify(
          state,
        )}`,
      )(),
    [],
  ) satisfies NonNullable<
    TableProps<{
      name: string;
      description: string;
    }>['onExpand']
  >;

  const columns = useMemo(
    () => [
      {
        id: 'name',
        Header: 'Name',
        accessor: 'name',
        Filter: tableFilters.TextFilter(),
      },
      {
        id: 'description',
        Header: 'Description',
        accessor: 'description',
      },
    ],
    [],
  );

  const data = [
    {
      name: 'Row 1',
      description: 'Description 1',
      subRows: [
        { name: 'Row 1.1', description: 'Description 1.1', subRows: [] },
        {
          name: 'Row 1.2',
          description: 'Description 1.2',
          subRows: [
            {
              name: 'Row 1.2.1',
              description: 'Description 1.2.1',
              subRows: [],
            },
            {
              name: 'Row 1.2.2',
              description: 'Description 1.2.2',
              subRows: [],
            },
            {
              name: 'Row 1.2.3',
              description: 'Description 1.2.3',
              subRows: [],
            },
            {
              name: 'Row 1.2.4',
              description: 'Description 1.2.4',
              subRows: [],
            },
          ],
        },
        { name: 'Row 1.3', description: 'Description 1.3', subRows: [] },
        { name: 'Row 1.4', description: 'Description 1.4', subRows: [] },
      ],
    },
    {
      name: 'Row 2',
      description: 'Description 2',
      subRows: [
        { name: 'Row 2.1', description: 'Description 2.1', subRows: [] },
        { name: 'Row 2.2', description: 'Description 2.2', subRows: [] },
        { name: 'Row 2.3', description: 'Description 2.3', subRows: [] },
      ],
    },
    { name: 'Row 3', description: 'Description 3', subRows: [] },
  ];

  return (
    <>
      <div>
        Each data entry should have <Code>subRows</Code> property. If{' '}
        <Code>subRows</Code> has any items, then expander will be shown for that
        row.
      </div>
      <br />
      <Table
        emptyTableContent='No data.'
        isSelectable
        isSortable
        data={data}
        columns={columns}
        {...args}
        onExpand={onExpand}
      />
    </>
  );
};

ExpandableSubrows.args = {
  data: [
    {
      name: 'Row 1',
      description: 'Description 1',
      subRows: [
        { name: 'Row 1.1', description: 'Description 1.1', subRows: [] },
        {
          name: 'Row 1.2',
          description: 'Description 1.2',
          subRows: [
            {
              name: 'Row 1.2.1',
              description: 'Description 1.2.1',
              subRows: [],
            },
            {
              name: 'Row 1.2.2',
              description: 'Description 1.2.2',
              subRows: [],
            },
            {
              name: 'Row 1.2.3',
              description: 'Description 1.2.3',
              subRows: [],
            },
            {
              name: 'Row 1.2.4',
              description: 'Description 1.2.4',
              subRows: [],
            },
          ],
        },
        { name: 'Row 1.3', description: 'Description 1.3', subRows: [] },
        { name: 'Row 1.4', description: 'Description 1.4', subRows: [] },
      ],
    },
    {
      name: 'Row 2',
      description: 'Description 2',
      subRows: [
        { name: 'Row 2.1', description: 'Description 2.1', subRows: [] },
        { name: 'Row 2.2', description: 'Description 2.2', subRows: [] },
        { name: 'Row 2.3', description: 'Description 2.3', subRows: [] },
      ],
    },
    { name: 'Row 3', description: 'Description 3', subRows: [] },
  ],
};

export const LazyLoading: Story<Partial<TableProps>> = (args) => {
  const onClickHandler = (
    props: TableTypes.CellProps<{ name: string; description: string }>,
  ) => action(props.row.original.name)();

  const columns = useMemo(
    () => [
      {
        id: 'name',
        Header: 'Name',
        accessor: 'name',
        Filter: tableFilters.TextFilter(),
      },
      {
        id: 'description',
        Header: 'Description',
        accessor: 'description',
        maxWidth: 200,
      },
      {
        id: 'click-me',
        Header: 'Click',
        width: 100,
        Cell: (
          props: TableTypes.CellProps<{ name: string; description: string }>,
        ) => {
          const onClick = () => onClickHandler(props);
          return (
            <Anchor as='button' onClick={onClick}>
              Click me!
            </Anchor>
          );
        },
      },
    ],
    [],
  );

  const generateData = (start: number, end: number) => {
    return Array(end - start)
      .fill(null)
      .map((_, index) => ({
        name: `Name${start + index}`,
        description: `Description${start + index}`,
      }));
  };

  const [data, setData] = useState(() => generateData(0, 100));

  const [isLoading, setIsLoading] = useState(false);

  const onBottomReached = useCallback(() => {
    action('Bottom reached!')();
    setIsLoading(true);
    // Simulating request
    setTimeout(() => {
      setData(() => [...data, ...generateData(data.length, data.length + 100)]);
      setIsLoading(false);
    }, 1000);
  }, [data]);

  return (
    <Table
      enableVirtualization
      columns={columns}
      emptyTableContent='No data.'
      onBottomReached={onBottomReached}
      isLoading={isLoading}
      isSortable
      {...args}
      style={{ height: 440, maxHeight: '90vh' }}
      data={data}
      // Prevents from resetting filters and sorting when more data is loaded
      autoResetFilters={false}
      autoResetSortBy={false}
    />
  );
};

LazyLoading.args = {
  isSortable: true,
};

LazyLoading.argTypes = {
  isLoading: { control: { disable: true } },
};

export const RowInViewport: Story<Partial<TableProps>> = (args) => {
  const onClickHandler = (
    props: TableTypes.CellProps<{ name: string; description: string }>,
  ) => action(props.row.original.name)();

  const columns = useMemo(
    () => [
      {
        id: 'name',
        Header: 'Name',
        accessor: 'name',
      },
      {
        id: 'description',
        Header: 'Description',
        accessor: 'description',
        maxWidth: 200,
      },
      {
        id: 'click-me',
        Header: 'Click',
        width: 100,
        Cell: (
          props: TableTypes.CellProps<{ name: string; description: string }>,
        ) => {
          const onClick = () => onClickHandler(props);
          return (
            <Anchor as='button' onClick={onClick}>
              Click me!
            </Anchor>
          );
        },
      },
    ],
    [],
  );

  const data = useMemo(
    () =>
      Array(100)
        .fill(null)
        .map((_, index) => ({
          name: `Name${index}`,
          description: `Description${index}`,
        })),
    [],
  );

  const onRowInViewport = useCallback((rowData) => {
    action(`Row in view: ${JSON.stringify(rowData)}`)();
  }, []) satisfies NonNullable<
    TableProps<{
      name: string;
      description: string;
    }>['onRowInViewport']
  >;

  return (
    <>
      <div>
        Demo of <Code>IntersectionObserver</Code> hook that triggers{' '}
        <Code>onRowInViewport</Code> callback once the row is visible.
      </div>
      <div>
        Open{' '}
        <Anchor
          as='button'
          onClick={() =>
            (
              parent.document.querySelector(
                '[id^="tabbutton-actions"]',
              ) as HTMLButtonElement
            )?.click()
          }
        >
          Actions
        </Anchor>{' '}
        tab to see when callback is called and scroll the table.
      </div>
      <br />
      <Table
        columns={columns}
        emptyTableContent='No data.'
        onRowInViewport={onRowInViewport}
        {...args}
        data={data}
      />
    </>
  );
};

RowInViewport.argTypes = {
  data: { control: { disable: true } },
};

export const DisabledRows: Story<Partial<TableProps>> = (args) => {
  const onRowClick = useCallback(
    (event: React.MouseEvent, row: TableTypes.Row) =>
      action(`Row clicked: ${JSON.stringify(row.original)}`)(),
    [],
  );

  const isRowDisabled = useCallback(
    (rowData: { name: string; description: string }) => {
      return rowData.name === 'Name2';
    },
    [],
  );

  const columns = useMemo(
    () => [
      {
        id: 'name',
        Header: 'Name',
        accessor: 'name',
      },
      {
        id: 'description',
        Header: 'Description',
        accessor: 'description',
        maxWidth: 200,
      },
      {
        id: 'click-me',
        Header: 'Click',
        width: 100,
        // Manually handling disabled state in custom cells
        Cell: (
          props: TableTypes.CellProps<{ name: string; description: string }>,
        ) => (
          <>
            {isRowDisabled(props.row.original) ? (
              <>Click me!</>
            ) : (
              <Anchor as='button' onClick={action(props.row.original.name)}>
                Click me!
              </Anchor>
            )}
          </>
        ),
      },
    ],
    [isRowDisabled],
  );

  const data = useMemo(
    () => [
      { name: 'Name1', description: 'Description1' },
      { name: 'Name2', description: 'Description2' },
      { name: 'Name3', description: 'Description3' },
    ],
    [],
  );

  const expandedSubComponent = useCallback(
    (row: TableTypes.Row) => (
      <div style={{ padding: 16 }}>
        <Text variant='leading'>Extra information</Text>
        <pre>
          <code>{JSON.stringify({ values: row.values }, null, 2)}</code>
        </pre>
      </div>
    ),
    [],
  );

  return (
    <Table
      columns={columns}
      data={data}
      emptyTableContent='No data.'
      onRowClick={onRowClick}
      subComponent={expandedSubComponent}
      isRowDisabled={isRowDisabled}
      {...args}
    />
  );
};

DisabledRows.args = {
  data: [
    { name: 'Name1', description: 'Description1' },
    { name: 'Name2', description: 'Description2' },
    { name: 'Name3', description: 'Description3' },
  ],
  isSelectable: true,
};

export const Loading: Story<Partial<TableProps>> = (args) => {
  const columns = useMemo(
    () => [
      {
        id: 'name',
        Header: 'Name',
        accessor: 'name',
      },
      {
        id: 'description',
        Header: 'Description',
        accessor: 'description',
        maxWidth: 200,
      },
    ],
    [],
  );

  return (
    <Table
      columns={columns}
      data={[]}
      isLoading={true}
      emptyTableContent='No data.'
      {...args}
    />
  );
};

Loading.args = {
  data: [],
  isLoading: true,
};

export const NoData: Story<Partial<TableProps>> = (args) => {
  const columns = useMemo(
    () => [
      {
        id: 'name',
        Header: 'Name',
        accessor: 'name',
      },
      {
        id: 'description',
        Header: 'Description',
        accessor: 'description',
        maxWidth: 200,
      },
    ],
    [],
  );

  return (
    <Table
      columns={columns}
      data={[]}
      isLoading={false}
      emptyTableContent='No data.'
      {...args}
    />
  );
};

NoData.args = {
  data: [],
};

export const InitialState: Story<Partial<TableProps>> = (args) => {
  const columns = useMemo(
    () => [
      {
        id: 'name',
        Header: 'Name',
        accessor: 'name',
        Filter: tableFilters.TextFilter(),
      },
      {
        id: 'description',
        Header: 'Description',
        accessor: 'description',
        maxWidth: 200,
      },
    ],
    [],
  );

  const data = useMemo(
    () => [
      { name: 'Name17', description: 'Description17' },
      { name: 'Name18', description: 'Description18' },
      { name: 'Name19', description: 'Description19' },
      { name: 'Name20', description: 'Description20' },
      { name: 'Name21', description: 'Description21' },
      { name: 'Name22', description: 'Description22' },
    ],
    [],
  );

  return (
    <Table
      columns={columns}
      data={data}
      emptyTableContent='No data.'
      isSelectable
      initialState={{
        filters: [{ id: 'name', value: '1' }],
        selectedRowIds: { '0': true, '1': true, '4': true, '5': true },
      }}
      {...args}
    />
  );
};

InitialState.args = {
  data: [
    { name: 'Name17', description: 'Description17' },
    { name: 'Name18', description: 'Description18' },
    { name: 'Name19', description: 'Description19' },
    { name: 'Name20', description: 'Description20' },
    { name: 'Name21', description: 'Description21' },
    { name: 'Name22', description: 'Description22' },
  ],
  initialState: {
    filters: [{ id: 'name', value: '1' }],
    selectedRowIds: { '0': true, '1': true, '4': true, '5': true },
  },
};
InitialState.argTypes = {
  initialState: { table: { disable: false } },
};

export const ControlledState: Story<Partial<TableProps>> = (args) => {
  type DemoData = {
    id: string;
    name: string;
    description: string;
    subRows: DemoData[];
  };

  const tableInstance = React.useRef<TableTypes.TableInstance<DemoData>>();
  const [selectedRows, setSelectedRows] = useState<DemoData[]>([]);
  const [expandedRows, setExpandedRows] = useState<DemoData[]>([]);

  const columns = useMemo(
    () => [
      {
        id: 'name',
        Header: 'Name',
        accessor: 'name',
      },
      {
        id: 'description',
        Header: 'Description',
        accessor: 'description',
      },
    ],
    [],
  );

  const data: DemoData[] = useMemo(
    () => [
      {
        id: '1',
        name: 'Row 1',
        description: 'Description 1',
        subRows: [
          {
            id: '1.1',
            name: 'Row 1.1',
            description: 'Description 1.1',
            subRows: [],
          },
          {
            id: '1.2',
            name: 'Row 1.2',
            description: 'Description 1.2',
            subRows: [
              {
                id: '1.2.1',
                name: 'Row 1.2.1',
                description: 'Description 1.2.1',
                subRows: [],
              },
              {
                id: '1.2.2',
                name: 'Row 1.2.2',
                description: 'Description 1.2.2',
                subRows: [],
              },
              {
                id: '1.2.3',
                name: 'Row 1.2.3',
                description: 'Description 1.2.3',
                subRows: [],
              },
              {
                id: '1.2.4',
                name: 'Row 1.2.4',
                description: 'Description 1.2.4',
                subRows: [],
              },
            ],
          },
          {
            id: '1.3',
            name: 'Row 1.3',
            description: 'Description 1.3',
            subRows: [],
          },
          {
            id: '1.4',
            name: 'Row 1.4',
            description: 'Description 1.4',
            subRows: [],
          },
        ],
      },
      {
        id: '2',
        name: 'Row 2',
        description: 'Description 2',
        subRows: [
          {
            id: '2.1',
            name: 'Row 2.1',
            description: 'Description 2.1',
            subRows: [],
          },
          {
            id: '2.2',
            name: 'Row 2.2',
            description: 'Description 2.2',
            subRows: [],
          },
          {
            id: '2.3',
            name: 'Row 2.3',
            description: 'Description 2.3',
            subRows: [],
          },
        ],
      },
      { id: '3', name: 'Row 3', description: 'Description 3', subRows: [] },
    ],
    [],
  );

  return (
    <>
      <InputGroup label='Control selected rows' style={{ marginBottom: 11 }}>
        {data.map((data, index) => (
          <Checkbox
            key={index}
            label={data.name}
            checked={selectedRows.some((row) => row.name === data.name)}
            onChange={(e) => {
              tableInstance.current?.toggleRowSelected(
                data.id,
                e.target.checked,
              );
            }}
          />
        ))}
      </InputGroup>
      <InputGroup label='Control expanded rows' style={{ marginBottom: 11 }}>
        {data.map((data, index) => (
          <Checkbox
            key={index}
            label={data.name}
            checked={expandedRows.some((row) => row.name === data.name)}
            onChange={(e) => {
              tableInstance.current?.toggleRowExpanded(
                [data.id],
                e.target.checked,
              );
            }}
          />
        ))}
      </InputGroup>
      <Table
        columns={columns}
        emptyTableContent='No data.'
        stateReducer={
          useCallback((newState, action, prevState, instance) => {
            tableInstance.current = instance;
            return newState;
          }, []) satisfies NonNullable<
            TableTypes.TableOptions<DemoData>['stateReducer']
          >
        }
        isSelectable
        onSelect={
          useCallback((selected) => {
            setSelectedRows(selected ?? []);
          }, []) satisfies NonNullable<TableProps<DemoData>['onSelect']>
        }
        onExpand={
          useCallback((expanded) => {
            setExpandedRows(expanded ?? []);
          }, []) satisfies NonNullable<TableProps<DemoData>['onExpand']>
        }
        getRowId={
          useCallback((rowData) => rowData.id, []) satisfies NonNullable<
            TableTypes.TableOptions<DemoData>['getRowId']
          >
        }
        {...args}
        data={data}
      />
    </>
  );
};

ControlledState.argTypes = {
  data: { control: { disable: true } },
};

export const Full: Story<Partial<TableProps>> = (args) => {
  const [hoveredRowIndex, setHoveredRowIndex] = useState(0);

  const [rowRefMap, setRowRefMap] = React.useState<Record<number, HTMLElement>>(
    {},
  );

  const isRowDisabled = useCallback(
    (rowData: { name: string; description: string }) => {
      return rowData.name === 'Name2';
    },
    [],
  );

  const menuItems = useCallback((close: () => void) => {
    return [
      <MenuItem key={1} onClick={() => close()}>
        Edit
      </MenuItem>,
      <MenuItem key={2} onClick={() => close()}>
        Delete
      </MenuItem>,
    ];
  }, []);

  const columns = useMemo(
    () => [
      {
        id: 'name',
        Header: 'Name',
        accessor: 'name',
        Filter: tableFilters.TextFilter(),
        disableToggleVisibility: true,
      },
      {
        id: 'description',
        Header: 'Description',
        accessor: 'description',
        maxWidth: 200,
        Filter: tableFilters.TextFilter(),
      },
      {
        ...ActionColumn({ columnManager: true }),
        Cell: () => (
          <DropdownMenu menuItems={menuItems}>
            <IconButton
              styleType='borderless'
              onClick={(e) => e.stopPropagation()}
            >
              <SvgMore />
            </IconButton>
          </DropdownMenu>
        ),
      },
    ],
    [menuItems],
  );

  const data = useMemo(
    () => [
      { name: 'Name1', description: 'Description1' },
      { name: 'Name2', description: 'Description2' },
      { name: 'Name3', description: 'Description3' },
    ],
    [],
  );

  const expandedSubComponent = useCallback(
    (row: TableTypes.Row) => (
      <div style={{ padding: 16 }}>
        <Text variant='leading'>Extra information</Text>
        <pre>
          <code>{JSON.stringify({ values: row.values }, null, 2)}</code>
        </pre>
      </div>
    ),
    [],
  );

  const rowProps = useCallback(
    (row: TableTypes.Row<{ name: string; description: string }>) => {
      return {
        onMouseEnter: () => {
          action(`Hovered over ${row.original.name}`)();
          setHoveredRowIndex(row.index);
        },
        ref: (el: HTMLDivElement | null) => {
          if (el) {
            setRowRefMap((r) => {
              r[row.index] = el;
              return r;
            });
          }
        },
      };
    },
    [],
  );

  return (
    <>
      <Table
        columns={columns}
        data={data}
        emptyTableContent='No data.'
        subComponent={expandedSubComponent}
        isRowDisabled={isRowDisabled}
        rowProps={rowProps}
        isSelectable
        isSortable
        isResizable
        enableColumnReordering
        {...args}
      />
      <Tooltip
<<<<<<< HEAD
        reference={React.useRef(rowRefMap.current[hoveredRowIndex])}
=======
        reference={rowRefMap[hoveredRowIndex]}
>>>>>>> 321e0d89
        content={`Hovered over ${data[hoveredRowIndex].name}.`}
        placement='bottom'
      />
    </>
  );
};

Full.args = {
  data: [
    { name: 'Name1', description: 'Description1' },
    { name: 'Name2', description: 'Description2' },
    { name: 'Name3', description: 'Description3' },
  ],
  isSelectable: true,
  isSortable: true,
  isResizable: true,
  enableColumnReordering: true,
};

export const Full2: Story<Partial<TableProps>> = (args) => {
  type TableStoryDataType = {
    product: string;
    price: number;
    quantity: number;
    rating: number;
    deliveryTime: number;
    status: 'positive' | 'negative' | 'warning' | undefined;
    subRows: TableStoryDataType[];
  };

  const generateItem = useCallback(
    (index: number, parentRow = '', depth = 0): TableStoryDataType => {
      const keyValue = parentRow ? `${parentRow}.${index + 1}` : `${index + 1}`;
      const rating = (index % 4) + 1;
      return {
        product: `Product ${keyValue}`,
        price: ((index % 10) + 1) * 15,
        quantity: ((index % 10) + 1) * 150,
        rating: rating,
        deliveryTime: (index % 15) + 1,
        status:
          rating >= 4 ? 'positive' : rating === 3 ? 'warning' : 'negative',
        subRows:
          depth < 2
            ? Array(Math.round(index % 5))
                .fill(null)
                .map((_, index) => generateItem(index, keyValue, depth + 1))
            : [],
      };
    },
    [],
  );

  const data = useMemo(
    () =>
      Array(100)
        .fill(null)
        .map((_, index) => generateItem(index)),
    [generateItem],
  );

  const isRowDisabled = useCallback((rowData: TableStoryDataType) => {
    return rowData.product.endsWith('3');
  }, []);

  const menuItems = useCallback((close: () => void) => {
    return [
      <MenuItem key={1} onClick={() => close()}>
        Edit
      </MenuItem>,
      <MenuItem key={2} onClick={() => close()}>
        Delete
      </MenuItem>,
    ];
  }, []);

  const columns = useMemo(
    (): TableTypes.Column<TableStoryDataType>[] => [
      {
        id: 'product',
        Header: 'Product',
        accessor: 'product',
        Filter: tableFilters.TextFilter(),
        disableToggleVisibility: true,
        disableReordering: true,
        width: 200,
        sticky: 'left',
      },
      {
        id: 'price',
        Header: 'Price',
        accessor: 'price',
        width: 200,
        Filter: tableFilters.NumberRangeFilter(),
        filter: 'between',
        disableReordering: true,
        sortType: 'number',
        Cell: (props: TableTypes.CellProps<TableStoryDataType>) => {
          return <>${props.value}</>;
        },
        sticky: 'left',
      },
      {
        id: 'quantity',
        Header: 'Quantity',
        accessor: 'quantity',
        Filter: tableFilters.NumberRangeFilter(),
        filter: 'between',
        sortType: 'number',
        width: 400,
      },
      {
        id: 'rating',
        Header: 'Rating',
        accessor: 'rating',
        Filter: tableFilters.NumberRangeFilter(),
        filter: 'between',
        sortType: 'number',
        width: 400,
        cellRenderer: (
          props: TableTypes.CellRendererProps<TableStoryDataType>,
        ) => {
          return (
            <DefaultCell
              {...props}
              status={props.cellProps.row.original.status}
            >
              {props.cellProps.row.original.rating}/5
            </DefaultCell>
          );
        },
      },
      {
        id: 'deliveryTime',
        Header: 'Delivery Time',
        accessor: 'deliveryTime',
        Filter: tableFilters.NumberRangeFilter(),
        filter: 'between',
        sortType: 'number',
        width: 400,
        Cell: (props: TableTypes.CellProps<TableStoryDataType>) => {
          return <>{props.value} day(s)</>;
        },
      },
      {
        ...ActionColumn({ columnManager: true }),
        Cell: (props: TableTypes.CellProps<TableStoryDataType>) => (
          <DropdownMenu menuItems={menuItems}>
            <IconButton
              styleType='borderless'
              onClick={(e) => e.stopPropagation()}
              disabled={isRowDisabled(props.row.original)}
            >
              <SvgMore />
            </IconButton>
          </DropdownMenu>
        ),
        sticky: 'right',
      },
    ],
    [isRowDisabled, menuItems],
  );

  const rowProps = useCallback((row: TableTypes.Row<TableStoryDataType>) => {
    return {
      status: row.original.status satisfies TableStoryDataType['status'],
    };
  }, []);

  const [globalFilterValue, setGlobalFilterValue] = useState('');

  return (
    <div
      style={{
        display: 'flex',
        flexDirection: 'column',
        maxWidth: '1000px',
        gap: '8px',
      }}
    >
      <Input
        placeholder='Search...'
        value={globalFilterValue}
        onInput={(e: React.ChangeEvent<HTMLInputElement>) =>
          setGlobalFilterValue(e.target.value)
        }
      />
      <div
        style={{
          height: '375px',
          maxHeight: '90vh',
        }}
      >
        <Table
          columns={columns}
          emptyTableContent='No data.'
          isRowDisabled={isRowDisabled}
          isSelectable
          isSortable
          isResizable
          enableColumnReordering
          {...args}
          data={data}
          style={{ height: '100%' }}
          enableVirtualization
          rowProps={rowProps}
          globalFilterValue={globalFilterValue}
        />
      </div>
    </div>
  );
};

Full2.args = {
  isSelectable: true,
  isSortable: true,
  isResizable: true,
  enableColumnReordering: true,
};

Full2.argTypes = {
  data: { control: { disable: true } },
};

export const Localized: Story<Partial<TableProps>> = (args) => {
  const columns = useMemo(
    () => [
      {
        id: 'name',
        Header: 'Name',
        accessor: 'name',
        Filter: tableFilters.TextFilter({
          filter: 'Localized filter',
          clear: 'Localized clear',
        }),
      },
      {
        id: 'description',
        Header: 'Description',
        accessor: 'description',
        maxWidth: 200,
      },
    ],
    [],
  );

  const generateData = (start: number, end: number) => {
    return Array(end - start)
      .fill(null)
      .map((_, index) => ({
        name: `Name${start + index}`,
        description: `Description${start + index}`,
      }));
  };

  const pageSizeList = useMemo(() => [10, 25, 50], []);
  const paginator = useCallback(
    (props: TablePaginatorRendererProps) => (
      <TablePaginator
        {...props}
        pageSizeList={pageSizeList}
        localization={{
          pageSizeLabel: (size: number) => `${size} per localized page`,
          rangeLabel: (
            startIndex: number,
            endIndex: number,
            totalRows: number,
            isLoading: boolean,
          ) =>
            isLoading
              ? `${startIndex}-${endIndex} localized`
              : `${startIndex}-${endIndex} of localized ${totalRows}`,
          previousPage: 'Previous localized page',
          nextPage: 'Next localized page',
          goToPageLabel: (page: number) => `Go to localized page ${page}`,
          rowsPerPageLabel: 'Rows per localized page',
          rowsSelectedLabel: (totalSelectedRowsCount: number) =>
            `${totalSelectedRowsCount} localized ${
              totalSelectedRowsCount === 1 ? 'row' : 'rows'
            } selected`,
        }}
      />
    ),
    [pageSizeList],
  );

  return (
    <>
      <Table
        emptyTableContent='No localized data.'
        isSelectable
        isSortable
        {...args}
        columns={columns}
        data={generateData(0, 100)}
        pageSize={25}
        paginatorRenderer={paginator}
        style={{ height: '100%' }}
      />
    </>
  );
};

Localized.decorators = [
  (Story) => (
    <div style={{ height: '90vh' }}>
      <Story />
    </div>
  ),
];

Localized.argTypes = {
  data: { control: { disable: true } },
};
Localized.parameters = {
  docs: { source: { excludeDecorators: true } },
};

export const Condensed: Story<Partial<TableProps>> = (args) => {
  const onClickHandler = (
    props: TableTypes.CellProps<{ name: string; description: string }>,
  ) => action(props.row.original.name)();

  const onExpand = useCallback(
    (rows, state) =>
      action(
        `Expanded rows: ${JSON.stringify(rows)}. Table state: ${JSON.stringify(
          state,
        )}`,
      )(),
    [],
  ) satisfies NonNullable<
    TableProps<{ name: string; description: string }>['onExpand']
  >;

  const columns = useMemo(
    () => [
      {
        id: 'name',
        Header: 'Name',
        accessor: 'name',
        Filter: tableFilters.TextFilter(),
      },
      {
        id: 'description',
        Header: 'Description',
        accessor: 'description',
        maxWidth: 200,
      },
      {
        id: 'click-me',
        Header: 'Click',
        width: 100,
        Cell: (
          props: TableTypes.CellProps<{ name: string; description: string }>,
        ) => {
          const onClick = () => onClickHandler(props);
          return (
            <Anchor as='button' onClick={onClick}>
              Click me!
            </Anchor>
          );
        },
      },
    ],
    [],
  );

  const data = [
    {
      name: 'Row 1',
      description: 'Description 1',
      subRows: [
        { name: 'Row 1.1', description: 'Description 1.1', subRows: [] },
        {
          name: 'Row 1.2',
          description: 'Description 1.2',
          subRows: [
            {
              name: 'Row 1.2.1',
              description: 'Description 1.2.1',
              subRows: [],
            },
            {
              name: 'Row 1.2.2',
              description: 'Description 1.2.2',
              subRows: [],
            },
            {
              name: 'Row 1.2.3',
              description: 'Description 1.2.3',
              subRows: [],
            },
            {
              name: 'Row 1.2.4',
              description: 'Description 1.2.4',
              subRows: [],
            },
          ],
        },
        { name: 'Row 1.3', description: 'Description 1.3', subRows: [] },
        { name: 'Row 1.4', description: 'Description 1.4', subRows: [] },
      ],
    },
    {
      name: 'Row 2',
      description: 'Description 2',
      subRows: [
        { name: 'Row 2.1', description: 'Description 2.1', subRows: [] },
        { name: 'Row 2.2', description: 'Description 2.2', subRows: [] },
        { name: 'Row 2.3', description: 'Description 2.3', subRows: [] },
      ],
    },
    { name: 'Row 3', description: 'Description 3', subRows: [] },
  ];

  return (
    <Table
      isSelectable
      isSortable
      columns={columns}
      data={data}
      emptyTableContent='No data.'
      density='condensed'
      {...args}
      onExpand={onExpand}
    />
  );
};
Condensed.args = {
  density: 'condensed',
  data: [
    {
      name: 'Row 1',
      description: 'Description 1',
      subRows: [
        { name: 'Row 1.1', description: 'Description 1.1', subRows: [] },
        {
          name: 'Row 1.2',
          description: 'Description 1.2',
          subRows: [
            {
              name: 'Row 1.2.1',
              description: 'Description 1.2.1',
              subRows: [],
            },
            {
              name: 'Row 1.2.2',
              description: 'Description 1.2.2',
              subRows: [],
            },
            {
              name: 'Row 1.2.3',
              description: 'Description 1.2.3',
              subRows: [],
            },
            {
              name: 'Row 1.2.4',
              description: 'Description 1.2.4',
              subRows: [],
            },
          ],
        },
        { name: 'Row 1.3', description: 'Description 1.3', subRows: [] },
        { name: 'Row 1.4', description: 'Description 1.4', subRows: [] },
      ],
    },
    {
      name: 'Row 2',
      description: 'Description 2',
      subRows: [
        { name: 'Row 2.1', description: 'Description 2.1', subRows: [] },
        { name: 'Row 2.2', description: 'Description 2.2', subRows: [] },
        { name: 'Row 2.3', description: 'Description 2.3', subRows: [] },
      ],
    },
    { name: 'Row 3', description: 'Description 3', subRows: [] },
  ],
};

export const Editable: Story<Partial<TableProps>> = (args) => {
  type TableStoryDataType = {
    name: string;
    description: string;
  };

  const [data, setData] = React.useState(() => [
    { name: 'Name1', description: 'Description1' },
    { name: 'Name2', description: 'Description2' },
    { name: 'Name3', description: 'Fetching...' },
  ]);

  const isRowDisabled = useCallback((rowData: TableStoryDataType) => {
    return rowData.name === 'Name2';
  }, []);

  const onCellEdit = useCallback(
    (columnId: string, value: string, rowData: TableStoryDataType) => {
      action('onCellEdit')({ columnId, value, rowData });
      setData((oldData) => {
        const newData = [...oldData];
        const index = oldData.indexOf(rowData);
        const newObject = { ...newData[index] };
        newObject[columnId as keyof TableStoryDataType] = value;
        newData[index] = newObject;
        return newData;
      });
    },
    [],
  );

  const cellRenderer = useCallback(
    (props: TableTypes.CellRendererProps<TableStoryDataType>) => (
      <>
        {!isRowDisabled(props.cellProps.row.original) &&
        props.cellProps.value !== 'Fetching...' ? (
          <EditableCell {...props} onCellEdit={onCellEdit} />
        ) : (
          <DefaultCell {...props} />
        )}
      </>
    ),
    [isRowDisabled, onCellEdit],
  );

  const columns = React.useMemo(
    (): TableTypes.Column<TableStoryDataType>[] => [
      {
        id: 'name',
        Header: 'Name',
        accessor: 'name',
        cellRenderer,
        Filter: tableFilters.TextFilter(),
      },
      {
        id: 'description',
        Header: 'Description',
        accessor: 'description',
        cellRenderer,
        Filter: tableFilters.TextFilter(),
      },
    ],
    [cellRenderer],
  );

  return (
    <Table
      emptyTableContent='No data.'
      {...args}
      columns={columns}
      data={data}
      isRowDisabled={isRowDisabled}
      isSortable
      isSelectable
      // These flags prevent filters and sorting from resetting
      autoResetFilters={false}
      autoResetSortBy={false}
    />
  );
};

Editable.argTypes = {
  data: { control: { disable: true } },
};

export const WithPaginator: Story<Partial<TableProps>> = (args) => {
  const columns = useMemo(
    () => [
      {
        id: 'name',
        Header: 'Name',
        accessor: 'name',
        Filter: tableFilters.TextFilter(),
      },
      {
        id: 'description',
        Header: 'Description',
        accessor: 'description',
        maxWidth: 200,
        Filter: tableFilters.TextFilter(),
      },
    ],
    [],
  );

  type TableStoryDataType = {
    name: string;
    description: string;
    subRows: TableStoryDataType[];
  };

  const generateItem = useCallback(
    (index: number, parentRow = '', depth = 0): TableStoryDataType => {
      const keyValue = parentRow ? `${parentRow}.${index}` : `${index}`;
      return {
        name: `Name ${keyValue}`,
        description: `Description ${keyValue}`,
        subRows:
          depth < 2
            ? Array(Math.round(index % 5))
                .fill(null)
                .map((_, index) => generateItem(index, keyValue, depth + 1))
            : [],
      };
    },
    [],
  );

  const data = useMemo(
    () =>
      Array(5005)
        .fill(null)
        .map((_, index) => generateItem(index)),
    [generateItem],
  );

  const pageSizeList = useMemo(() => [10, 25, 50], []);
  const paginator = useCallback(
    (props: TablePaginatorRendererProps) => (
      <TablePaginator {...props} pageSizeList={pageSizeList} />
    ),
    [pageSizeList],
  );

  return (
    <>
      <Table
        emptyTableContent='No data.'
        isSelectable
        isSortable
        {...args}
        columns={columns}
        data={data}
        pageSize={25}
        paginatorRenderer={paginator}
        style={{ height: '100%' }}
      />
    </>
  );
};

WithPaginator.args = {
  isSelectable: true,
  isSortable: true,
};

WithPaginator.decorators = [
  (Story) => (
    <div style={{ height: '90vh' }}>
      <Story />
    </div>
  ),
];

WithPaginator.argTypes = {
  data: { control: { disable: true } },
};
WithPaginator.parameters = {
  docs: { source: { excludeDecorators: true } },
};

export const WithManualPaginatorAndFilter: Story<Partial<TableProps>> = (
  args,
) => {
  type RowData = {
    name: string;
    description: string;
  };

  const pageSizeList = useMemo(() => [10, 25, 50], []);
  const maxRowsCount = useMemo(() => 60000, []);
  const [isLoading, setIsLoading] = useState(false);
  const [currentPage, setCurrentPage] = useState(0);
  const [currentPageSize, setCurrentPageSize] = useState(pageSizeList[0]);
  const [filter, setFilter] = useState({
    name: '',
    description: '',
  } as RowData);
  const [filteredData, setFilteredData] = useState(
    undefined as unknown as RowData[],
  );
  const [totalRowsCount, setTotalRowsCount] = useState(maxRowsCount);

  const generateData = (start: number, end: number) => {
    return Array(end - start)
      .fill(null)
      .map((_, index) => {
        if (
          filteredData !== undefined &&
          !(filter.name === '' && filter.description === '')
        ) {
          return filteredData[index];
        } else {
          return {
            name: `Name${start + index}`,
            description: `Description${start + index}`,
          };
        }
      });
  };

  const [data, setData] = useState(() => generateData(0, 25));

  const isPassFilter = React.useCallback(
    (dataRow: RowData, filter: RowData) => {
      let isPassName = false;
      let isPassDescription = false;
      // check that the name passes a filter, if there is one
      if (!filter.name || (filter.name && dataRow.name.includes(filter.name))) {
        isPassName = true;
      }
      // check that the description passes a filter, if there is one
      if (
        !filter.description ||
        (filter.description && dataRow.description.includes(filter.description))
      ) {
        isPassDescription = true;
      }
      return isPassName && isPassDescription;
    },
    [],
  );

  const generateFilteredData = React.useCallback(
    (filter: RowData) => {
      let dataNumber = 0;
      const dataArray = [];
      let newData = { name: '', description: '' };
      do {
        do {
          newData = {
            name: `Name${dataNumber}`,
            description: `Description${dataNumber}`,
          };
          dataNumber++;
        } while (!isPassFilter(newData, filter) && dataNumber < maxRowsCount);
        if (isPassFilter(newData, filter)) {
          dataArray.push(newData);
        }
      } while (dataNumber < maxRowsCount);

      setFilteredData(dataArray);
      return dataArray;
    },
    [isPassFilter, maxRowsCount],
  );

  const onFilter = React.useCallback(
    (filters: TableFilterValue<Record<string, unknown>>[]) => {
      setFilter({
        name: filters.find((f) => f.id == 'name')?.value ?? '',
        description: filters.find((f) => f.id == 'description')?.value ?? '',
      } as RowData);
      setIsLoading(true);
      setData([]);
      setCurrentPage(0);
      // simulate a filtered request
      setTimeout(() => {
        setIsLoading(false);
        const filteredData = generateFilteredData({
          name: filters.find((f) => f.id === 'name')?.value ?? '',
          description: filters.find((f) => f.id === 'description')?.value ?? '',
        } as RowData);
        setData(filteredData.slice(0, currentPageSize));
        setTotalRowsCount(filteredData.length);
      }, 500);
    },
    [currentPageSize, generateFilteredData],
  );

  const columns = [
    {
      id: 'name',
      Header: 'Name',
      accessor: 'name',
      Filter: tableFilters.TextFilter(),
    },
    {
      id: 'description',
      Header: 'Description',
      accessor: 'description',
      maxWidth: 200,
      Filter: tableFilters.TextFilter(),
    },
  ];

  const paginator = useCallback(
    (props: TablePaginatorRendererProps) => (
      <TablePaginator
        {...props}
        onPageChange={(page) => {
          setIsLoading(true);
          setData([]);
          setCurrentPage(page);
          // Simulating a request
          setTimeout(() => {
            setIsLoading(false);
            if (
              filteredData !== undefined &&
              !(filter.name === '' && filter.description === '')
            ) {
              setData(
                filteredData.slice(
                  page * props.pageSize,
                  (page + 1) * props.pageSize,
                ),
              );
            } else {
              setData(
                generateData(
                  page * props.pageSize,
                  (page + 1) * props.pageSize,
                ),
              );
            }
          }, 500);
        }}
        onPageSizeChange={(size) => {
          if (
            filteredData !== undefined &&
            !(filter.name === '' && filter.description === '')
          ) {
            setData(
              filteredData.slice(currentPage * size, (currentPage + 1) * size),
            );
          } else {
            setData(generateData(currentPage * size, (currentPage + 1) * size));
          }
          setCurrentPageSize(size);
          props.onPageSizeChange(size);
        }}
        pageSizeList={pageSizeList}
        currentPage={currentPage}
        isLoading={false}
        // Imagining we know the total count of data items
        totalRowsCount={totalRowsCount}
      />
    ),
    // eslint-disable-next-line react-hooks/exhaustive-deps
    [currentPage, pageSizeList, totalRowsCount],
  );

  return (
    <>
      <Table
        emptyTableContent='No data.'
        {...args}
        isLoading={isLoading}
        columns={columns}
        data={data}
        pageSize={25}
        paginatorRenderer={paginator}
        style={{ height: '100%' }}
        manualPagination
        onFilter={onFilter}
        manualFilters={true}
      />
    </>
  );
};

WithManualPaginatorAndFilter.decorators = [
  (Story) => (
    <div style={{ height: '90vh' }}>
      <Story />
    </div>
  ),
];

WithManualPaginatorAndFilter.argTypes = {
  data: { control: { disable: true } },
};
WithManualPaginatorAndFilter.parameters = {
  docs: { source: { excludeDecorators: true } },
};

export const CustomFilter: Story<Partial<TableProps>> = (args) => {
  type RowData = {
    name: string;
    description: string;
  };

  const rowsCount = useMemo(() => 100, []);
  const [isLoading, setIsLoading] = useState(false);
  const [filter, setFilter] = useState('');
  const [filteredData, setFilteredData] = useState(
    undefined as unknown as RowData[],
  );

  const generateData = (start: number, end: number) => {
    return Array(end - start)
      .fill(null)
      .map((_, index) => {
        if (filteredData !== undefined && !filter) {
          return filteredData[index];
        } else {
          return {
            name: `Name${start + index}`,
            description: `Description${start + index}`,
          };
        }
      });
  };

  const [data, setData] = useState(() => generateData(0, 100));

  const isPassFilter = React.useCallback(
    (dataRow: RowData, filter: RowData) => {
      // check that the name passes a filter, if there is one
      if (!filter.name || (filter.name && dataRow.name.includes(filter.name))) {
        return true;
      }
      return false;
    },
    [],
  );

  const generateFilteredData = React.useCallback(
    (filter: RowData) => {
      let dataNumber = 0;
      const dataArray = [];
      let newData = { name: '', description: '' };
      do {
        do {
          newData = {
            name: `Name${dataNumber}`,
            description: `Description${dataNumber}`,
          };
          dataNumber++;
        } while (!isPassFilter(newData, filter) && dataNumber < rowsCount);
        if (isPassFilter(newData, filter)) {
          dataArray.push(newData);
        }
      } while (dataNumber < rowsCount);

      setFilteredData(dataArray);
      return dataArray;
    },
    [isPassFilter, rowsCount],
  );

  const CustomFilter = () => {
    const handleChange = (isChecked: boolean, filter: string) => {
      setFilter(isChecked ? filter : '');
      setIsLoading(true);
      setData([]);
      // simulate a filtered request
      setTimeout(() => {
        setIsLoading(false);
        const filteredData = generateFilteredData({
          name: isChecked ? filter : '',
          description: '',
        } as RowData);
        setData(filteredData.slice(0, rowsCount));
      }, 500);
    };

    return (
      <BaseFilter style={{ alignItems: 'flex-start' }}>
        <Radio
          label="Contains '3'"
          onChange={({ target: { value } }) => {
            handleChange(value === 'on', '3');
          }}
          checked={filter === '3'}
        />
        <Radio
          label="Contains '5'"
          onChange={({ target: { value } }) => {
            handleChange(value === 'on', '5');
          }}
          checked={filter === '5'}
        />
        <Radio
          label="Contains '7'"
          onChange={({ target: { value } }) => {
            handleChange(value === 'on', '7');
          }}
          checked={filter === '7'}
        />
        <Radio
          label='No filter'
          onChange={({ target: { value } }) => {
            handleChange(value === 'on', '');
          }}
          checked={filter === ''}
        />
      </BaseFilter>
    );
  };

  const columns = [
    {
      id: 'name',
      Header: 'Name',
      accessor: 'name',
      Filter: CustomFilter,
    },
    {
      id: 'description',
      Header: 'Description',
      accessor: 'description',
      maxWidth: 200,
    },
  ];

  return (
    <>
      <Table
        emptyTableContent='No data.'
        {...args}
        isLoading={isLoading}
        columns={columns}
        data={data}
        pageSize={100}
        style={{ height: '100%' }}
        manualPagination
        manualFilters={true}
      />
    </>
  );
};

CustomFilter.decorators = [
  (Story) => (
    <div style={{ height: '90vh' }}>
      <Story />
    </div>
  ),
];

CustomFilter.argTypes = {
  data: { control: { disable: true } },
};
CustomFilter.parameters = {
  docs: { source: { excludeDecorators: true } },
};

export const ResizableColumns: Story<Partial<TableProps>> = (args) => {
  type TableStoryDataType = {
    index: number;
    name: string;
    description: string;
    id: string;
    startDate: Date;
    endDate: Date;
  };

  const columns = useMemo(
    (): TableTypes.Column<TableStoryDataType>[] => [
      {
        id: 'index',
        Header: '#',
        accessor: 'index',
        width: 80,
        disableResizing: true,
      },
      {
        id: 'name',
        Header: 'Name',
        accessor: 'name',
      },
      {
        id: 'description',
        Header: 'Description',
        accessor: 'description',
        fieldType: 'text',
        minWidth: 100,
      },
      {
        id: 'id',
        Header: 'ID',
        accessor: 'id',
        width: 100,
        disableResizing: true,
      },
      {
        id: 'startDate',
        Header: 'Start date',
        accessor: 'startDate',
        Cell: (props: TableTypes.CellProps<TableStoryDataType>) => {
          return (
            <>{props.row.original.startDate.toLocaleDateString('en-US')}</>
          );
        },
        width: 100,
        disableResizing: true,
      },
      {
        id: 'endDate',
        Header: 'End date',
        Cell: (props: TableTypes.CellProps<TableStoryDataType>) => {
          return <>{props.row.original.endDate.toLocaleDateString('en-US')}</>;
        },
        maxWidth: 200,
      },
    ],
    [],
  );

  const data = useMemo(
    () => [
      {
        index: 1,
        name: 'Name1',
        description: 'Description1',
        id: '111',
        startDate: new Date('May 1, 2021'),
        endDate: new Date('Jun 1, 2021'),
      },
      {
        index: 2,
        name: 'Name2',
        description: 'Description2',
        id: '222',
        startDate: new Date('May 2, 2021'),
        endDate: new Date('Jun 2, 2021'),
      },
      {
        index: 3,
        name: 'Name3',
        description: 'Description3',
        id: '333',
        startDate: new Date('May 3, 2021'),
        endDate: new Date('Jun 3, 2021'),
      },
    ],
    [],
  );

  const [columnResizeMode, setColumnResizeMode] =
    React.useState<TableProps['columnResizeMode']>('fit');

  return (
    <>
      <InputGroup label='Resize mode' displayStyle='inline'>
        <Radio
          name='choice'
          value='fit'
          onChange={() => setColumnResizeMode('fit')}
          label='fit'
          checked={columnResizeMode === 'fit'}
        />
        <Radio
          name='choice'
          value='expand'
          onChange={() => setColumnResizeMode('expand')}
          label='expand'
          checked={columnResizeMode === 'expand'}
        />
      </InputGroup>
      <Table
        columns={columns}
        data={data}
        emptyTableContent='No data.'
        isResizable
        isSortable
        {...args}
        columnResizeMode={columnResizeMode}
      />
    </>
  );
};

ResizableColumns.args = {
  isResizable: true,
  data: [
    {
      index: 1,
      name: 'Name1',
      description: 'Description1',
      id: '111',
      startDate: new Date('May 1, 2021'),
      endDate: new Date('Jun 1, 2021'),
    },
    {
      index: 2,
      name: 'Name2',
      description: 'Description2',
      id: '222',
      startDate: new Date('May 2, 2021'),
      endDate: new Date('Jun 2, 2021'),
    },
    {
      index: 3,
      name: 'Name3',
      description: 'Description3',
      id: '333',
      startDate: new Date('May 3, 2021'),
      endDate: new Date('Jun 3, 2021'),
    },
  ],
};

export const ZebraStripedRows: Story<Partial<TableProps>> = (args) => {
  const columns = useMemo(
    () => [
      {
        id: 'name',
        Header: 'Name',
        accessor: 'name',
        Filter: tableFilters.TextFilter(),
      },
      {
        id: 'description',
        Header: 'Description',
        accessor: 'description',
        maxWidth: 200,
        Filter: tableFilters.TextFilter(),
      },
    ],
    [],
  );

  type TableStoryDataType = {
    name: string;
    description: string;
    subRows: TableStoryDataType[];
  };

  const generateItem = useCallback(
    (index: number, parentRow = '', depth = 0): TableStoryDataType => {
      const keyValue = parentRow ? `${parentRow}.${index}` : `${index}`;
      return {
        name: `Name ${keyValue}`,
        description: `Description ${keyValue}`,
        subRows:
          depth < 2
            ? Array(Math.round(index % 5))
                .fill(null)
                .map((_, index) => generateItem(index, keyValue, depth + 1))
            : [],
      };
    },
    [],
  );

  const data = useMemo(
    () =>
      Array(10)
        .fill(null)
        .map((_, index) => generateItem(index)),
    [generateItem],
  );

  return (
    <>
      <Table
        emptyTableContent='No data.'
        isSelectable
        isSortable
        styleType='zebra-rows'
        {...args}
        columns={columns}
        data={data}
        style={{ height: '100%' }}
      />
    </>
  );
};

ZebraStripedRows.args = {
  isSelectable: true,
  isSortable: true,
  styleType: 'zebra-rows',
};

export const HorizontalScroll: Story<Partial<TableProps>> = (args) => {
  const data = useMemo(
    () => [
      {
        product: 'Product 1',
        price: 5,
        quantity: 500,
        rating: '4/5',
        deliveryTime: 5,
      },
      {
        product: 'Product 2',
        price: 12,
        quantity: 1200,
        rating: '1/5',
        deliveryTime: 25,
      },
      {
        product: 'Product 3',
        price: 2.99,
        quantity: 1500,
        rating: '3/5',
        deliveryTime: 7,
      },
      {
        product: 'Product 4',
        price: 20,
        quantity: 50,
        rating: '4/5',
        deliveryTime: 2,
      },
      {
        product: 'Product 5',
        price: 1.99,
        quantity: 700,
        rating: '5/5',
        deliveryTime: 1,
      },
      {
        product: 'Product 6',
        price: 499,
        quantity: 30,
        rating: '5/5',
        deliveryTime: 20,
      },
      {
        product: 'Product 7',
        price: 13.99,
        quantity: 130,
        rating: '1/5',
        deliveryTime: 30,
      },
      {
        product: 'Product 8',
        price: 5.99,
        quantity: 500,
        rating: '4/5',
        deliveryTime: 5,
      },
      {
        product: 'Product 9',
        price: 12,
        quantity: 1200,
        rating: '1/5',
        deliveryTime: 25,
      },
      {
        product: 'Product 10',
        price: 2.99,
        quantity: 200,
        rating: '3/5',
        deliveryTime: 17,
      },
    ],
    [],
  );

  const columns = useMemo(
    (): TableTypes.Column<(typeof data)[number]>[] => [
      {
        id: 'product',
        Header: 'Product',
        accessor: 'product',
        minWidth: 400,
      },
      {
        id: 'price',
        Header: 'Price',
        accessor: 'price',
        width: 400,
        Cell: (props: TableTypes.CellProps<(typeof data)[0]>) => {
          return <>{`$${props.value}`}</>;
        },
      },
      {
        id: 'quantity',
        Header: 'Quantity',
        accessor: 'quantity',
        width: 400,
      },
      {
        id: 'rating',
        Header: 'Rating',
        accessor: 'rating',
        width: 400,
      },
      {
        id: 'deliveryTime',
        Header: 'Delivery Time',
        accessor: 'deliveryTime',
        width: 400,
        Cell: (props: TableTypes.CellProps<(typeof data)[0]>) => {
          return <>{`${props.value} day(s)`}</>;
        },
      },
    ],
    [],
  );

  return (
    <Table
      columns={columns}
      data={data}
      emptyTableContent='No data.'
      style={{ height: '100%' }}
      {...args}
    />
  );
};

HorizontalScroll.args = {
  data: [
    {
      product: 'Product 1',
      price: 5,
      quantity: 500,
      rating: '4/5',
      deliveryTime: 5,
    },
    {
      product: 'Product 2',
      price: 12,
      quantity: 1200,
      rating: '1/5',
      deliveryTime: 25,
    },
    {
      product: 'Product 3',
      price: 2.99,
      quantity: 1500,
      rating: '3/5',
      deliveryTime: 7,
    },
    {
      product: 'Product 4',
      price: 20,
      quantity: 50,
      rating: '4/5',
      deliveryTime: 2,
    },
    {
      product: 'Product 5',
      price: 1.99,
      quantity: 700,
      rating: '5/5',
      deliveryTime: 1,
    },
    {
      product: 'Product 6',
      price: 499,
      quantity: 30,
      rating: '5/5',
      deliveryTime: 20,
    },
    {
      product: 'Product 7',
      price: 13.99,
      quantity: 130,
      rating: '1/5',
      deliveryTime: 30,
    },
    {
      product: 'Product 8',
      price: 5.99,
      quantity: 500,
      rating: '4/5',
      deliveryTime: 5,
    },
    {
      product: 'Product 9',
      price: 12,
      quantity: 1200,
      rating: '1/5',
      deliveryTime: 25,
    },
    {
      product: 'Product 10',
      price: 2.99,
      quantity: 200,
      rating: '3/5',
      deliveryTime: 17,
    },
  ],
};

HorizontalScroll.decorators = [
  (Story) => (
    <div
      style={{
        height: '375px',
        maxHeight: '90vh',
        maxWidth: '1000px',
      }}
    >
      <Story />
    </div>
  ),
];

export const Virtualized: Story<Partial<TableProps>> = (args) => {
  const onClickHandler = (
    props: TableTypes.CellProps<{ name: string; description: string }>,
  ) => action(props.row.original.name)();

  const columns = useMemo(
    () => [
      {
        id: 'name',
        Header: 'Name',
        accessor: 'name',
      },
      {
        id: 'description',
        Header: 'Description',
        accessor: 'description',
      },
      {
        id: 'click-me',
        Header: 'Click',
        width: 100,
        Cell: (
          props: TableTypes.CellProps<{ name: string; description: string }>,
        ) => {
          const onClick = () => onClickHandler(props);
          return (
            <Anchor as='button' onClick={onClick}>
              Click me!
            </Anchor>
          );
        },
      },
    ],
    [],
  );

  const data = useMemo(() => {
    const size = 100000;
    const arr = new Array(size);
    for (let i = 0; i < size; ++i) {
      arr[i] = {
        name: `Name${i}`,
        description: `Description${i}`,
      };
    }
    return arr;
  }, []);

  return (
    <Table
      enableVirtualization
      columns={columns}
      emptyTableContent='No data.'
      {...args}
      style={{ maxHeight: '90vh' }}
      data={data}
    />
  );
};

Virtualized.argTypes = {
  isLoading: { control: { disable: true } },
  data: { control: { disable: true } },
};

export const ScrollToRow: Story<Partial<TableProps>> = (args) => {
  type TableStoryDataType = {
    id: string;
    name: string;
    description: string;
  };
  const onClickHandler = React.useCallback(
    (props: TableTypes.CellProps<TableStoryDataType>) =>
      action(props.row.original.name)(),
    [],
  );

  const columns = useMemo(
    () => [
      {
        id: 'name',
        Header: 'Name',
        accessor: 'name',
        Filter: tableFilters.TextFilter(),
      },
      {
        id: 'description',
        Header: 'Description',
        accessor: 'description',
        Filter: tableFilters.TextFilter(),
      },
      {
        id: 'click-me',
        Header: 'Click',
        width: 100,
        Cell: (props: TableTypes.CellProps<TableStoryDataType>) => {
          const onClick = () => onClickHandler(props);
          return (
            <Anchor as='button' onClick={onClick}>
              Click me!
            </Anchor>
          );
        },
      },
    ],
    [onClickHandler],
  );

  const data: TableStoryDataType[] = useMemo(() => {
    const size = 100000;
    const arr = new Array(size);
    for (let i = 0; i < size; ++i) {
      arr[i] = {
        id: i.toString(),
        name: `Name${i}${i === 12345 ? ' - Scrolled to me!' : ''}`,
        description: `Description${i}${
          i === 12345 ? ' - Scrolled to me!' : ''
        }`,
      };
    }
    return arr;
  }, []);

  return (
    <Table
      enableVirtualization
      columns={columns}
      emptyTableContent='No data.'
      isSortable
      {...args}
      style={{ maxHeight: '90vh' }}
      data={data}
      scrollToRow={React.useCallback(
        (
          rows: TableTypes.Row<TableStoryDataType>[],
          data: TableStoryDataType[],
        ) => rows.findIndex((row) => row.original.id === data[12345].id),
        [],
      )}
    />
  );
};

ScrollToRow.argTypes = {
  isLoading: { control: { disable: true } },
  data: { control: { disable: true } },
};

export const VirtualizedSubRows: Story<Partial<TableProps>> = (args) => {
  const columns = useMemo(
    () => [
      {
        id: 'name',
        Header: 'Name',
        accessor: 'name',
        Filter: tableFilters.TextFilter(),
      },
      {
        id: 'description',
        Header: 'Description',
        accessor: 'description',
        maxWidth: 200,
        Filter: tableFilters.TextFilter(),
      },
    ],
    [],
  );

  type TableStoryDataType = {
    name: string;
    description: string;
    subRows: TableStoryDataType[];
  };

  const generateItem = useCallback(
    (index: number, parentRow = '', depth = 0): TableStoryDataType => {
      const keyValue = parentRow ? `${parentRow}.${index}` : `${index}`;
      return {
        name: `Name ${keyValue}`,
        description: `Description ${keyValue}`,
        subRows:
          depth < 2
            ? Array(Math.round(index % 5))
                .fill(null)
                .map((_, index) => generateItem(index, keyValue, depth + 1))
            : [],
      };
    },
    [],
  );

  const data = useMemo(
    () =>
      Array(10000)
        .fill(null)
        .map((_, index) => generateItem(index)),
    [generateItem],
  );

  return (
    <Table
      enableVirtualization
      columns={columns}
      emptyTableContent='No data.'
      {...args}
      style={{ maxHeight: '90vh' }}
      data={data}
    />
  );
};

VirtualizedSubRows.argTypes = {
  isLoading: { control: { disable: true } },
  data: { control: { disable: true } },
};

export const DraggableColumns: Story<Partial<TableProps>> = (args) => {
  const data = useMemo(
    () => [
      {
        product: 'Product 1',
        price: 5,
        quantity: 500,
        rating: '4/5',
        deliveryTime: 5,
      },
      {
        product: 'Product 2',
        price: 12,
        quantity: 1200,
        rating: '1/5',
        deliveryTime: 25,
      },
      {
        product: 'Product 3',
        price: 2.99,
        quantity: 1500,
        rating: '3/5',
        deliveryTime: 7,
      },
      {
        product: 'Product 4',
        price: 20,
        quantity: 50,
        rating: '4/5',
        deliveryTime: 2,
      },
      {
        product: 'Product 5',
        price: 1.99,
        quantity: 700,
        rating: '5/5',
        deliveryTime: 1,
      },
      {
        product: 'Product 6',
        price: 499,
        quantity: 30,
        rating: '5/5',
        deliveryTime: 20,
      },
      {
        product: 'Product 7',
        price: 13.99,
        quantity: 130,
        rating: '1/5',
        deliveryTime: 30,
      },
      {
        product: 'Product 8',
        price: 5.99,
        quantity: 500,
        rating: '4/5',
        deliveryTime: 5,
      },
      {
        product: 'Product 9',
        price: 12,
        quantity: 1200,
        rating: '1/5',
        deliveryTime: 25,
      },
      {
        product: 'Product 10',
        price: 2.99,
        quantity: 200,
        rating: '3/5',
        deliveryTime: 17,
      },
    ],
    [],
  );

  const columns = useMemo(
    (): TableTypes.Column[] => [
      {
        id: 'product',
        Header: 'Product',
        accessor: 'product',
        disableReordering: true,
      },
      {
        id: 'price',
        Header: 'Price',
        accessor: 'price',
        Cell: (props: TableTypes.CellProps<(typeof data)[0]>) => {
          return <>{`$${props.value}`}</>;
        },
      },
      {
        id: 'quantity',
        Header: 'Quantity',
        accessor: 'quantity',
      },
      {
        id: 'rating',
        Header: 'Rating',
        accessor: 'rating',
      },
      {
        id: 'deliveryTime',
        Header: 'Delivery Time',
        accessor: 'deliveryTime',
        Cell: (props: TableTypes.CellProps<(typeof data)[0]>) => {
          return <>{`${props.value} day(s)`}</>;
        },
      },
    ],
    [],
  );

  return (
    <Table
      enableColumnReordering
      columns={columns}
      data={data}
      emptyTableContent='No data.'
      isSelectable
      {...args}
    />
  );
};

DraggableColumns.args = {
  data: [
    {
      product: 'Product 1',
      price: 5,
      quantity: 500,
      rating: '4/5',
      deliveryTime: 5,
    },
    {
      product: 'Product 2',
      price: 12,
      quantity: 1200,
      rating: '1/5',
      deliveryTime: 25,
    },
    {
      product: 'Product 3',
      price: 2.99,
      quantity: 1500,
      rating: '3/5',
      deliveryTime: 7,
    },
    {
      product: 'Product 4',
      price: 20,
      quantity: 50,
      rating: '4/5',
      deliveryTime: 2,
    },
    {
      product: 'Product 5',
      price: 1.99,
      quantity: 700,
      rating: '5/5',
      deliveryTime: 1,
    },
    {
      product: 'Product 6',
      price: 499,
      quantity: 30,
      rating: '5/5',
      deliveryTime: 20,
    },
    {
      product: 'Product 7',
      price: 13.99,
      quantity: 130,
      rating: '1/5',
      deliveryTime: 30,
    },
    {
      product: 'Product 8',
      price: 5.99,
      quantity: 500,
      rating: '4/5',
      deliveryTime: 5,
    },
    {
      product: 'Product 9',
      price: 12,
      quantity: 1200,
      rating: '1/5',
      deliveryTime: 25,
    },
    {
      product: 'Product 10',
      price: 2.99,
      quantity: 200,
      rating: '3/5',
      deliveryTime: 17,
    },
  ],
  enableColumnReordering: true,
  isSelectable: true,
};

export const CustomizedColumns: Story<Partial<TableProps>> = (args) => {
  const onExpand = useCallback(
    (rows, state) =>
      action(
        `Expanded rows: ${JSON.stringify(rows)}. Table state: ${JSON.stringify(
          state,
        )}`,
      )(),
    [],
  ) satisfies NonNullable<TableProps<(typeof data)[number]>['onExpand']>;

  const data = useMemo(
    () => [
      { name: 'Name1', description: 'Description1' },
      { name: 'Name2', description: 'Description2' },
      { name: 'Name3', description: 'Description3' },
      { name: 'Name4', description: 'Description4' },
    ],
    [],
  );

  const isCheckboxDisabled = useCallback((rowData: (typeof data)[number]) => {
    return rowData.name === 'Name1';
  }, []);
  const isExpanderDisabled = useCallback((rowData: (typeof data)[number]) => {
    return rowData.name === 'Name2';
  }, []);
  const isCellDisabled = useCallback((rowData: (typeof data)[number]) => {
    return rowData.name === 'Name3';
  }, []);
  const isRowDisabled = useCallback((rowData: (typeof data)[number]) => {
    return rowData.name === 'Name4';
  }, []);

  const subComponent = useCallback(
    (row: TableTypes.Row) => (
      <div style={{ padding: 16 }}>
        <Text variant='leading'>Extra information</Text>
        <pre>
          <code>{JSON.stringify({ values: row.values }, null, 2)}</code>
        </pre>
      </div>
    ),
    [],
  );

  const columns = useMemo(
    (): TableTypes.Column<(typeof data)[number]>[] => [
      SelectionColumn({
        isDisabled: isCheckboxDisabled,
      }),
      ExpanderColumn({ subComponent, isDisabled: isExpanderDisabled }),
      {
        id: 'name',
        Header: 'Name',
        accessor: 'name',
        cellRenderer: (props) => (
          <DefaultCell<(typeof data)[number]>
            {...props}
            isDisabled={(rowData: (typeof data)[number]) =>
              isCellDisabled(rowData) || isRowDisabled(rowData)
            }
          />
        ),
      },
      {
        id: 'description',
        Header: 'Description',
        accessor: 'description',
        maxWidth: 200,
      },
    ],
    [
      isCheckboxDisabled,
      subComponent,
      isExpanderDisabled,
      isCellDisabled,
      isRowDisabled,
    ],
  );

  return (
    <Table
      columns={columns}
      data={data}
      emptyTableContent='No data.'
      subComponent={subComponent}
      onExpand={onExpand}
      isSelectable
      isRowDisabled={isRowDisabled}
      rowProps={({ index }) => ({
        onClick: (e) => index === 0 && e.preventDefault(),
      })}
      {...args}
    />
  );
};

CustomizedColumns.args = {
  isSelectable: true,
  data: [
    { name: 'Name1', description: 'Description1' },
    { name: 'Name2', description: 'Description2' },
    { name: 'Name3', description: 'Description3' },
    { name: 'Name4', description: 'Description4' },
  ],
};

export const ColumnManager: Story<Partial<TableProps>> = (args) => {
  type TableStoryDataType = {
    index: number;
    name: string;
    description: string;
    id: string;
    startDate: Date;
    endDate: Date;
    price: string;
    color: string;
    stock: number;
    rating: string;
    location: string;
  };

  const columns = useMemo(
    (): TableTypes.Column<TableStoryDataType>[] => [
      {
        id: 'index',
        Header: '#',
        accessor: 'index',
        disableToggleVisibility: true,
      },
      {
        id: 'name',
        Header: 'Name',
        accessor: 'name',
      },
      {
        id: 'description',
        Header: 'Description',
        accessor: 'description',
        fieldType: 'text',
      },
      {
        id: 'id',
        Header: 'ID',
        accessor: 'id',
      },
      {
        id: 'startDate',
        Header: 'Start date',
        accessor: 'startDate',
        Cell: (props: TableTypes.CellProps<TableStoryDataType>) => {
          return (
            <>{props.row.original.startDate.toLocaleDateString('en-US')}</>
          );
        },
      },
      {
        id: 'endDate',
        Header: 'End date',
        accessor: 'endDate',
        Cell: (props: TableTypes.CellProps<TableStoryDataType>) => {
          return <>{props.row.original.endDate.toLocaleDateString('en-US')}</>;
        },
      },
      {
        id: 'Price',
        Header: 'Price',
        accessor: 'price',
      },
      {
        id: 'Color',
        Header: 'Color',
        accessor: 'color',
      },
      {
        id: '# in stock',
        Header: '# in stock',
        accessor: 'stock',
      },
      {
        id: 'Rating',
        Header: 'Rating',
        accessor: 'rating',
      },
      {
        id: 'Location',
        Header: 'Location',
        accessor: 'location',
      },
      ActionColumn({
        columnManager: true,
      }),
    ],
    [],
  );
  const data = useMemo(
    () => [
      {
        index: 1,
        name: 'Name1',
        description: 'Description1',
        id: '111',
        startDate: new Date('May 1, 2021'),
        endDate: new Date('Jun 1, 2021'),
        price: '$1.00',
        color: 'Red',
        stock: 10,
        rating: '5/5',
        location: 'Philadelphia, Pennsylvania',
      },
      {
        index: 2,
        name: 'Name2',
        description: 'Description2',
        id: '222',
        startDate: new Date('May 2, 2021'),
        endDate: new Date('Jun 2, 2021'),
        price: '$2.00',
        color: 'Green',
        stock: 20,
        rating: '4/5',
        location: 'Philadelphia, Pennsylvania',
      },
      {
        index: 3,
        name: 'Name3',
        description: 'Description3',
        id: '333',
        startDate: new Date('May 3, 2021'),
        endDate: new Date('Jun 3, 2021'),
        price: '$3.00',
        color: 'Green',
        stock: 30,
        rating: '3/5',
        location: 'Philadelphia, Pennsylvania',
      },
      {
        index: 4,
        name: 'Name4',
        description: 'Description4',
        id: '444',
        startDate: new Date('May 4, 2021'),
        endDate: new Date('Jun 4, 2021'),
        price: '$4.00',
        color: 'Yellow',
        stock: 40,
        rating: '2/5',
        location: 'Philadelphia, Pennsylvania',
      },
      {
        index: 5,
        name: 'Name5',
        description: 'Description5',
        id: '555',
        startDate: new Date('May 5, 2021'),
        endDate: new Date('Jun 5, 2021'),
        price: '$5.00',
        color: 'Purple',
        stock: 50,
        rating: '1/5',
        location: 'Philadelphia, Pennsylvania',
      },
    ],
    [],
  );

  return (
    <Table
      isSelectable
      columns={columns}
      data={data}
      emptyTableContent='No data.'
      {...args}
    />
  );
};

ColumnManager.args = {
  data: [
    {
      index: 1,
      name: 'Name1',
      description: 'Description1',
      id: '111',
      startDate: new Date('May 1, 2021'),
      endDate: new Date('Jun 1, 2021'),
      price: '$1.00',
      color: 'Red',
      stock: 10,
      rating: '5/5',
      location: 'Philadelphia, Pennsylvania',
    },
    {
      index: 2,
      name: 'Name2',
      description: 'Description2',
      id: '222',
      startDate: new Date('May 2, 2021'),
      endDate: new Date('Jun 2, 2021'),
      price: '$2.00',
      color: 'Green',
      stock: 20,
      rating: '4/5',
      location: 'Philadelphia, Pennsylvania',
    },
    {
      index: 3,
      name: 'Name3',
      description: 'Description3',
      id: '333',
      startDate: new Date('May 3, 2021'),
      endDate: new Date('Jun 3, 2021'),
      price: '$3.00',
      color: 'Green',
      stock: 30,
      rating: '3/5',
      location: 'Philadelphia, Pennsylvania',
    },
    {
      index: 4,
      name: 'Name4',
      description: 'Description4',
      id: '444',
      startDate: new Date('May 4, 2021'),
      endDate: new Date('Jun 4, 2021'),
      price: '$4.00',
      color: 'Yellow',
      stock: 40,
      rating: '2/5',
      location: 'Philadelphia, Pennsylvania',
    },
    {
      index: 5,
      name: 'Name5',
      description: 'Description5',
      id: '555',
      startDate: new Date('May 5, 2021'),
      endDate: new Date('Jun 5, 2021'),
      price: '$5.00',
      color: 'Purple',
      stock: 50,
      rating: '1/5',
      location: 'Philadelphia, Pennsylvania',
    },
  ],
};

export const StickyColumns: Story<Partial<TableProps>> = (args) => {
  const data = useMemo(
    () => [
      {
        product: 'Product 1',
        price: 5,
        quantity: 500,
        rating: '4/5',
        deliveryTime: 5,
      },
      {
        product: 'Product 2',
        price: 12,
        quantity: 1200,
        rating: '1/5',
        deliveryTime: 25,
      },
      {
        product: 'Product 3',
        price: 2.99,
        quantity: 1500,
        rating: '3/5',
        deliveryTime: 7,
      },
      {
        product: 'Product 4',
        price: 20,
        quantity: 50,
        rating: '4/5',
        deliveryTime: 2,
      },
      {
        product: 'Product 5',
        price: 1.99,
        quantity: 700,
        rating: '5/5',
        deliveryTime: 1,
      },
      {
        product: 'Product 6',
        price: 499,
        quantity: 30,
        rating: '5/5',
        deliveryTime: 20,
      },
      {
        product: 'Product 7',
        price: 13.99,
        quantity: 130,
        rating: '1/5',
        deliveryTime: 30,
      },
      {
        product: 'Product 8',
        price: 5.99,
        quantity: 500,
        rating: '4/5',
        deliveryTime: 5,
      },
      {
        product: 'Product 9',
        price: 12,
        quantity: 1200,
        rating: '1/5',
        deliveryTime: 25,
      },
      {
        product: 'Product 10',
        price: 2.99,
        quantity: 200,
        rating: '3/5',
        deliveryTime: 17,
      },
    ],
    [],
  );

  const menuItems = useCallback((close: () => void) => {
    return [
      <MenuItem key={1} onClick={() => close()}>
        Edit
      </MenuItem>,
      <MenuItem key={2} onClick={() => close()}>
        Delete
      </MenuItem>,
    ];
  }, []);

  const columns = useMemo(
    (): TableTypes.Column<(typeof data)[number]>[] => [
      {
        id: 'product',
        Header: 'Product',
        accessor: 'product',
        minWidth: 150,
        sticky: 'left',
      },
      {
        id: 'price',
        Header: 'Price',
        accessor: 'price',
        width: 150,
        Cell: (props: TableTypes.CellProps<(typeof data)[0]>) => {
          return <>${props.value}</>;
        },
        sticky: 'left',
      },
      {
        id: 'quantity',
        Header: 'Quantity',
        accessor: 'quantity',
        width: 400,
      },
      {
        id: 'rating',
        Header: 'Rating',
        accessor: 'rating',
        width: 400,
      },
      {
        id: 'deliveryTime',
        Header: 'Delivery Time',
        accessor: 'deliveryTime',
        width: 400,
        Cell: (props: TableTypes.CellProps<(typeof data)[0]>) => {
          return <>{props.value} day(s)</>;
        },
      },
      {
        ...ActionColumn({ columnManager: true }),
        Cell: () => (
          <DropdownMenu menuItems={menuItems}>
            <IconButton
              styleType='borderless'
              onClick={(e) => e.stopPropagation()}
            >
              <SvgMore />
            </IconButton>
          </DropdownMenu>
        ),
        sticky: 'right',
      },
    ],
    [menuItems],
  );

  return (
    <Table
      columns={columns}
      data={data}
      emptyTableContent='No data.'
      style={{ height: '100%' }}
      isResizable
      {...args}
    />
  );
};

StickyColumns.args = {
  data: [
    {
      product: 'Product 1',
      price: 5,
      quantity: 500,
      rating: '4/5',
      deliveryTime: 5,
    },
    {
      product: 'Product 2',
      price: 12,
      quantity: 1200,
      rating: '1/5',
      deliveryTime: 25,
    },
    {
      product: 'Product 3',
      price: 2.99,
      quantity: 1500,
      rating: '3/5',
      deliveryTime: 7,
    },
    {
      product: 'Product 4',
      price: 20,
      quantity: 50,
      rating: '4/5',
      deliveryTime: 2,
    },
    {
      product: 'Product 5',
      price: 1.99,
      quantity: 700,
      rating: '5/5',
      deliveryTime: 1,
    },
    {
      product: 'Product 6',
      price: 499,
      quantity: 30,
      rating: '5/5',
      deliveryTime: 20,
    },
    {
      product: 'Product 7',
      price: 13.99,
      quantity: 130,
      rating: '1/5',
      deliveryTime: 30,
    },
    {
      product: 'Product 8',
      price: 5.99,
      quantity: 500,
      rating: '4/5',
      deliveryTime: 5,
    },
    {
      product: 'Product 9',
      price: 12,
      quantity: 1200,
      rating: '1/5',
      deliveryTime: 25,
    },
    {
      product: 'Product 10',
      price: 2.99,
      quantity: 200,
      rating: '3/5',
      deliveryTime: 17,
    },
  ],
};

StickyColumns.decorators = [
  (Story) => (
    <div
      style={{
        height: '375px',
        maxHeight: '90vh',
        maxWidth: '1000px',
      }}
    >
      <Story />
    </div>
  ),
];

export const StatusAndCellIcons: Story<Partial<TableProps>> = (args) => {
  const columns = useMemo(
    () => [
      {
        id: 'name',
        Header: 'Name',
        accessor: 'name',
        cellRenderer: (
          props: TableTypes.CellRendererProps<{
            startIcon: JSX.Element;
            endIcon: JSX.Element;
            isLoading?: boolean;
          }>,
        ) => (
          <DefaultCell
            {...props}
            startIcon={props.cellProps.row.original.startIcon}
            endIcon={
              props.cellProps.row.original.isLoading ? (
                <ProgressRadial value={40} size='small' />
              ) : (
                props.cellProps.row.original.endIcon
              )
            }
          />
        ),
      },
      {
        id: 'modified',
        Header: 'Modified',
        accessor: 'modified',
        maxWidth: 200,
        cellRenderer: (
          props: TableTypes.CellRendererProps<{
            status: 'positive' | 'warning' | 'negative' | undefined;
          }>,
        ) => {
          return (
            <DefaultCell
              {...props}
              status={props.cellProps.row.original.status}
            />
          );
        },
      },
      {
        id: 'size',
        Header: 'Size',
        maxWidth: 200,
        accessor: 'size',
      },
    ],
    [],
  );

  const data = useMemo(
    () => [
      {
        name: 'alfa.mp3',
        modified: 'Just now',
        size: '76 KB',
        isLoading: true,
      },
      {
        name: 'beta.mp3',
        modified: 'Just now',
        size: '15 KB',
        startIcon: <SvgSoundLoud fill='#66c6ff' />,
      },
      {
        name: 'gamma.pdf',
        modified: 'A few moments ago',
        size: '9 MB',
        startIcon: <SvgDetails fill='#dd3e39' />,
        endIcon: <SvgStatusSuccess />,
        status: 'positive',
      },
      {
        name: 'delta.jpg',
        modified: 'A few moments ago',
        size: '963 MB',
        startIcon: <SvgDetails fill='#7957a3' />,
        endIcon: <SvgStatusWarning />,
        status: 'warning',
      },
      {
        name: 'theta.dgn',
        modified: 'A few moments ago',
        size: '64 KB',
        startIcon: <SvgDetails fill='#d16c00' />,
        endIcon: <SvgStatusError />,
        status: 'negative',
      },
    ],
    [],
  );

  const rowProps = useCallback(
    (
      row: TableTypes.Row<{
        name: string;
        modified: string;
        size: string;
        startIcon: JSX.Element;
        endIcon: JSX.Element;
        status?: 'positive' | 'negative' | 'warning';
        isLoading?: boolean;
      }>,
    ) => {
      return {
        status: row.original.status,
        isLoading: row.original.isLoading,
      };
    },
    [],
  );

  return (
    <Table
      {...args}
      columns={columns}
      data={data}
      emptyTableContent='No data.'
      selectionMode='multi'
      isSelectable={true}
      rowProps={rowProps}
    />
  );
};

StatusAndCellIcons.args = {
  isSelectable: true,
  selectionMode: 'multi',
};<|MERGE_RESOLUTION|>--- conflicted
+++ resolved
@@ -1595,11 +1595,7 @@
         {...args}
       />
       <Tooltip
-<<<<<<< HEAD
         reference={React.useRef(rowRefMap.current[hoveredRowIndex])}
-=======
-        reference={rowRefMap[hoveredRowIndex]}
->>>>>>> 321e0d89
         content={`Hovered over ${data[hoveredRowIndex].name}.`}
         placement='bottom'
       />
