--- conflicted
+++ resolved
@@ -26,16 +26,12 @@
   ProgressRadial,
   BaseFilter,
 } from '@itwin/itwinui-react';
-<<<<<<< HEAD
 import type {
   TableFilterValue,
   TableProps,
   TableTypes,
   TablePaginatorRendererProps,
 } from '@itwin/itwinui-react';
-import type { Story, Meta } from '@storybook/react';
-=======
->>>>>>> 4a30eebf
 import { useMemo, useState } from '@storybook/addons';
 import { action } from '@storybook/addon-actions';
 import {
