--- conflicted
+++ resolved
@@ -4,19 +4,9 @@
  *--------------------------------------------------------------------------------------------*/
 import { Story, Meta } from '@storybook/react';
 import React from 'react';
-<<<<<<< HEAD
-import { SkipToContentLink, Body, Kbd, Anchor } from '@itwin/itwinui-react';
+import { SkipToContentLink, Text, Kbd, Anchor } from '@itwin/itwinui-react';
 
 type SkipToContentLinkProps = React.ComponentProps<typeof SkipToContentLink>;
-=======
-import {
-  SkipToContentLink,
-  SkipToContentLinkProps,
-  Text,
-  Kbd,
-  Anchor,
-} from '@itwin/itwinui-react';
->>>>>>> e5c8b4f9
 
 export default {
   component: SkipToContentLink,
