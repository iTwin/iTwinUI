/*---------------------------------------------------------------------------------------------
 * Copyright (c) Bentley Systems, Incorporated. All rights reserved.
 * See LICENSE.md in the project root for license terms and full copyright notice.
 *--------------------------------------------------------------------------------------------*/
import { Meta, Story } from '@storybook/react';
import React from 'react';
import { useMemo, useCallback, useState } from '@storybook/addons';
<<<<<<< HEAD
import { Body, Slider } from '@itwin/itwinui-react';
=======
import { Text, Slider, SliderProps } from '@itwin/itwinui-react';
>>>>>>> e5c8b4f9
import SvgSmileyHappy from '@itwin/itwinui-icons-react/cjs/icons/SmileyHappy';
import SvgSmileySad from '@itwin/itwinui-icons-react/cjs/icons/SmileySad';

type SliderProps = React.ComponentProps<typeof Slider>;

export default {
  title: 'Input/Slider',
  component: Slider,
  argTypes: {
    className: { control: { disable: true } },
    style: { control: { disable: true } },
    id: { control: { disable: true } },
    orientation: { control: 'radio', options: ['horizontal', 'vertical'] },
  },
  args: {
    thumbMode: 'inhibit-crossing',
    trackDisplayMode: 'auto',
    orientation: 'horizontal',
  },
  decorators: [
    (Story, context) => (
      <div
        style={{
          ...(context.args.orientation == 'vertical'
            ? { height: 'calc(100vh - 24px)', width: 'fit-content' }
            : {}),
        }}
      >
        <Story />
      </div>
    ),
  ],
} as Meta<SliderProps>;

export const Basic: Story<SliderProps> = (args) => {
  return <Slider {...args} />;
};

Basic.args = {
  values: [50],
};

export const Range: Story<SliderProps> = (args) => {
  return <Slider {...args} />;
};

Range.args = {
  min: 0,
  max: 100,
  values: [20, 80],
};

export const MultiThumbsAllowCrossing: Story<SliderProps> = (args) => {
  return <Slider {...args} />;
};

MultiThumbsAllowCrossing.args = {
  thumbProps: (index: number) => {
    const eventsIds = [
      'building-south',
      'building-north',
      'building-west',
      'building-east',
    ];
    const color = 0 == index % 2 ? 'blue' : 'red';
    return {
      style: { backgroundColor: color },
      id: `${eventsIds[index]}`,
    };
  },
  values: [20, 40, 60, 80],
  trackDisplayMode: 'even-segments',
  thumbMode: 'allow-crossing',
};

export const WithCustomThumb: Story<SliderProps> = (args) => {
  return <Slider {...args} />;
};

WithCustomThumb.args = {
  thumbProps: () => {
    return {
      style: {
        display: 'flex',
        justifyContent: 'center',
        alignItems: 'center',
        backgroundColor: '#999',
        width: '36px',
        height: '26px',
        borderRadius: '4px',
        transform: 'translateX(-19.2px)',
        top: 0,
      },
      children: (
        <span
          style={{
            pointerEvents: 'none',
            marginBottom: '4px',
          }}
        >
          |||
        </span>
      ),
    };
  },
  values: [50],
  minLabel: <SvgSmileySad />,
  maxLabel: <SvgSmileyHappy />,
  railContainerProps: { style: { margin: '0 8px' } },
};

WithCustomThumb.argTypes = {
  orientation: {
    control: false,
  },
};

export const Disabled: Story<SliderProps> = (args) => {
  return <Slider {...args} />;
};

Disabled.args = {
  min: 0,
  max: 60,
  values: [30],
  disabled: true,
};

export const CustomTooltip: Story<SliderProps> = (args) => {
  return <Slider {...args} />;
};

CustomTooltip.args = {
  min: 0,
  max: 60,
  values: [20],
  tickLabels: ['0', '20', '40', '60'],
  tooltipProps: (index, val) => {
    return { placement: 'right', content: `\$${val}.00` };
  },
  setFocus: true,
};

export const CustomTickNoTooltip: Story<SliderProps> = (args) => {
  const dateFormatter = useMemo(() => {
    return new Intl.DateTimeFormat('default', {
      month: 'short',
      day: '2-digit',
      timeZone: 'UTC',
    });
  }, []);

  const [currentDate, setCurrentDate] = useState(
    new Date(Date.UTC(2019, 0, 1)),
  );

  const updateDate = useCallback((values: ReadonlyArray<number>) => {
    const newDate = new Date(Date.UTC(2019, 0, values[0]));
    setCurrentDate(newDate);
  }, []);

  return (
    <Slider
      {...args}
      onUpdate={updateDate}
      onChange={updateDate}
      tickLabels={
        <div
          style={{
            display: 'flex',
            alignItems: 'center',
            justifyContent: 'center',
            marginTop: '20px',
          }}
        >
          <Text
            as='p'
            style={{
              width: '60px',
              marginRight: '6px',
            }}
          >
            {dateFormatter.format(currentDate)}
          </Text>
        </div>
      }
    />
  );
};

CustomTickNoTooltip.args = {
  style: { width: '50%' },
  min: 1,
  max: 365,
  values: [0],
  tooltipProps: () => {
    return { visible: false };
  },
  minLabel: 'Date',
  maxLabel: '',
  orientation: 'horizontal',
};

CustomTickNoTooltip.argTypes = {
  orientation: {
    control: false,
  },
};

export const DecimalIncrement: Story<SliderProps> = (args) => {
  return <Slider {...args} />;
};

DecimalIncrement.args = {
  min: 0,
  max: 50,
  step: 2.5,
  values: [25],
};

export const Vertical: Story<SliderProps> = (args) => {
  return <Slider {...args} />;
};

Vertical.args = {
  values: [50],
  orientation: 'vertical',
};

Vertical.argTypes = {
  orientation: {
    control: false,
  },
};<|MERGE_RESOLUTION|>--- conflicted
+++ resolved
@@ -5,11 +5,7 @@
 import { Meta, Story } from '@storybook/react';
 import React from 'react';
 import { useMemo, useCallback, useState } from '@storybook/addons';
-<<<<<<< HEAD
-import { Body, Slider } from '@itwin/itwinui-react';
-=======
-import { Text, Slider, SliderProps } from '@itwin/itwinui-react';
->>>>>>> e5c8b4f9
+import { Text, Slider } from '@itwin/itwinui-react';
 import SvgSmileyHappy from '@itwin/itwinui-icons-react/cjs/icons/SmileyHappy';
 import SvgSmileySad from '@itwin/itwinui-icons-react/cjs/icons/SmileySad';
 
