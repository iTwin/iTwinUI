/*---------------------------------------------------------------------------------------------
 * Copyright (c) Bentley Systems, Incorporated. All rights reserved.
 * See LICENSE.md in the project root for license terms and full copyright notice.
 *--------------------------------------------------------------------------------------------*/
import React from 'react';
import { useMemo, useCallback, useState } from '@storybook/addons';
import { Text, Slider } from '@itwin/itwinui-react';
import SvgSmileyHappy from '@itwin/itwinui-icons-react/cjs/icons/SmileyHappy';
import SvgSmileySad from '@itwin/itwinui-icons-react/cjs/icons/SmileySad';

export default {
  title: 'Input/Slider',
  component: Slider,
  decorators: [
    (Story, context) => (
      <div
        style={{
          ...(context.story.includes('Vertical')
            ? { height: 'calc(100vh - 24px)', width: 'fit-content' }
            : {}),
        }}
      >
        <Story />
      </div>
    ),
  ],
};

export const Basic = () => {
  return <Slider values={[50]} />;
};

export const Range = () => {
  return <Slider values={[20, 80]} min={0} max={100} />;
};

<<<<<<< HEAD
MultiThumbsAllowCrossing.args = {
  thumbProps: (index: number) => {
    const eventsIds = [
      'building-south',
      'building-north',
      'building-west',
      'building-east',
    ];
    const color = 0 == index % 2 ? 'blue' : 'red';
    return {
      style: { backgroundColor: color },
      id: `${eventsIds[index]}`,
    };
  },
  values: [20, 40, 60, 80],
  trackDisplayMode: 'even-segments',
  thumbMode: 'allow-crossing',
};

export const WithCustomThumb: Story<SliderProps> = (args) => {
  return <Slider {...args} />;
};

WithCustomThumb.args = {
  thumbProps: () => {
    return {
      style: {
        display: 'flex',
        justifyContent: 'center',
        alignItems: 'center',
        backgroundColor: '#999',
        width: '36px',
        height: '20px',
        borderRadius: '4px',
        transform: 'translateX(-19.2px)',
        top: 0,
      },
      children: (
        <span
          style={{
            pointerEvents: 'none',
            marginBottom: '4px',
          }}
        >
          |||
        </span>
      ),
    };
  },
  values: [50],
  minLabel: <SvgSmileySad />,
  maxLabel: <SvgSmileyHappy />,
  railContainerProps: { style: { margin: '0 8px' } },
};

WithCustomThumb.argTypes = {
  orientation: {
    control: false,
  },
};

export const Disabled: Story<SliderProps> = (args) => {
  return <Slider {...args} />;
=======
export const MultiThumbsAllowCrossing = () => {
  return (
    <Slider
      thumbProps={(index: number) => {
        const eventsIds = [
          'building-south',
          'building-north',
          'building-west',
          'building-east',
        ];
        const color = 0 == index % 2 ? 'blue' : 'red';
        return {
          style: { backgroundColor: color },
          id: `${eventsIds[index]}`,
        };
      }}
      values={[20, 40, 60, 80]}
      trackDisplayMode={'even-segments'}
      thumbMode={'allow-crossing'}
    />
  );
>>>>>>> 0f6d5104
};

export const WithCustomThumb = () => {
  return (
    <Slider
      thumbProps={() => {
        return {
          style: {
            display: 'flex',
            justifyContent: 'center',
            alignItems: 'center',
            backgroundColor: '#999',
            width: '36px',
            height: '26px',
            borderRadius: '4px',
            transform: 'translateX(-19.2px)',
            top: 0,
          },
          children: (
            <span
              style={{
                pointerEvents: 'none',
                marginBottom: '4px',
              }}
            >
              |||
            </span>
          ),
        };
      }}
      values={[50]}
      minLabel={<SvgSmileySad />}
      maxLabel={<SvgSmileyHappy />}
      railContainerProps={{ style: { margin: '0 8px' } }}
    />
  );
};

export const Disabled = () => {
  return <Slider min={0} max={60} values={[30]} disabled />;
};

export const CustomTooltip = () => {
  return (
    <Slider
      min={0}
      max={60}
      values={[20]}
      tickLabels={['0', '20', '40', '60']}
      tooltipProps={(index, val) => {
        return { placement: 'right', content: `\$${val}.00` };
      }}
    />
  );
};

export const CustomTickNoTooltip = () => {
  const dateFormatter = useMemo(() => {
    return new Intl.DateTimeFormat('default', {
      month: 'short',
      day: '2-digit',
      timeZone: 'UTC',
    });
  }, []);

  const [currentDate, setCurrentDate] = useState(
    new Date(Date.UTC(2019, 0, 1)),
  );

  const updateDate = useCallback((values: ReadonlyArray<number>) => {
    const newDate = new Date(Date.UTC(2019, 0, values[0]));
    setCurrentDate(newDate);
  }, []);

  return (
<<<<<<< HEAD
    <div style={{ width: '50%' }}>
      <Slider
        {...args}
        onUpdate={updateDate}
        onChange={updateDate}
        tickProps={{ className: 'some-tick' }}
      />
      <Text
        as='p'
        style={{
          textAlign: 'center',
        }}
      >
        {dateFormatter.format(currentDate)}
      </Text>
    </div>
  );
};

CustomTickNoTooltip.args = {
  min: 1,
  max: 365,
  values: [0],
  tooltipProps: () => {
    return { visible: false };
  },
  minLabel: 'Date',
  maxLabel: '',
  orientation: 'horizontal',
};

CustomTickNoTooltip.argTypes = {
  orientation: {
    control: false,
  },
};

export const DecimalIncrement: Story<SliderProps> = (args) => {
  return <Slider {...args} />;
};

DecimalIncrement.args = {
  min: 0,
  max: 50,
  step: 2.5,
  values: [25],
};

export const Vertical: Story<SliderProps> = (args) => {
  return <Slider {...args} />;
};

Vertical.args = {
  values: [50],
  orientation: 'vertical',
=======
    <Slider
      style={{ width: '50%' }}
      min={1}
      max={365}
      values={[0]}
      tooltipProps={() => {
        return { visible: false };
      }}
      minLabel={'Date'}
      maxLabel={''}
      orientation={'horizontal'}
      onUpdate={updateDate}
      onChange={updateDate}
      tickLabels={
        <div
          style={{
            display: 'flex',
            alignItems: 'center',
            justifyContent: 'center',
            marginTop: '20px',
          }}
        >
          <Text
            as='p'
            style={{
              width: '60px',
              marginRight: '6px',
            }}
          >
            {dateFormatter.format(currentDate)}
          </Text>
        </div>
      }
      tickProps={{ className: 'some-tick' }}
    />
  );
};

export const DecimalIncrement = () => {
  return <Slider min={0} max={50} step={2.5} values={[25]} />;
>>>>>>> 0f6d5104
};

export const Vertical = () => {
  return <Slider values={[50]} orientation='vertical' />;
};<|MERGE_RESOLUTION|>--- conflicted
+++ resolved
@@ -34,71 +34,6 @@
   return <Slider values={[20, 80]} min={0} max={100} />;
 };
 
-<<<<<<< HEAD
-MultiThumbsAllowCrossing.args = {
-  thumbProps: (index: number) => {
-    const eventsIds = [
-      'building-south',
-      'building-north',
-      'building-west',
-      'building-east',
-    ];
-    const color = 0 == index % 2 ? 'blue' : 'red';
-    return {
-      style: { backgroundColor: color },
-      id: `${eventsIds[index]}`,
-    };
-  },
-  values: [20, 40, 60, 80],
-  trackDisplayMode: 'even-segments',
-  thumbMode: 'allow-crossing',
-};
-
-export const WithCustomThumb: Story<SliderProps> = (args) => {
-  return <Slider {...args} />;
-};
-
-WithCustomThumb.args = {
-  thumbProps: () => {
-    return {
-      style: {
-        display: 'flex',
-        justifyContent: 'center',
-        alignItems: 'center',
-        backgroundColor: '#999',
-        width: '36px',
-        height: '20px',
-        borderRadius: '4px',
-        transform: 'translateX(-19.2px)',
-        top: 0,
-      },
-      children: (
-        <span
-          style={{
-            pointerEvents: 'none',
-            marginBottom: '4px',
-          }}
-        >
-          |||
-        </span>
-      ),
-    };
-  },
-  values: [50],
-  minLabel: <SvgSmileySad />,
-  maxLabel: <SvgSmileyHappy />,
-  railContainerProps: { style: { margin: '0 8px' } },
-};
-
-WithCustomThumb.argTypes = {
-  orientation: {
-    control: false,
-  },
-};
-
-export const Disabled: Story<SliderProps> = (args) => {
-  return <Slider {...args} />;
-=======
 export const MultiThumbsAllowCrossing = () => {
   return (
     <Slider
@@ -120,7 +55,6 @@
       thumbMode={'allow-crossing'}
     />
   );
->>>>>>> 0f6d5104
 };
 
 export const WithCustomThumb = () => {
@@ -134,7 +68,7 @@
             alignItems: 'center',
             backgroundColor: '#999',
             width: '36px',
-            height: '26px',
+            height: '20px',
             borderRadius: '4px',
             transform: 'translateX(-19.2px)',
             top: 0,
@@ -196,10 +130,17 @@
   }, []);
 
   return (
-<<<<<<< HEAD
     <div style={{ width: '50%' }}>
       <Slider
-        {...args}
+        min={1}
+        max={365}
+        values={[0]}
+        tooltipProps={() => {
+          return { visible: false };
+        }}
+        minLabel={'Date'}
+        maxLabel={''}
+        orientation={'horizontal'}
         onUpdate={updateDate}
         onChange={updateDate}
         tickProps={{ className: 'some-tick' }}
@@ -216,84 +157,8 @@
   );
 };
 
-CustomTickNoTooltip.args = {
-  min: 1,
-  max: 365,
-  values: [0],
-  tooltipProps: () => {
-    return { visible: false };
-  },
-  minLabel: 'Date',
-  maxLabel: '',
-  orientation: 'horizontal',
-};
-
-CustomTickNoTooltip.argTypes = {
-  orientation: {
-    control: false,
-  },
-};
-
-export const DecimalIncrement: Story<SliderProps> = (args) => {
-  return <Slider {...args} />;
-};
-
-DecimalIncrement.args = {
-  min: 0,
-  max: 50,
-  step: 2.5,
-  values: [25],
-};
-
-export const Vertical: Story<SliderProps> = (args) => {
-  return <Slider {...args} />;
-};
-
-Vertical.args = {
-  values: [50],
-  orientation: 'vertical',
-=======
-    <Slider
-      style={{ width: '50%' }}
-      min={1}
-      max={365}
-      values={[0]}
-      tooltipProps={() => {
-        return { visible: false };
-      }}
-      minLabel={'Date'}
-      maxLabel={''}
-      orientation={'horizontal'}
-      onUpdate={updateDate}
-      onChange={updateDate}
-      tickLabels={
-        <div
-          style={{
-            display: 'flex',
-            alignItems: 'center',
-            justifyContent: 'center',
-            marginTop: '20px',
-          }}
-        >
-          <Text
-            as='p'
-            style={{
-              width: '60px',
-              marginRight: '6px',
-            }}
-          >
-            {dateFormatter.format(currentDate)}
-          </Text>
-        </div>
-      }
-      tickProps={{ className: 'some-tick' }}
-    />
-  );
-};
-
 export const DecimalIncrement = () => {
   return <Slider min={0} max={50} step={2.5} values={[25]} />;
->>>>>>> 0f6d5104
 };
 
 export const Vertical = () => {
