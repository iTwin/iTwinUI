--- conflicted
+++ resolved
@@ -10,11 +10,7 @@
   FileUpload,
   FileUploadCard,
   FileEmptyCard,
-<<<<<<< HEAD
   FileUploadProps,
-=======
-  FileUploadTemplate,
->>>>>>> d5d5e6d9
   LabeledInput,
   IconButton,
 } from '@itwin/itwinui-react';
