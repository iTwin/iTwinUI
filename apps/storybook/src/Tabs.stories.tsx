/*---------------------------------------------------------------------------------------------
 * Copyright (c) Bentley Systems, Incorporated. All rights reserved.
 * See LICENSE.md in the project root for license terms and full copyright notice.
 *--------------------------------------------------------------------------------------------*/
/* eslint-disable react/jsx-key */
import SvgStar from '@itwin/itwinui-icons-react/cjs/icons/Star';
import React from 'react';
import { Button, Tabs, Tab } from '@itwin/itwinui-react';

export default {
  title: 'Core/Tabs',
  component: Tabs,
<<<<<<< HEAD
  args: {
    focusActivationMode: 'auto',
    color: 'blue',
    orientation: 'horizontal',
  },
  argTypes: {
    children: { control: { disable: true } },
    style: { control: { disable: true } },
    orientation: { control: 'radio', options: ['horizontal', 'vertical'] },
  },
} as Meta<TabsProps>;

export const DefaultTabs: Story<Partial<TabsProps>> = (args) => {
  return (
    <Tabs.Wrapper {...args}>
      <Tabs.TabList>
        <Tabs.Tab label='Item1' value='tab1' />
        <Tabs.Tab label='Item2' value='tab2' />
        <Tabs.Tab label='Item3' value='tab3' />
      </Tabs.TabList>

      <Tabs.Actions>
        <Button key={'Small'} size={'small'}>
          Small size button
        </Button>
        <Button key={'Normal'}>Normal size button</Button>
      </Tabs.Actions>

      <Tabs.Panel value='tab1'>
        Bentley Systems, Incorporated, is an American-based software development
        company that develops, manufactures, licenses, sells and supports
        computer software and services for the design, construction, and
        operation of infrastructure. The company&apos;s software serves the
        building, plant, civil, and geospatial markets in the areas of
        architecture, engineering, construction (AEC) and operations. Their
        software products are used to design, engineer, build, and operate large
        constructed assets such as roadways, railways, bridges, buildings,
        industrial plants, power plants, and utility networks. The company
        re-invests 20% of their revenues in research and development.
      </Tabs.Panel>
      <Tabs.Panel value='tab2'>
        Bentley Systems is headquartered in Exton, Pennsylvania, United States,
        but has development, sales and other departments in over 50 countries.
        The company had revenues of $700 million in 2018.
      </Tabs.Panel>
      <Tabs.Panel value='tab3'>
        Keith A. Bentley and Barry J. Bentley founded Bentley Systems in 1984.
        They introduced the commercial version of PseudoStation in 1985, which
        allowed users of Intergraphs VAX systems to use low-cost graphics
        terminals to view and modify the designs on their Intergraph IGDS
        (Interactive Graphics Design System) installations. Their first product
        was shown to potential users who were polled as to what they would be
        willing to pay for it. They averaged the answers, arriving at a price of
        $7,943. A DOS-based version of MicroStation was introduced in 1986.
      </Tabs.Panel>
    </Tabs.Wrapper>
  );
};
DefaultTabs.args = {
  type: 'default',
};

export const BorderlessTabs: Story<Partial<TabsProps>> = (args) => {
  return (
    <Tabs.Wrapper type='borderless' {...args}>
      <Tabs.TabList>
        <Tabs.Tab value='item1' label='Item1' />
        <Tabs.Tab value='item2' label='Item2' />
        <Tabs.Tab value='item3' label='Item3' />
      </Tabs.TabList>

      <Tabs.Actions>
        <Button key={'Small'} size={'small'}>
          Small size button
        </Button>
        <Button key={'Normal'}>Normal size button</Button>
      </Tabs.Actions>

      <Tabs.Panel value='item1'>
        Bentley Systems, Incorporated, is an American-based software development
        company that develops, manufactures, licenses, sells and supports
        computer software and services for the design, construction, and
        operation of infrastructure. The company&apos;s software serves the
        building, plant, civil, and geospatial markets in the areas of
        architecture, engineering, construction (AEC) and operations. Their
        software products are used to design, engineer, build, and operate large
        constructed assets such as roadways, railways, bridges, buildings,
        industrial plants, power plants, and utility networks. The company
        re-invests 20% of their revenues in research and development.
      </Tabs.Panel>
      <Tabs.Panel value='item2'>
        Bentley Systems is headquartered in Exton, Pennsylvania, United States,
        but has development, sales and other departments in over 50 countries.
        The company had revenues of $700 million in 2018.
      </Tabs.Panel>
      <Tabs.Panel value='item3'>
        Keith A. Bentley and Barry J. Bentley founded Bentley Systems in 1984.
        They introduced the commercial version of PseudoStation in 1985, which
        allowed users of Intergraphs VAX systems to use low-cost graphics
        terminals to view and modify the designs on their Intergraph IGDS
        (Interactive Graphics Design System) installations. Their first product
        was shown to potential users who were polled as to what they would be
        willing to pay for it. They averaged the answers, arriving at a price of
        $7,943. A DOS-based version of MicroStation was introduced in 1986.
      </Tabs.Panel>
    </Tabs.Wrapper>
  );
};
BorderlessTabs.args = {
  type: 'borderless',
};

export const PillTabs: Story<Partial<TabsProps>> = (args) => {
  return (
    <Tabs.Wrapper type='pill' {...args}>
      <Tabs.TabList>
        <Tabs.Tab value='item1'>
          <Tabs.TabIcon>
            <SvgStar />
          </Tabs.TabIcon>
        </Tabs.Tab>

        <Tabs.Tab value='item2'>
          <Tabs.TabIcon>
            <SvgStar />
          </Tabs.TabIcon>
        </Tabs.Tab>

        <Tabs.Tab value='item3'>
          <Tabs.TabIcon>
            <SvgStar />
          </Tabs.TabIcon>
        </Tabs.Tab>
      </Tabs.TabList>

      <Tabs.Panel value='item1'>
        Bentley Systems, Incorporated, is an American-based software development
        company that develops, manufactures, licenses, sells and supports
        computer software and services for the design, construction, and
        operation of infrastructure. The company&apos;s software serves the
        building, plant, civil, and geospatial markets in the areas of
        architecture, engineering, construction (AEC) and operations. Their
        software products are used to design, engineer, build, and operate large
        constructed assets such as roadways, railways, bridges, buildings,
        industrial plants, power plants, and utility networks. The company
        re-invests 20% of their revenues in research and development.
      </Tabs.Panel>
      <Tabs.Panel value='item2'>
        Bentley Systems is headquartered in Exton, Pennsylvania, United States,
        but has development, sales and other departments in over 50 countries.
        The company had revenues of $700 million in 2018.
      </Tabs.Panel>
      <Tabs.Panel value='item3'>
        Keith A. Bentley and Barry J. Bentley founded Bentley Systems in 1984.
        They introduced the commercial version of PseudoStation in 1985, which
        allowed users of Intergraphs VAX systems to use low-cost graphics
        terminals to view and modify the designs on their Intergraph IGDS
        (Interactive Graphics Design System) installations. Their first product
        was shown to potential users who were polled as to what they would be
        willing to pay for it. They averaged the answers, arriving at a price of
        $7,943. A DOS-based version of MicroStation was introduced in 1986.
      </Tabs.Panel>
    </Tabs.Wrapper>
  );
};
PillTabs.args = {
  type: 'pill',
};
PillTabs.argTypes = {
  orientation: { control: { disable: true } },
};

export const SublabelsAndIcons: Story<Partial<TabsProps>> = (args) => {
  return (
    <Tabs.Wrapper type='borderless' {...args}>
      <Tabs.TabList>
        <Tabs.Tab value='item0'>
          <Tabs.TabIcon>
            <SvgStar />
          </Tabs.TabIcon>
          <Tabs.TabLabel>Item0</Tabs.TabLabel>
          <Tabs.TabDescription>Sublabel 0</Tabs.TabDescription>
        </Tabs.Tab>

        <Tabs.Tab value='item1'>
          <Tabs.TabIcon>
            <SvgStar />
          </Tabs.TabIcon>
          <Tabs.TabLabel>Item1</Tabs.TabLabel>
          <Tabs.TabDescription>Sublabel 1</Tabs.TabDescription>
        </Tabs.Tab>

        <Tabs.Tab value='item2' disabled>
          <Tabs.TabIcon>
            <SvgStar />
          </Tabs.TabIcon>
          <Tabs.TabLabel>Item2</Tabs.TabLabel>
          <Tabs.TabDescription>Sublabel 2</Tabs.TabDescription>
        </Tabs.Tab>
      </Tabs.TabList>

      <Tabs.Actions>
        <Button key={'Small'} size={'small'}>
          Small size button
        </Button>
        <Button key={'Normal'}>Normal size button</Button>
      </Tabs.Actions>

      <Tabs.Panel value='item0'>
        Bentley Systems, Incorporated, is an American-based software development
        company that develops, manufactures, licenses, sells and supports
        computer software and services for the design, construction, and
        operation of infrastructure. The company&apos;s software serves the
        building, plant, civil, and geospatial markets in the areas of
        architecture, engineering, construction (AEC) and operations. Their
        software products are used to design, engineer, build, and operate large
        constructed assets such as roadways, railways, bridges, buildings,
        industrial plants, power plants, and utility networks. The company
        re-invests 20% of their revenues in research and development.
      </Tabs.Panel>
      <Tabs.Panel value='item1'>
        Bentley Systems is headquartered in Exton, Pennsylvania, United States,
        but has development, sales and other departments in over 50 countries.
        The company had revenues of $700 million in 2018.
      </Tabs.Panel>
      <Tabs.Panel value='item2'>
        Keith A. Bentley and Barry J. Bentley founded Bentley Systems in 1984.
        They introduced the commercial version of PseudoStation in 1985, which
        allowed users of Intergraphs VAX systems to use low-cost graphics
        terminals to view and modify the designs on their Intergraph IGDS
        (Interactive Graphics Design System) installations. Their first product
        was shown to potential users who were polled as to what they would be
        willing to pay for it. They averaged the answers, arriving at a price of
        $7,943. A DOS-based version of MicroStation was introduced in 1986.
      </Tabs.Panel>
    </Tabs.Wrapper>
  );
};
SublabelsAndIcons.args = {
  type: 'borderless',
};

export const HorizontalOverflow: Story<Partial<TabsProps>> = (args) => {
  const [active, setActive] = React.useState('Item 11');

  const tabData = [
    { name: 'Item 1', disabled: false },
    { name: 'Item 2', disabled: false },
    { name: 'Item 3', disabled: false },
    { name: 'Item 4', disabled: false },
    { name: 'Item 5', disabled: false },
    { name: 'Item 6', disabled: true },
    { name: 'Item 7', disabled: false },
    { name: 'Item 8', disabled: false },
    { name: 'Item 9', disabled: true },
    { name: 'Item 10', disabled: false },
    { name: 'Item 11', disabled: false },
    { name: 'Item 12', disabled: false },
    { name: 'Very long item number thirteen', disabled: false },
=======
  subcomponents: { Tab },
};

export const DefaultTabs = () => {
  const [index, setIndex] = React.useState(0);
  const getContent = () => {
    switch (index) {
      case 0:
        return "Bentley Systems, Incorporated, is an American-based software development company that develops, manufactures, licenses, sells and supports computer software and services for the design, construction, and operation of infrastructure. The company's software serves the building, plant, civil, and geospatial markets in the areas of architecture, engineering, construction (AEC) and operations. Their software products are used to design, engineer, build, and operate large constructed assets such as roadways, railways, bridges, buildings, industrial plants, power plants, and utility networks. The company re-invests 20% of their revenues in research and development.";
      case 1:
        return 'Bentley Systems is headquartered in Exton, Pennsylvania, United States, but has development, sales and other departments in over 50 countries. The company had revenues of $700 million in 2018.';
      default:
        return 'Keith A. Bentley and Barry J. Bentley founded Bentley Systems in 1984. They introduced the commercial version of PseudoStation in 1985, which allowed users of Intergraphs VAX systems to use low-cost graphics terminals to view and modify the designs on their Intergraph IGDS (Interactive Graphics Design System) installations. Their first product was shown to potential users who were polled as to what they would be willing to pay for it. They averaged the answers, arriving at a price of $7,943. A DOS-based version of MicroStation was introduced in 1986.';
    }
  };
  return (
    <Tabs
      labels={[
        <Tab key={1} label='Item1' />,
        <Tab key={2} label='Item2' />,
        <Tab key={3} label='Item3' />,
      ]}
      onTabSelected={setIndex}
      actions={[
        <Button key={'Small'} size={'small'}>
          Small size button
        </Button>,
        <Button key={'Normal'}>Normal size button</Button>,
      ]}
    >
      {getContent()}
    </Tabs>
  );
};

export const BorderlessTabs = () => {
  const [index, setIndex] = React.useState(0);
  const getContent = () => {
    switch (index) {
      case 0:
        return "Bentley Systems, Incorporated, is an American-based software development company that develops, manufactures, licenses, sells and supports computer software and services for the design, construction, and operation of infrastructure. The company's software serves the building, plant, civil, and geospatial markets in the areas of architecture, engineering, construction (AEC) and operations. Their software products are used to design, engineer, build, and operate large constructed assets such as roadways, railways, bridges, buildings, industrial plants, power plants, and utility networks. The company re-invests 20% of their revenues in research and development.";
      case 1:
        return 'Bentley Systems is headquartered in Exton, Pennsylvania, United States, but has development, sales and other departments in over 50 countries. The company had revenues of $700 million in 2018.';
      default:
        return 'Keith A. Bentley and Barry J. Bentley founded Bentley Systems in 1984. They introduced the commercial version of PseudoStation in 1985, which allowed users of Intergraphs VAX systems to use low-cost graphics terminals to view and modify the designs on their Intergraph IGDS (Interactive Graphics Design System) installations. Their first product was shown to potential users who were polled as to what they would be willing to pay for it. They averaged the answers, arriving at a price of $7,943. A DOS-based version of MicroStation was introduced in 1986.';
    }
  };
  return (
    <Tabs
      labels={[
        <Tab key={1} label='Item1' />,
        <Tab key={2} label='Item2' />,
        <Tab key={3} label='Item3' />,
      ]}
      type='borderless'
      onTabSelected={setIndex}
      actions={[
        <Button key={'Small'} size={'small'}>
          Small size button
        </Button>,
        <Button key={'Normal'}>Normal size button</Button>,
      ]}
    >
      {getContent()}
    </Tabs>
  );
};

export const PillTabs = () => {
  const [index, setIndex] = React.useState(0);
  const getContent = () => {
    switch (index) {
      case 0:
        return "Bentley Systems, Incorporated, is an American-based software development company that develops, manufactures, licenses, sells and supports computer software and services for the design, construction, and operation of infrastructure. The company's software serves the building, plant, civil, and geospatial markets in the areas of architecture, engineering, construction (AEC) and operations. Their software products are used to design, engineer, build, and operate large constructed assets such as roadways, railways, bridges, buildings, industrial plants, power plants, and utility networks. The company re-invests 20% of their revenues in research and development.";
      case 1:
        return 'Bentley Systems is headquartered in Exton, Pennsylvania, United States, but has development, sales and other departments in over 50 countries. The company had revenues of $700 million in 2018.';
      default:
        return 'Keith A. Bentley and Barry J. Bentley founded Bentley Systems in 1984. They introduced the commercial version of PseudoStation in 1985, which allowed users of Intergraphs VAX systems to use low-cost graphics terminals to view and modify the designs on their Intergraph IGDS (Interactive Graphics Design System) installations. Their first product was shown to potential users who were polled as to what they would be willing to pay for it. They averaged the answers, arriving at a price of $7,943. A DOS-based version of MicroStation was introduced in 1986.';
    }
  };
  return (
    <Tabs
      labels={Array(3)
        .fill(null)
        .map((_, index) => (
          <Tab key={index} startIcon={<SvgStar />} />
        ))}
      type='pill'
      onTabSelected={setIndex}
      actions={[
        <Button key={'Small'} size={'small'}>
          Small size button
        </Button>,
        <Button key={'Normal'}>Normal size button</Button>,
      ]}
    >
      {getContent()}
    </Tabs>
  );
};
export const SublabelsAndIcons = () => {
  const [index, setIndex] = React.useState(0);
  const getContent = () => {
    switch (index) {
      case 0:
        return "Bentley Systems, Incorporated, is an American-based software development company that develops, manufactures, licenses, sells and supports computer software and services for the design, construction, and operation of infrastructure. The company's software serves the building, plant, civil, and geospatial markets in the areas of architecture, engineering, construction (AEC) and operations. Their software products are used to design, engineer, build, and operate large constructed assets such as roadways, railways, bridges, buildings, industrial plants, power plants, and utility networks. The company re-invests 20% of their revenues in research and development.";
      case 1:
        return 'Bentley Systems is headquartered in Exton, Pennsylvania, United States, but has development, sales and other departments in over 50 countries. The company had revenues of $700 million in 2018.';
      default:
        return 'Keith A. Bentley and Barry J. Bentley founded Bentley Systems in 1984. They introduced the commercial version of PseudoStation in 1985, which allowed users of Intergraphs VAX systems to use low-cost graphics terminals to view and modify the designs on their Intergraph IGDS (Interactive Graphics Design System) installations. Their first product was shown to potential users who were polled as to what they would be willing to pay for it. They averaged the answers, arriving at a price of $7,943. A DOS-based version of MicroStation was introduced in 1986.';
    }
  };
  return (
    <Tabs
      labels={Array(3)
        .fill(null)
        .map((_, index) => (
          <Tab
            key={index}
            label={`Item${index}`}
            sublabel={`Sublabel ${index}`}
            startIcon={<SvgStar />}
            disabled={index === 2}
          />
        ))}
      type='borderless'
      onTabSelected={setIndex}
      actions={[
        <Button key={'Small'} size={'small'}>
          Small size button
        </Button>,
        <Button key={'Normal'}>Normal size button</Button>,
      ]}
    >
      {getContent()}
    </Tabs>
  );
};

export const HorizontalOverflow = () => {
  const [activeIndex, setActiveIndex] = React.useState(10);
  const getContent = () => {
    switch (activeIndex) {
      case 0:
        return 'Tab Content One';
      case 1:
        return 'Tab Content Two';
      case 2:
        return 'Tab Content Three';
      case 3:
        return 'Tab Content Four';
      case 4:
        return 'Tab Content Five';
      case 5:
        return 'Tab Content Six';
      case 6:
        return 'Tab Content Seven';
      case 7:
        return 'Tab Content Eight';
      case 8:
        return 'Tab Content Nine';
      case 9:
        return 'Tab Content Ten';
      case 10:
        return 'Tab Content Eleven';
      case 11:
        return 'Tab Content Twelve';
      default:
        return 'Tab Content Thirteen';
    }
  };
  const labels = [
    <Tab key={1} label='Item 1' />,
    <Tab key={2} label='Item 2' />,
    <Tab key={3} label='Item 3' />,
    <Tab key={4} label='Item 4' />,
    <Tab key={5} label='Item 5' />,
    <Tab key={6} label='Item 6' disabled />,
    <Tab key={7} label='Item 7' />,
    <Tab key={8} label='Item 8' />,
    <Tab key={9} label='Item 9' disabled />,
    <Tab key={10} label='Item 10' />,
    <Tab key={11} label='Item 11' />,
    <Tab key={12} label='Item 12' />,
    <Tab key={13} label='Very long item number thirteen' />,
>>>>>>> a05fb590
  ];

  return (
    <div
      style={{
        width: '50%',
        maxWidth: 800,
        minWidth: 250,
        border: '1px solid lightpink',
        padding: 8,
      }}
    >
<<<<<<< HEAD
      <Tabs.Wrapper overflowOptions={{ useOverflow: true }} {...args}>
        <Tabs.TabList>
          {tabData?.map((item, index) => {
            return (
              <Tabs.Tab
                value={`tab${index + 1}`}
                isActive={item.name === active}
                disabled={item.disabled}
                label={item.name}
                onActivated={() => {
                  setActive(item.name);
                }}
              />
            );
          })}
        </Tabs.TabList>

        <Tabs.Actions>
          <Button key={'button'}>Button</Button>
        </Tabs.Actions>

        <Tabs.Panel value='tab1'>Tab Content One</Tabs.Panel>
        <Tabs.Panel value='tab2'>Tab Content Two</Tabs.Panel>
        <Tabs.Panel value='tab3'>Tab Content Three</Tabs.Panel>
        <Tabs.Panel value='tab4'>Tab Content Four</Tabs.Panel>
        <Tabs.Panel value='tab5'>Tab Content Five</Tabs.Panel>
        <Tabs.Panel value='tab6'>Tab Content Six</Tabs.Panel>
        <Tabs.Panel value='tab7'>Tab Content Seven</Tabs.Panel>
        <Tabs.Panel value='tab8'>Tab Content Eight</Tabs.Panel>
        <Tabs.Panel value='tab9'>Tab Content Nine</Tabs.Panel>
        <Tabs.Panel value='tab10'>Tab Content Ten</Tabs.Panel>
        <Tabs.Panel value='tab11'>Tab Content Eleven</Tabs.Panel>
        <Tabs.Panel value='tab12'>Tab Content Twelve</Tabs.Panel>
        <Tabs.Panel value='tab13'>Tab Content Thirteen</Tabs.Panel>
      </Tabs.Wrapper>
    </div>
  );
};
HorizontalOverflow.args = {
  type: 'default',
};
HorizontalOverflow.argTypes = {
  type: { options: ['default', 'borderless'] },
  orientation: { control: { disable: true } },
};

export const VerticalOverflow: Story<Partial<TabsProps>> = (args) => {
  const [active, setActive] = React.useState('Item 11');
=======
      <Tabs
        type='default'
        labels={labels}
        overflowOptions={{ useOverflow: true }}
        onTabSelected={setActiveIndex}
        activeIndex={activeIndex}
        actions={[<Button key={'button'}>Button</Button>]}
      >
        {getContent()}
      </Tabs>
    </div>
  );
};

export const VerticalOverflow = () => {
  const [activeIndex, setActiveIndex] = React.useState(10);
  const getContent = () => {
    switch (activeIndex) {
      case 0:
        return 'Tab Content One';
      case 1:
        return 'Tab Content Two';
      case 2:
        return 'Tab Content Three';
      case 3:
        return 'Tab Content Four';
      case 4:
        return 'Tab Content Five';
      case 5:
        return 'Tab Content Six';
      case 6:
        return 'Tab Content Seven';
      case 7:
        return 'Tab Content Eight';
      case 8:
        return 'Tab Content Nine';
      case 9:
        return 'Tab Content Ten';
      case 10:
        return 'Tab Content Eleven';
      case 11:
        return 'Tab Content Twelve';
      default:
        return 'Tab Content Thirteen';
    }
  };
  const labels = [
    <Tab key={1} label='Item 1' />,
    <Tab key={2} label='Item 2' />,
    <Tab key={3} label='Item 3' />,
    <Tab key={4} label='Item 4' />,
    <Tab key={5} label='Item 5' />,
    <Tab key={6} label='Item 6' disabled />,
    <Tab key={7} label='Item 7' />,
    <Tab key={8} label='Item 8' />,
    <Tab key={9} label='Item 9' disabled />,
    <Tab key={10} label='Item 10' />,
    <Tab key={11} label='Item 11' />,
    <Tab key={12} label='Item 12' />,
    <Tab key={13} label='Very long item number thirteen' />,
  ];
>>>>>>> a05fb590

  const tabData = [
    { name: 'Item 1', disabled: false },
    { name: 'Item 2', disabled: false },
    { name: 'Item 3', disabled: false },
    { name: 'Item 4', disabled: false },
    { name: 'Item 5', disabled: false },
    { name: 'Item 6', disabled: true },
    { name: 'Item 7', disabled: false },
    { name: 'Item 8', disabled: false },
    { name: 'Item 9', disabled: true },
    { name: 'Item 10', disabled: false },
    { name: 'Item 11', disabled: false },
    { name: 'Item 12', disabled: false },
    { name: 'Very long item number thirteen', disabled: false },
  ];
  return (
    <div
      style={{
        height: '50vh',
        maxHeight: 400,
        minHeight: 100,
        border: '1px solid lightpink',
        padding: 8,
      }}
    >
      <Tabs.Wrapper
        orientation='vertical'
        overflowOptions={{ useOverflow: true }}
<<<<<<< HEAD
        {...args}
=======
        onTabSelected={setActiveIndex}
        activeIndex={activeIndex}
        actions={[<Button key={'button'}>Button</Button>]}
>>>>>>> a05fb590
      >
        <Tabs.TabList>
          {tabData?.map((item, index) => {
            return (
              <Tabs.Tab
                value={`tab${index + 1}`}
                isActive={item.name === active}
                disabled={item.disabled}
                label={item.name}
                onActivated={() => {
                  setActive(item.name);
                }}
              />
            );
          })}
        </Tabs.TabList>

        <Tabs.Actions>
          <Button key={'button'}>Button</Button>
        </Tabs.Actions>

        <Tabs.Panel value='tab1'>Tab Content One</Tabs.Panel>
        <Tabs.Panel value='tab2'>Tab Content Two</Tabs.Panel>
        <Tabs.Panel value='tab3'>Tab Content Three</Tabs.Panel>
        <Tabs.Panel value='tab4'>Tab Content Four</Tabs.Panel>
        <Tabs.Panel value='tab5'>Tab Content Five</Tabs.Panel>
        <Tabs.Panel value='tab6'>Tab Content Six</Tabs.Panel>
        <Tabs.Panel value='tab7'>Tab Content Seven</Tabs.Panel>
        <Tabs.Panel value='tab8'>Tab Content Eight</Tabs.Panel>
        <Tabs.Panel value='tab9'>Tab Content Nine</Tabs.Panel>
        <Tabs.Panel value='tab10'>Tab Content Ten</Tabs.Panel>
        <Tabs.Panel value='tab11'>Tab Content Eleven</Tabs.Panel>
        <Tabs.Panel value='tab12'>Tab Content Twelve</Tabs.Panel>
        <Tabs.Panel value='tab13'>Tab Content Thirteen</Tabs.Panel>
      </Tabs.Wrapper>
    </div>
  );
};
<<<<<<< HEAD
VerticalOverflow.args = {
  orientation: 'vertical',
  type: 'default',
};
VerticalOverflow.argTypes = {
  type: { options: ['default', 'borderless'] },
  orientation: { control: { disable: true } },
};

export const Vertical: Story<Partial<TabsProps>> = (args) => {
  return (
    <Tabs.Wrapper orientation='vertical' type='borderless' {...args}>
      <Tabs.TabList>
        <Tabs.Tab value='item0'>
          <Tabs.TabIcon>
            <SvgStar />
          </Tabs.TabIcon>
          <Tabs.TabLabel>Item0</Tabs.TabLabel>
          <Tabs.TabDescription>Sublabel 0</Tabs.TabDescription>
        </Tabs.Tab>

        <Tabs.Tab value='item1'>
          <Tabs.TabIcon>
            <SvgStar />
          </Tabs.TabIcon>
          <Tabs.TabLabel>Item1</Tabs.TabLabel>
          <Tabs.TabDescription>Sublabel 1</Tabs.TabDescription>
        </Tabs.Tab>

        <Tabs.Tab value='item2'>
          <Tabs.TabIcon>
            <SvgStar />
          </Tabs.TabIcon>
          <Tabs.TabLabel>Item2</Tabs.TabLabel>
          <Tabs.TabDescription>Sublabel 2</Tabs.TabDescription>
        </Tabs.Tab>
      </Tabs.TabList>

      <Tabs.Actions>
        <Button key={'Small'} size={'small'}>
          Small size button
        </Button>
        <Button key={'Normal'}>Normal size button</Button>
      </Tabs.Actions>

      <Tabs.Panel value='item0'>
        Bentley Systems, Incorporated, is an American-based software development
        company that develops, manufactures, licenses, sells and supports
        computer software and services for the design, construction, and
        operation of infrastructure. The company&apos;s software serves the
        building, plant, civil, and geospatial markets in the areas of
        architecture, engineering, construction (AEC) and operations. Their
        software products are used to design, engineer, build, and operate large
        constructed assets such as roadways, railways, bridges, buildings,
        industrial plants, power plants, and utility networks. The company
        re-invests 20% of their revenues in research and development.
      </Tabs.Panel>
      <Tabs.Panel value='item1'>
        Bentley Systems is headquartered in Exton, Pennsylvania, United States,
        but has development, sales and other departments in over 50 countries.
        The company had revenues of $700 million in 2018.
      </Tabs.Panel>
      <Tabs.Panel value='item2'>
        Keith A. Bentley and Barry J. Bentley founded Bentley Systems in 1984.
        They introduced the commercial version of PseudoStation in 1985, which
        allowed users of Intergraphs VAX systems to use low-cost graphics
        terminals to view and modify the designs on their Intergraph IGDS
        (Interactive Graphics Design System) installations. Their first product
        was shown to potential users who were polled as to what they would be
        willing to pay for it. They averaged the answers, arriving at a price of
        $7,943. A DOS-based version of MicroStation was introduced in 1986.
      </Tabs.Panel>
    </Tabs.Wrapper>
  );
};
Vertical.args = {
  orientation: 'vertical',
  type: 'borderless',
};
Vertical.argTypes = {
  type: { options: ['default', 'borderless'] },
  orientation: { control: { disable: true } },
};

export const LegacyTabs: Story<Partial<TabsProps>> = () => {
=======

export const Vertical = () => {
>>>>>>> a05fb590
  const [index, setIndex] = React.useState(0);
  const getContent = () => {
    switch (index) {
      case 0:
        return "Bentley Systems, Incorporated, is an American-based software development company that develops, manufactures, licenses, sells and supports computer software and services for the design, construction, and operation of infrastructure. The company's software serves the building, plant, civil, and geospatial markets in the areas of architecture, engineering, construction (AEC) and operations. Their software products are used to design, engineer, build, and operate large constructed assets such as roadways, railways, bridges, buildings, industrial plants, power plants, and utility networks. The company re-invests 20% of their revenues in research and development.";
      case 1:
        return 'Bentley Systems is headquartered in Exton, Pennsylvania, United States, but has development, sales and other departments in over 50 countries. The company had revenues of $700 million in 2018.';
      default:
        return 'Keith A. Bentley and Barry J. Bentley founded Bentley Systems in 1984. They introduced the commercial version of PseudoStation in 1985, which allowed users of Intergraphs VAX systems to use low-cost graphics terminals to view and modify the designs on their Intergraph IGDS (Interactive Graphics Design System) installations. Their first product was shown to potential users who were polled as to what they would be willing to pay for it. They averaged the answers, arriving at a price of $7,943. A DOS-based version of MicroStation was introduced in 1986.';
    }
  };
  return (
    <Tabs
<<<<<<< HEAD
      labels={[
        <Tab key={1} label='Item1' />,
        <Tab key={2} label='Item2' />,
        <Tab key={3} label='Item3' />,
      ]}
=======
      orientation='vertical'
      type='borderless'
      labels={Array(3)
        .fill(null)
        .map((_, index) => (
          <Tab
            key={index}
            label={`Item${index}`}
            sublabel={`Sublabel ${index}`}
            startIcon={<SvgStar />}
          />
        ))}
>>>>>>> a05fb590
      onTabSelected={setIndex}
      actions={[
        <Button key={'Small'} size={'small'}>
          Small size button
        </Button>,
        <Button key={'Normal'}>Normal size button</Button>,
      ]}
    >
      {getContent()}
    </Tabs>
  );
};<|MERGE_RESOLUTION|>--- conflicted
+++ resolved
@@ -10,7 +10,6 @@
 export default {
   title: 'Core/Tabs',
   component: Tabs,
-<<<<<<< HEAD
   args: {
     focusActivationMode: 'auto',
     color: 'blue',
@@ -270,11 +269,219 @@
     { name: 'Item 11', disabled: false },
     { name: 'Item 12', disabled: false },
     { name: 'Very long item number thirteen', disabled: false },
-=======
-  subcomponents: { Tab },
-};
-
-export const DefaultTabs = () => {
+  ];
+
+  return (
+    <div
+      style={{
+        width: '50%',
+        maxWidth: 800,
+        minWidth: 250,
+        border: '1px solid lightpink',
+        padding: 8,
+      }}
+    >
+      <Tabs.Wrapper overflowOptions={{ useOverflow: true }} {...args}>
+        <Tabs.TabList>
+          {tabData?.map((item, index) => {
+            return (
+              <Tabs.Tab
+                value={`tab${index + 1}`}
+                isActive={item.name === active}
+                disabled={item.disabled}
+                label={item.name}
+                onActivated={() => {
+                  setActive(item.name);
+                }}
+              />
+            );
+          })}
+        </Tabs.TabList>
+
+        <Tabs.Actions>
+          <Button key={'button'}>Button</Button>
+        </Tabs.Actions>
+
+        <Tabs.Panel value='tab1'>Tab Content One</Tabs.Panel>
+        <Tabs.Panel value='tab2'>Tab Content Two</Tabs.Panel>
+        <Tabs.Panel value='tab3'>Tab Content Three</Tabs.Panel>
+        <Tabs.Panel value='tab4'>Tab Content Four</Tabs.Panel>
+        <Tabs.Panel value='tab5'>Tab Content Five</Tabs.Panel>
+        <Tabs.Panel value='tab6'>Tab Content Six</Tabs.Panel>
+        <Tabs.Panel value='tab7'>Tab Content Seven</Tabs.Panel>
+        <Tabs.Panel value='tab8'>Tab Content Eight</Tabs.Panel>
+        <Tabs.Panel value='tab9'>Tab Content Nine</Tabs.Panel>
+        <Tabs.Panel value='tab10'>Tab Content Ten</Tabs.Panel>
+        <Tabs.Panel value='tab11'>Tab Content Eleven</Tabs.Panel>
+        <Tabs.Panel value='tab12'>Tab Content Twelve</Tabs.Panel>
+        <Tabs.Panel value='tab13'>Tab Content Thirteen</Tabs.Panel>
+      </Tabs.Wrapper>
+    </div>
+  );
+};
+HorizontalOverflow.args = {
+  type: 'default',
+};
+HorizontalOverflow.argTypes = {
+  type: { options: ['default', 'borderless'] },
+  orientation: { control: { disable: true } },
+};
+
+export const VerticalOverflow: Story<Partial<TabsProps>> = (args) => {
+  const [active, setActive] = React.useState('Item 11');
+
+  const tabData = [
+    { name: 'Item 1', disabled: false },
+    { name: 'Item 2', disabled: false },
+    { name: 'Item 3', disabled: false },
+    { name: 'Item 4', disabled: false },
+    { name: 'Item 5', disabled: false },
+    { name: 'Item 6', disabled: true },
+    { name: 'Item 7', disabled: false },
+    { name: 'Item 8', disabled: false },
+    { name: 'Item 9', disabled: true },
+    { name: 'Item 10', disabled: false },
+    { name: 'Item 11', disabled: false },
+    { name: 'Item 12', disabled: false },
+    { name: 'Very long item number thirteen', disabled: false },
+  ];
+  return (
+    <div
+      style={{
+        height: '50vh',
+        maxHeight: 400,
+        minHeight: 100,
+        border: '1px solid lightpink',
+        padding: 8,
+      }}
+    >
+      <Tabs.Wrapper
+        orientation='vertical'
+        overflowOptions={{ useOverflow: true }}
+        {...args}
+      >
+        <Tabs.TabList>
+          {tabData?.map((item, index) => {
+            return (
+              <Tabs.Tab
+                value={`tab${index + 1}`}
+                isActive={item.name === active}
+                disabled={item.disabled}
+                label={item.name}
+                onActivated={() => {
+                  setActive(item.name);
+                }}
+              />
+            );
+          })}
+        </Tabs.TabList>
+
+        <Tabs.Actions>
+          <Button key={'button'}>Button</Button>
+        </Tabs.Actions>
+
+        <Tabs.Panel value='tab1'>Tab Content One</Tabs.Panel>
+        <Tabs.Panel value='tab2'>Tab Content Two</Tabs.Panel>
+        <Tabs.Panel value='tab3'>Tab Content Three</Tabs.Panel>
+        <Tabs.Panel value='tab4'>Tab Content Four</Tabs.Panel>
+        <Tabs.Panel value='tab5'>Tab Content Five</Tabs.Panel>
+        <Tabs.Panel value='tab6'>Tab Content Six</Tabs.Panel>
+        <Tabs.Panel value='tab7'>Tab Content Seven</Tabs.Panel>
+        <Tabs.Panel value='tab8'>Tab Content Eight</Tabs.Panel>
+        <Tabs.Panel value='tab9'>Tab Content Nine</Tabs.Panel>
+        <Tabs.Panel value='tab10'>Tab Content Ten</Tabs.Panel>
+        <Tabs.Panel value='tab11'>Tab Content Eleven</Tabs.Panel>
+        <Tabs.Panel value='tab12'>Tab Content Twelve</Tabs.Panel>
+        <Tabs.Panel value='tab13'>Tab Content Thirteen</Tabs.Panel>
+      </Tabs.Wrapper>
+    </div>
+  );
+};
+VerticalOverflow.args = {
+  orientation: 'vertical',
+  type: 'default',
+};
+VerticalOverflow.argTypes = {
+  type: { options: ['default', 'borderless'] },
+  orientation: { control: { disable: true } },
+};
+
+export const Vertical: Story<Partial<TabsProps>> = (args) => {
+  return (
+    <Tabs.Wrapper orientation='vertical' type='borderless' {...args}>
+      <Tabs.TabList>
+        <Tabs.Tab value='item0'>
+          <Tabs.TabIcon>
+            <SvgStar />
+          </Tabs.TabIcon>
+          <Tabs.TabLabel>Item0</Tabs.TabLabel>
+          <Tabs.TabDescription>Sublabel 0</Tabs.TabDescription>
+        </Tabs.Tab>
+
+        <Tabs.Tab value='item1'>
+          <Tabs.TabIcon>
+            <SvgStar />
+          </Tabs.TabIcon>
+          <Tabs.TabLabel>Item1</Tabs.TabLabel>
+          <Tabs.TabDescription>Sublabel 1</Tabs.TabDescription>
+        </Tabs.Tab>
+
+        <Tabs.Tab value='item2'>
+          <Tabs.TabIcon>
+            <SvgStar />
+          </Tabs.TabIcon>
+          <Tabs.TabLabel>Item2</Tabs.TabLabel>
+          <Tabs.TabDescription>Sublabel 2</Tabs.TabDescription>
+        </Tabs.Tab>
+      </Tabs.TabList>
+
+      <Tabs.Actions>
+        <Button key={'Small'} size={'small'}>
+          Small size button
+        </Button>
+        <Button key={'Normal'}>Normal size button</Button>
+      </Tabs.Actions>
+
+      <Tabs.Panel value='item0'>
+        Bentley Systems, Incorporated, is an American-based software development
+        company that develops, manufactures, licenses, sells and supports
+        computer software and services for the design, construction, and
+        operation of infrastructure. The company&apos;s software serves the
+        building, plant, civil, and geospatial markets in the areas of
+        architecture, engineering, construction (AEC) and operations. Their
+        software products are used to design, engineer, build, and operate large
+        constructed assets such as roadways, railways, bridges, buildings,
+        industrial plants, power plants, and utility networks. The company
+        re-invests 20% of their revenues in research and development.
+      </Tabs.Panel>
+      <Tabs.Panel value='item1'>
+        Bentley Systems is headquartered in Exton, Pennsylvania, United States,
+        but has development, sales and other departments in over 50 countries.
+        The company had revenues of $700 million in 2018.
+      </Tabs.Panel>
+      <Tabs.Panel value='item2'>
+        Keith A. Bentley and Barry J. Bentley founded Bentley Systems in 1984.
+        They introduced the commercial version of PseudoStation in 1985, which
+        allowed users of Intergraphs VAX systems to use low-cost graphics
+        terminals to view and modify the designs on their Intergraph IGDS
+        (Interactive Graphics Design System) installations. Their first product
+        was shown to potential users who were polled as to what they would be
+        willing to pay for it. They averaged the answers, arriving at a price of
+        $7,943. A DOS-based version of MicroStation was introduced in 1986.
+      </Tabs.Panel>
+    </Tabs.Wrapper>
+  );
+};
+Vertical.args = {
+  orientation: 'vertical',
+  type: 'borderless',
+};
+Vertical.argTypes = {
+  type: { options: ['default', 'borderless'] },
+  orientation: { control: { disable: true } },
+};
+
+export const LegacyTabs: Story<Partial<TabsProps>> = () => {
   const [index, setIndex] = React.useState(0);
   const getContent = () => {
     switch (index) {
@@ -304,489 +511,4 @@
       {getContent()}
     </Tabs>
   );
-};
-
-export const BorderlessTabs = () => {
-  const [index, setIndex] = React.useState(0);
-  const getContent = () => {
-    switch (index) {
-      case 0:
-        return "Bentley Systems, Incorporated, is an American-based software development company that develops, manufactures, licenses, sells and supports computer software and services for the design, construction, and operation of infrastructure. The company's software serves the building, plant, civil, and geospatial markets in the areas of architecture, engineering, construction (AEC) and operations. Their software products are used to design, engineer, build, and operate large constructed assets such as roadways, railways, bridges, buildings, industrial plants, power plants, and utility networks. The company re-invests 20% of their revenues in research and development.";
-      case 1:
-        return 'Bentley Systems is headquartered in Exton, Pennsylvania, United States, but has development, sales and other departments in over 50 countries. The company had revenues of $700 million in 2018.';
-      default:
-        return 'Keith A. Bentley and Barry J. Bentley founded Bentley Systems in 1984. They introduced the commercial version of PseudoStation in 1985, which allowed users of Intergraphs VAX systems to use low-cost graphics terminals to view and modify the designs on their Intergraph IGDS (Interactive Graphics Design System) installations. Their first product was shown to potential users who were polled as to what they would be willing to pay for it. They averaged the answers, arriving at a price of $7,943. A DOS-based version of MicroStation was introduced in 1986.';
-    }
-  };
-  return (
-    <Tabs
-      labels={[
-        <Tab key={1} label='Item1' />,
-        <Tab key={2} label='Item2' />,
-        <Tab key={3} label='Item3' />,
-      ]}
-      type='borderless'
-      onTabSelected={setIndex}
-      actions={[
-        <Button key={'Small'} size={'small'}>
-          Small size button
-        </Button>,
-        <Button key={'Normal'}>Normal size button</Button>,
-      ]}
-    >
-      {getContent()}
-    </Tabs>
-  );
-};
-
-export const PillTabs = () => {
-  const [index, setIndex] = React.useState(0);
-  const getContent = () => {
-    switch (index) {
-      case 0:
-        return "Bentley Systems, Incorporated, is an American-based software development company that develops, manufactures, licenses, sells and supports computer software and services for the design, construction, and operation of infrastructure. The company's software serves the building, plant, civil, and geospatial markets in the areas of architecture, engineering, construction (AEC) and operations. Their software products are used to design, engineer, build, and operate large constructed assets such as roadways, railways, bridges, buildings, industrial plants, power plants, and utility networks. The company re-invests 20% of their revenues in research and development.";
-      case 1:
-        return 'Bentley Systems is headquartered in Exton, Pennsylvania, United States, but has development, sales and other departments in over 50 countries. The company had revenues of $700 million in 2018.';
-      default:
-        return 'Keith A. Bentley and Barry J. Bentley founded Bentley Systems in 1984. They introduced the commercial version of PseudoStation in 1985, which allowed users of Intergraphs VAX systems to use low-cost graphics terminals to view and modify the designs on their Intergraph IGDS (Interactive Graphics Design System) installations. Their first product was shown to potential users who were polled as to what they would be willing to pay for it. They averaged the answers, arriving at a price of $7,943. A DOS-based version of MicroStation was introduced in 1986.';
-    }
-  };
-  return (
-    <Tabs
-      labels={Array(3)
-        .fill(null)
-        .map((_, index) => (
-          <Tab key={index} startIcon={<SvgStar />} />
-        ))}
-      type='pill'
-      onTabSelected={setIndex}
-      actions={[
-        <Button key={'Small'} size={'small'}>
-          Small size button
-        </Button>,
-        <Button key={'Normal'}>Normal size button</Button>,
-      ]}
-    >
-      {getContent()}
-    </Tabs>
-  );
-};
-export const SublabelsAndIcons = () => {
-  const [index, setIndex] = React.useState(0);
-  const getContent = () => {
-    switch (index) {
-      case 0:
-        return "Bentley Systems, Incorporated, is an American-based software development company that develops, manufactures, licenses, sells and supports computer software and services for the design, construction, and operation of infrastructure. The company's software serves the building, plant, civil, and geospatial markets in the areas of architecture, engineering, construction (AEC) and operations. Their software products are used to design, engineer, build, and operate large constructed assets such as roadways, railways, bridges, buildings, industrial plants, power plants, and utility networks. The company re-invests 20% of their revenues in research and development.";
-      case 1:
-        return 'Bentley Systems is headquartered in Exton, Pennsylvania, United States, but has development, sales and other departments in over 50 countries. The company had revenues of $700 million in 2018.';
-      default:
-        return 'Keith A. Bentley and Barry J. Bentley founded Bentley Systems in 1984. They introduced the commercial version of PseudoStation in 1985, which allowed users of Intergraphs VAX systems to use low-cost graphics terminals to view and modify the designs on their Intergraph IGDS (Interactive Graphics Design System) installations. Their first product was shown to potential users who were polled as to what they would be willing to pay for it. They averaged the answers, arriving at a price of $7,943. A DOS-based version of MicroStation was introduced in 1986.';
-    }
-  };
-  return (
-    <Tabs
-      labels={Array(3)
-        .fill(null)
-        .map((_, index) => (
-          <Tab
-            key={index}
-            label={`Item${index}`}
-            sublabel={`Sublabel ${index}`}
-            startIcon={<SvgStar />}
-            disabled={index === 2}
-          />
-        ))}
-      type='borderless'
-      onTabSelected={setIndex}
-      actions={[
-        <Button key={'Small'} size={'small'}>
-          Small size button
-        </Button>,
-        <Button key={'Normal'}>Normal size button</Button>,
-      ]}
-    >
-      {getContent()}
-    </Tabs>
-  );
-};
-
-export const HorizontalOverflow = () => {
-  const [activeIndex, setActiveIndex] = React.useState(10);
-  const getContent = () => {
-    switch (activeIndex) {
-      case 0:
-        return 'Tab Content One';
-      case 1:
-        return 'Tab Content Two';
-      case 2:
-        return 'Tab Content Three';
-      case 3:
-        return 'Tab Content Four';
-      case 4:
-        return 'Tab Content Five';
-      case 5:
-        return 'Tab Content Six';
-      case 6:
-        return 'Tab Content Seven';
-      case 7:
-        return 'Tab Content Eight';
-      case 8:
-        return 'Tab Content Nine';
-      case 9:
-        return 'Tab Content Ten';
-      case 10:
-        return 'Tab Content Eleven';
-      case 11:
-        return 'Tab Content Twelve';
-      default:
-        return 'Tab Content Thirteen';
-    }
-  };
-  const labels = [
-    <Tab key={1} label='Item 1' />,
-    <Tab key={2} label='Item 2' />,
-    <Tab key={3} label='Item 3' />,
-    <Tab key={4} label='Item 4' />,
-    <Tab key={5} label='Item 5' />,
-    <Tab key={6} label='Item 6' disabled />,
-    <Tab key={7} label='Item 7' />,
-    <Tab key={8} label='Item 8' />,
-    <Tab key={9} label='Item 9' disabled />,
-    <Tab key={10} label='Item 10' />,
-    <Tab key={11} label='Item 11' />,
-    <Tab key={12} label='Item 12' />,
-    <Tab key={13} label='Very long item number thirteen' />,
->>>>>>> a05fb590
-  ];
-
-  return (
-    <div
-      style={{
-        width: '50%',
-        maxWidth: 800,
-        minWidth: 250,
-        border: '1px solid lightpink',
-        padding: 8,
-      }}
-    >
-<<<<<<< HEAD
-      <Tabs.Wrapper overflowOptions={{ useOverflow: true }} {...args}>
-        <Tabs.TabList>
-          {tabData?.map((item, index) => {
-            return (
-              <Tabs.Tab
-                value={`tab${index + 1}`}
-                isActive={item.name === active}
-                disabled={item.disabled}
-                label={item.name}
-                onActivated={() => {
-                  setActive(item.name);
-                }}
-              />
-            );
-          })}
-        </Tabs.TabList>
-
-        <Tabs.Actions>
-          <Button key={'button'}>Button</Button>
-        </Tabs.Actions>
-
-        <Tabs.Panel value='tab1'>Tab Content One</Tabs.Panel>
-        <Tabs.Panel value='tab2'>Tab Content Two</Tabs.Panel>
-        <Tabs.Panel value='tab3'>Tab Content Three</Tabs.Panel>
-        <Tabs.Panel value='tab4'>Tab Content Four</Tabs.Panel>
-        <Tabs.Panel value='tab5'>Tab Content Five</Tabs.Panel>
-        <Tabs.Panel value='tab6'>Tab Content Six</Tabs.Panel>
-        <Tabs.Panel value='tab7'>Tab Content Seven</Tabs.Panel>
-        <Tabs.Panel value='tab8'>Tab Content Eight</Tabs.Panel>
-        <Tabs.Panel value='tab9'>Tab Content Nine</Tabs.Panel>
-        <Tabs.Panel value='tab10'>Tab Content Ten</Tabs.Panel>
-        <Tabs.Panel value='tab11'>Tab Content Eleven</Tabs.Panel>
-        <Tabs.Panel value='tab12'>Tab Content Twelve</Tabs.Panel>
-        <Tabs.Panel value='tab13'>Tab Content Thirteen</Tabs.Panel>
-      </Tabs.Wrapper>
-    </div>
-  );
-};
-HorizontalOverflow.args = {
-  type: 'default',
-};
-HorizontalOverflow.argTypes = {
-  type: { options: ['default', 'borderless'] },
-  orientation: { control: { disable: true } },
-};
-
-export const VerticalOverflow: Story<Partial<TabsProps>> = (args) => {
-  const [active, setActive] = React.useState('Item 11');
-=======
-      <Tabs
-        type='default'
-        labels={labels}
-        overflowOptions={{ useOverflow: true }}
-        onTabSelected={setActiveIndex}
-        activeIndex={activeIndex}
-        actions={[<Button key={'button'}>Button</Button>]}
-      >
-        {getContent()}
-      </Tabs>
-    </div>
-  );
-};
-
-export const VerticalOverflow = () => {
-  const [activeIndex, setActiveIndex] = React.useState(10);
-  const getContent = () => {
-    switch (activeIndex) {
-      case 0:
-        return 'Tab Content One';
-      case 1:
-        return 'Tab Content Two';
-      case 2:
-        return 'Tab Content Three';
-      case 3:
-        return 'Tab Content Four';
-      case 4:
-        return 'Tab Content Five';
-      case 5:
-        return 'Tab Content Six';
-      case 6:
-        return 'Tab Content Seven';
-      case 7:
-        return 'Tab Content Eight';
-      case 8:
-        return 'Tab Content Nine';
-      case 9:
-        return 'Tab Content Ten';
-      case 10:
-        return 'Tab Content Eleven';
-      case 11:
-        return 'Tab Content Twelve';
-      default:
-        return 'Tab Content Thirteen';
-    }
-  };
-  const labels = [
-    <Tab key={1} label='Item 1' />,
-    <Tab key={2} label='Item 2' />,
-    <Tab key={3} label='Item 3' />,
-    <Tab key={4} label='Item 4' />,
-    <Tab key={5} label='Item 5' />,
-    <Tab key={6} label='Item 6' disabled />,
-    <Tab key={7} label='Item 7' />,
-    <Tab key={8} label='Item 8' />,
-    <Tab key={9} label='Item 9' disabled />,
-    <Tab key={10} label='Item 10' />,
-    <Tab key={11} label='Item 11' />,
-    <Tab key={12} label='Item 12' />,
-    <Tab key={13} label='Very long item number thirteen' />,
-  ];
->>>>>>> a05fb590
-
-  const tabData = [
-    { name: 'Item 1', disabled: false },
-    { name: 'Item 2', disabled: false },
-    { name: 'Item 3', disabled: false },
-    { name: 'Item 4', disabled: false },
-    { name: 'Item 5', disabled: false },
-    { name: 'Item 6', disabled: true },
-    { name: 'Item 7', disabled: false },
-    { name: 'Item 8', disabled: false },
-    { name: 'Item 9', disabled: true },
-    { name: 'Item 10', disabled: false },
-    { name: 'Item 11', disabled: false },
-    { name: 'Item 12', disabled: false },
-    { name: 'Very long item number thirteen', disabled: false },
-  ];
-  return (
-    <div
-      style={{
-        height: '50vh',
-        maxHeight: 400,
-        minHeight: 100,
-        border: '1px solid lightpink',
-        padding: 8,
-      }}
-    >
-      <Tabs.Wrapper
-        orientation='vertical'
-        overflowOptions={{ useOverflow: true }}
-<<<<<<< HEAD
-        {...args}
-=======
-        onTabSelected={setActiveIndex}
-        activeIndex={activeIndex}
-        actions={[<Button key={'button'}>Button</Button>]}
->>>>>>> a05fb590
-      >
-        <Tabs.TabList>
-          {tabData?.map((item, index) => {
-            return (
-              <Tabs.Tab
-                value={`tab${index + 1}`}
-                isActive={item.name === active}
-                disabled={item.disabled}
-                label={item.name}
-                onActivated={() => {
-                  setActive(item.name);
-                }}
-              />
-            );
-          })}
-        </Tabs.TabList>
-
-        <Tabs.Actions>
-          <Button key={'button'}>Button</Button>
-        </Tabs.Actions>
-
-        <Tabs.Panel value='tab1'>Tab Content One</Tabs.Panel>
-        <Tabs.Panel value='tab2'>Tab Content Two</Tabs.Panel>
-        <Tabs.Panel value='tab3'>Tab Content Three</Tabs.Panel>
-        <Tabs.Panel value='tab4'>Tab Content Four</Tabs.Panel>
-        <Tabs.Panel value='tab5'>Tab Content Five</Tabs.Panel>
-        <Tabs.Panel value='tab6'>Tab Content Six</Tabs.Panel>
-        <Tabs.Panel value='tab7'>Tab Content Seven</Tabs.Panel>
-        <Tabs.Panel value='tab8'>Tab Content Eight</Tabs.Panel>
-        <Tabs.Panel value='tab9'>Tab Content Nine</Tabs.Panel>
-        <Tabs.Panel value='tab10'>Tab Content Ten</Tabs.Panel>
-        <Tabs.Panel value='tab11'>Tab Content Eleven</Tabs.Panel>
-        <Tabs.Panel value='tab12'>Tab Content Twelve</Tabs.Panel>
-        <Tabs.Panel value='tab13'>Tab Content Thirteen</Tabs.Panel>
-      </Tabs.Wrapper>
-    </div>
-  );
-};
-<<<<<<< HEAD
-VerticalOverflow.args = {
-  orientation: 'vertical',
-  type: 'default',
-};
-VerticalOverflow.argTypes = {
-  type: { options: ['default', 'borderless'] },
-  orientation: { control: { disable: true } },
-};
-
-export const Vertical: Story<Partial<TabsProps>> = (args) => {
-  return (
-    <Tabs.Wrapper orientation='vertical' type='borderless' {...args}>
-      <Tabs.TabList>
-        <Tabs.Tab value='item0'>
-          <Tabs.TabIcon>
-            <SvgStar />
-          </Tabs.TabIcon>
-          <Tabs.TabLabel>Item0</Tabs.TabLabel>
-          <Tabs.TabDescription>Sublabel 0</Tabs.TabDescription>
-        </Tabs.Tab>
-
-        <Tabs.Tab value='item1'>
-          <Tabs.TabIcon>
-            <SvgStar />
-          </Tabs.TabIcon>
-          <Tabs.TabLabel>Item1</Tabs.TabLabel>
-          <Tabs.TabDescription>Sublabel 1</Tabs.TabDescription>
-        </Tabs.Tab>
-
-        <Tabs.Tab value='item2'>
-          <Tabs.TabIcon>
-            <SvgStar />
-          </Tabs.TabIcon>
-          <Tabs.TabLabel>Item2</Tabs.TabLabel>
-          <Tabs.TabDescription>Sublabel 2</Tabs.TabDescription>
-        </Tabs.Tab>
-      </Tabs.TabList>
-
-      <Tabs.Actions>
-        <Button key={'Small'} size={'small'}>
-          Small size button
-        </Button>
-        <Button key={'Normal'}>Normal size button</Button>
-      </Tabs.Actions>
-
-      <Tabs.Panel value='item0'>
-        Bentley Systems, Incorporated, is an American-based software development
-        company that develops, manufactures, licenses, sells and supports
-        computer software and services for the design, construction, and
-        operation of infrastructure. The company&apos;s software serves the
-        building, plant, civil, and geospatial markets in the areas of
-        architecture, engineering, construction (AEC) and operations. Their
-        software products are used to design, engineer, build, and operate large
-        constructed assets such as roadways, railways, bridges, buildings,
-        industrial plants, power plants, and utility networks. The company
-        re-invests 20% of their revenues in research and development.
-      </Tabs.Panel>
-      <Tabs.Panel value='item1'>
-        Bentley Systems is headquartered in Exton, Pennsylvania, United States,
-        but has development, sales and other departments in over 50 countries.
-        The company had revenues of $700 million in 2018.
-      </Tabs.Panel>
-      <Tabs.Panel value='item2'>
-        Keith A. Bentley and Barry J. Bentley founded Bentley Systems in 1984.
-        They introduced the commercial version of PseudoStation in 1985, which
-        allowed users of Intergraphs VAX systems to use low-cost graphics
-        terminals to view and modify the designs on their Intergraph IGDS
-        (Interactive Graphics Design System) installations. Their first product
-        was shown to potential users who were polled as to what they would be
-        willing to pay for it. They averaged the answers, arriving at a price of
-        $7,943. A DOS-based version of MicroStation was introduced in 1986.
-      </Tabs.Panel>
-    </Tabs.Wrapper>
-  );
-};
-Vertical.args = {
-  orientation: 'vertical',
-  type: 'borderless',
-};
-Vertical.argTypes = {
-  type: { options: ['default', 'borderless'] },
-  orientation: { control: { disable: true } },
-};
-
-export const LegacyTabs: Story<Partial<TabsProps>> = () => {
-=======
-
-export const Vertical = () => {
->>>>>>> a05fb590
-  const [index, setIndex] = React.useState(0);
-  const getContent = () => {
-    switch (index) {
-      case 0:
-        return "Bentley Systems, Incorporated, is an American-based software development company that develops, manufactures, licenses, sells and supports computer software and services for the design, construction, and operation of infrastructure. The company's software serves the building, plant, civil, and geospatial markets in the areas of architecture, engineering, construction (AEC) and operations. Their software products are used to design, engineer, build, and operate large constructed assets such as roadways, railways, bridges, buildings, industrial plants, power plants, and utility networks. The company re-invests 20% of their revenues in research and development.";
-      case 1:
-        return 'Bentley Systems is headquartered in Exton, Pennsylvania, United States, but has development, sales and other departments in over 50 countries. The company had revenues of $700 million in 2018.';
-      default:
-        return 'Keith A. Bentley and Barry J. Bentley founded Bentley Systems in 1984. They introduced the commercial version of PseudoStation in 1985, which allowed users of Intergraphs VAX systems to use low-cost graphics terminals to view and modify the designs on their Intergraph IGDS (Interactive Graphics Design System) installations. Their first product was shown to potential users who were polled as to what they would be willing to pay for it. They averaged the answers, arriving at a price of $7,943. A DOS-based version of MicroStation was introduced in 1986.';
-    }
-  };
-  return (
-    <Tabs
-<<<<<<< HEAD
-      labels={[
-        <Tab key={1} label='Item1' />,
-        <Tab key={2} label='Item2' />,
-        <Tab key={3} label='Item3' />,
-      ]}
-=======
-      orientation='vertical'
-      type='borderless'
-      labels={Array(3)
-        .fill(null)
-        .map((_, index) => (
-          <Tab
-            key={index}
-            label={`Item${index}`}
-            sublabel={`Sublabel ${index}`}
-            startIcon={<SvgStar />}
-          />
-        ))}
->>>>>>> a05fb590
-      onTabSelected={setIndex}
-      actions={[
-        <Button key={'Small'} size={'small'}>
-          Small size button
-        </Button>,
-        <Button key={'Normal'}>Normal size button</Button>,
-      ]}
-    >
-      {getContent()}
-    </Tabs>
-  );
 };