# Contributing

We welcome all types of contribution.

Need a feature or found a bug? Please create an [issue](https://github.com/iTwin/iTwinUI/issues).

Have a question or suggestion? Please create a [discussion](https://github.com/iTwin/iTwinUI/discussions).

If you're only contributing changes to the **iTwinUI documentation website**, you can ignore this guide, as it's geared towards technical contributions to component code.

Want to contribute code changes to components? Great! [Fork iTwinUI](https://docs.github.com/en/get-started/quickstart/fork-a-repo#forking-a-repository) to get started.

---

## How to setup

### Using GitHub Codespaces (cloud IDE)

To get started without having to install anything locally, you can create a [codespace](https://docs.github.com/en/codespaces/overview) for this repository by clicking this link:

[![Open in GitHub Codespaces](https://github.com/codespaces/badge.svg)](https://codespaces.new/iTwin/iTwinUI)

### Local setup

To clone and build iTwinUI, you'll need [Git](https://git-scm.com), [Node 18+](https://nodejs.org/en/download/), and [Pnpm 8](https://pnpm.io/installation) installed on your computer.

1. [Create a local clone](https://docs.github.com/en/get-started/quickstart/fork-a-repo#cloning-your-forked-repository) of your forked repository. You can do this from the command line or using the Github Desktop app.
2. Go to the directory where you cloned iTwinUI. e.g. `cd iTwinUI`.
3. Run `pnpm install` from that directory.

**VSCode Users:** Install the recommended [plugins](./.vscode/extensions.json) for linter warnings in editor.

---

## Commands

### To build

`pnpm build`

### To open development servers

`pnpm dev`

### To run all tests

`pnpm test`

_Before running this command, make sure Docker is running. See [Visual testing](#visual-testing-css) (CSS and React) sections below for more details._

### To run all tests for a specific component

`pnpm test [component-name]` e.g. `pnpm test Alert`

### To lint and fix autofixable errors

`pnpm lint`

---

## Developing

### Monorepo overview

We use [Turborepo](https://turborepo.org/) as our monorepo tool to improve the experience of [pnpm workspaces](https://pnpm.io/workspaces). It allows running commands in parallel and caches build outputs.

The root package.json includes a few commands that use `turbo run` to run the corresponding command in all workspaces.

e.g. to build all workspaces together, run the following command from the root:

```
pnpm build
```

If you only need to run this task for a specific workspace, you can specify turborepo's `--filter` argument. For example, if you only want to build itwinui-react, you could run `pnpm run build --filter=itwinui-react`. Note that this will automatically run `build` for any dependencies (e.g. `itwinui-css` and `itwinui-variables`). You can see the pipeline in the `turbo.json` file.

#### Development environment

To start the development server for all workspaces, run the following command from the root.
```
pnpm dev
```

This will automatically build anything that's not already built, and run the `dev` script for every workspace in parallel, watching for file changes.

By default, a portal will be opened containing links to all the different dev servers:
  - docs website:  `http://localhost:1700`
  - vite playground: `http://localhost:1701`
  - next playground: `http://localhost:1702`
  - astro playground: `http://localhost:1703`
  - react workshop (stories): `http://localhost:6006`
  - css workshop (html pages): `http://localhost:5173`

### Running bespoke commands

If a script is not available in the root package.json or if you need to pass workspace-specific cli args, then you can specify the workspace as follows:
```
# passing Alert as a cli arg to the `test` command in itwinui-react
pnpm --filter=@itwin/itwinui-react run test Alert
```

...or you can simply run the command normally from inside the workspace folder instead of the monorepo root.
```
# run this from inside packages/itwinui-react/ for the same result
pnpm test Alert
```

Note that this bypasses the turborepo pipeline, so you will need to manually run any dependent tasks first. For example, if the `build` command of `react-workshop` relies on the `build` command of `@itwin/itwinui-react`, then you will need to manually run the `build` commands in the right order.
```
pnpm --filter=@itwin/itwinui-react run build
pnpm --filter=react-workshop run build
```

This is why it's recommended to use the turbo `--filter` syntax whenever possible.
```
pnpm run build --filter=react-workshop
```

> [!NOTE]
>
> The `--filter` syntax is available in both `turbo` and `pnpm`. The usage looks slightly different:
> - `turbo`: `pnpm run [command] --filter=[workspace]`
>   - e.g. `pnpm run build --filter=@itwin/itwinui-react`
>   - This will also run any dependent tasks defined in the Turbo pipeline, but does not allow args. (See [Turborepo docs](https://turbo.build/repo/docs/core-concepts/monorepos/filtering)).
> - `pnpm`: `pnpm --filter=[workspace] run [command] [args]`
>   - e.g. `pnpm --filter=@itwin/itwinui-react run test Alert`
>   - This will only run the task per-workspace and supports additional args. (See [Pnpm docs](https://pnpm.io/filtering)).

---

### Creating components

Before developing, please read our [style guide](./STYLEGUIDE.md).

If you are creating a new component, use this script:

`pnpm createComponent`

It ensures all needed imports are added and files are created.

For a component named `Alert`, the `createComponent` script will add/modify the following files:

- packages/itwinui-css/src/**alert/alert.scss**: framework-agnostic component styles
- apps/css-workshop/pages/**alert.html**: html test cases for component css
- apps/css-workshop/backstop/tests/**alert.js**: visual test scenarios for html
- packages/itwinui-react/src/core/**Alert/Alert.tsx**: react component
- packages/itwinui-react/src/core/**Alert/Alert.test.tsx**: unit tests for react component
- packages/itwinui-react/src/**index.ts**: barrel file containing all public exports
- apps/react-workshop/src/**Alert.stories.tsx**: common demo states and examples ("stories")
- apps/react-workshop/src/**Alert.test.tsx**: cypress visual tests for stories
- apps/website/src/pages/docs/**alert.mdx**: documentation page for the component

<details>
<summary>Directory structure</summary>

```
packages/itwinui-css
|
| - src
|   |
|   + - alert
|       + - > alert.scss
|
| - backstop
|   |
|   + - tests
|       + - > alert.html
|
packages/itwinui-react
|
| - src
|   |
|   + - > index.ts
|   |
|   + - core
|       |
|       + - Alert
|       |   + - > Alert.test.tsx
|       |   + - > Alert.tsx
|
apps/react-workshop
|   |
|   + - src
|       |
|       + - > Alert.stories.tsx
|       + - > Alert.test.ts
|
apps/website
|   |
|   + - src
|       |
|       + - pages
|           |
|           + - docs
|               + -> alert.mdx
```

</details>

### Importing icons

#### In `packages/itwinui-react`:

* Manually add the `<svg>` component to `utils/icons` and `utils/icons/index.ts`
* Import it from `utils`

e.g.
```tsx
import { SvgClose, SvgInfoCircular } from '../utils';
```

### Documentation

We use [JSDoc](https://jsdoc.app/) (not TSDoc) to write documentation for our code.

Every component should have a multiline description and at least one example.

```jsx
/**
 * A small box to quickly grab user attention and communicate a brief message.
 * @example
 * <Alert>This is a basic alert.</Alert>
 */
export const Alert = (props: AlertProps) => {
  ...
```

Examples can be captioned. This is especially helpful when there are multiple examples.

```jsx
/**
 * Footer element with all needed legal and info links.
 * Be sure to place it manually at the bottom of your page.
 * You can use position 'absolute' with relative body or set the height of the content and place footer at the end.
 * @example <caption>Appending custom element after default elements</caption>
 * <Footer customElements={[{title: 'Bentley', url: 'https://www.bentley.com/'}]} />
 * @example <caption>Returning only custom elements</caption>
 * <Footer customElements={() => newFooterElements)} />
 ...
 */
export const Footer = (props: FooterProps) => {
  ...
```

Every prop should have a multiline description with relevant informational tags.

```jsx
export type AlertProps = {
  /**
   * Type of the alert.
   * @default 'informational'
   */
  type?: 'positive' | 'warning' | 'negative' | 'informational';
 /**
   * Action handler for the clickable text.
   * @deprecated `clickableTextProps` should be used instead.
   */
  onClick?: () => void;
  ...
```

More examples can be found in the [style guide](./STYLEGUIDE.md).

### Unit testing (React)

Each component has a corresponding vitest test inside of its directory. Be sure to cover your added code with tests.

Use `pnpm test:unit` to run the unit tests. Run `pnpm test:unit:watch` if you want unit tests to rerun after changes.

We usually do not use `describe` block and our test case should start with 'should'.

```jsx
it('should be visible', () => {
  const { getByText } = render(
    <Tooltip parentId='container' content='some text' isVisible>
      <div>Visible!</div>
    </Tooltip>,
  );

  getByText('some text');
});
```

### Visual testing (CSS)

We reuse our html test pages for visual tests by taking screenshots of parts of the page using [BackstopJS](https://github.com/garris/BackstopJS).

#### How to run tests:

For running tests you will need [Docker](https://www.docker.com/products/docker-desktop). It helps to avoid cross-platform rendering differences.

- Make sure Docker is running.
- To run tests for a specific component, use this command:
  `pnpm --filter=css-workshop run test --filter=[component_name]` (e.g. `pnpm --filter=css-workshop run test --filter=side-navigation`). But don't forget to build css-workshop first (pnpm build --filter=css-workshop).
- To approve test images, run `pnpm approve:css`.

#### How to write tests:

- Write the html in `apps/css-workshop/backstop/tests/[component-name].html` displaying the elements you wish to test and their all possible states.

- Write the test cases in `backstop/tests/[component-name].js` and ensure it exports scenarios list (see `backstop/tests/alert.js` for example).
  - Use `scenario` function from `scenarioHelper.js` to create a scenario where the first argument is test case name and the second one is options.
    ```js
    const { scenario } = require('./~scenarioHelper');
    module.exports = [scenario('basic')];
    ```
  - For actions like click, hover use according functions from `scenarioHelper.js` and pass them as scenario options `actions` property.
    ```js
    const { scenario, hover } = require('./~scenarioHelper');
    module.exports = [scenario('hover', { actions: [hover('.element-selector')] })];
    ```
  - If you want to select only specific part of the test elements, pass `selectors` property to the options.
    ```js
    const { scenario } = require('./~scenarioHelper');
    module.exports = [scenario('selected part', { selectors: ['.selected-part-selector'] })];
    ```
  - If you want to hide some elements because they might be moving e.g. spinner, pass `hideSelectors` property to the options.
    ```js
    const { scenario } = require('./~scenarioHelper');
    module.exports = [scenario('hide part', { hideSelectors: ['.hide-selector'] })];
    ```
  - More information about options can be found in [BackstopJS GitHub](https://github.com/garris/BackstopJS#advanced-scenarios).

### Visual testing (React)

We reuse our stories for visual tests by taking screenshots of the story iframes in [Cypress](https://cypress.io/).

#### Running visual tests

1. Make sure you have [Docker](https://www.docker.com/get-started) installed and running.
2. From the monorepo root, run `pnpm run test --filter=react-workshop`. This will build react-workshop and run all cypress tests in docker.
   -  If you only need to run tests for a specific component, you can do so by passing the `--spec` argument to cypress. e.g. for testing `Alert`, you can run `pnpm --filter=react-workshop run test --spec="**/Alert.*"`. But don't forget to build react-workshop first (pnpm run build --filter=react-workshop).
3. Once the tests finish running, you can approve any failing test images using `pnpm approve:react`.

#### Writing visual tests

Inside the `apps/react-workshop` workspace, the `src/` directory has a set of `-.stories.tsx` files, each of which is accompanied by a `-.test.ts` file. Here's what a typical test file should look like:

```ts
describe('Alert', () => {
  const storyPath = 'Alert';
  const tests = [
    'Positive',
    'Negative',
    'Warning',
    'Informational',
  ];

  tests.forEach((testName) => {
    it(testName, () => {
      const id = Cypress.storyId(storyPath, testName);
      cy.visit('/', { qs: { mode: 'preview', story: id } });
      cy.compareSnapshot(testName);
    });
  });
});
```

Notice how we do all of these things manually:
- defining the names of all the stories that need to be tested and excluding the ones that don't.
- specifying the story iframe url using the custom `storyId` helper.
- visiting the iframe using `cy.visit`.
- taking and comparing the screenshot using `cy.compareSnapshot` from [`cypress-image-diff-js`](https://github.com/uktrade/cypress-image-diff).

We have full access to the [Cypress API](https://docs.cypress.io/api) so any additional interactions or custom logic can be easily added.

### Accessibility testing

We use an automated script to evaluate each component example for accessibility violations using [`cypress-axe`](https://github.com/component-driven/cypress-axe). The setup for this can be found in the `a11y` workspace, and the component examples can be found in the `examples` workspace.

#### Running accessibility tests

In the terminal: 

- Run the command `pnpm run test --filter=a11y` to run automated accessibility tests for all examples.

In the Cypress GUI:

1. From the monorepo root, run `pnpm --filter=a11y run open`. This will open the Cypress control panel where you can run the tests.
2. Choose a browser to evaluate your tests through, then press the `Start Component Testing in [YourBrowser]` button below.
3. Select `Component.cy.tsx` to run the script that tests all of the component examples.

##### Your results

In the terminal, a table will be produced for each violating component with the Axe rule ID being violated and its description. 

In Cypress, if the component violates a Axe rule, its rule ID and the number of offending nodes will be output in a line in the testing window. You can click on the line to highlight the offending nodes in the test browser and to output more information in the browser console.  

For more information on the Axe rule IDs and their meanings, visit [Deque University's list of Axe rules.](https://dequeuniversity.com/rules/axe/4.4/)

<<<<<<< HEAD
=======
### E2E testing

The `testing/e2e` workspace facilitates testing of complex scenarios in a real browser. This is achieved by running [Playwright](https://playwright.dev/) tests against a [Remix](https://remix.run/) app.

- **To run tests**, use this command: `pnpm run test --filter=e2e`.
- **To write tests**, add a new [Remix route](https://remix.run/docs/en/main/discussion/routes#conventional-route-folders) and a `.spec.ts` next to it.

For more details on how to write a test, see [Playwright docs](https://playwright.dev/docs/writing-tests).

---

>>>>>>> b4a4823b
## Pull Requests

Before creating a pull request, make sure your changes address a specific issue. Do a search to see if there are any existing issues that are still open. If you don't find one, you can create one.

To enable us to quickly review and accept your pull requests, always create one pull request per issue. Never merge multiple requests in one unless they have the same root cause. Be sure to follow best practices and keep code changes as small as possible. Avoid pure formatting changes or random "fixes" that are unrelated to the linked issue.

### Checklist

- Component added or modified using [guidelines](#Developing) above.
  - All required files and exports added.
  - Proper inline documentation added.
  - Code follows style guide and has no linting errors (pre-commit hook will run linter).
- Tests added for all new code.
  - All existing and new tests should pass.
- Stories added to demonstrate new features.
- Added [changeset](https://github.com/changesets/changesets/blob/main/docs/adding-a-changeset.md) using `pnpm changeset`, if changes are user-facing.

Verify that your changes are ready, then [create a pull request from your fork](https://docs.github.com/en/github/collaborating-with-issues-and-pull-requests/creating-a-pull-request-from-a-fork). Make sure your pull request has a proper description and a [linked issue](https://docs.github.com/en/issues/tracking-your-work-with-issues/linking-a-pull-request-to-an-issue).

Your pull request will be reviewed by one or more maintainers who might leave some comments/suggestions to help improve the quality and consistency of your code. Once approved, your changes will be accepted into the repository.<|MERGE_RESOLUTION|>--- conflicted
+++ resolved
@@ -388,8 +388,6 @@
 
 For more information on the Axe rule IDs and their meanings, visit [Deque University's list of Axe rules.](https://dequeuniversity.com/rules/axe/4.4/)
 
-<<<<<<< HEAD
-=======
 ### E2E testing
 
 The `testing/e2e` workspace facilitates testing of complex scenarios in a real browser. This is achieved by running [Playwright](https://playwright.dev/) tests against a [Remix](https://remix.run/) app.
@@ -399,9 +397,6 @@
 
 For more details on how to write a test, see [Playwright docs](https://playwright.dev/docs/writing-tests).
 
----
-
->>>>>>> b4a4823b
 ## Pull Requests
 
 Before creating a pull request, make sure your changes address a specific issue. Do a search to see if there are any existing issues that are still open. If you don't find one, you can create one.
