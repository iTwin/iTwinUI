// Copyright (c) Bentley Systems, Incorporated. All rights reserved.
// See LICENSE.md in the project root for license terms and full copyright notice.
@import '../style/index';
@import '../icon/index';
@import '../surface/index';

$iui-date-picker-cell-width: 40px;
$iui-date-picker-cell-height: 36px;
$iui-date-picker-today-circle-size: 32px;

@mixin iui-date-picker {
  @include iui-surface;
  user-select: none;
  display: inline-grid;
  grid-template-columns: 1fr auto;

  .iui-time-picker {
    height: 0;
    min-height: 100%;
  }
}

@mixin iui-calendar-month-year {
  display: inline-flex;
  width: 100%;
  align-items: center;
  justify-content: space-between;
  padding: 0 $iui-xs;
  box-sizing: border-box;
  font-weight: $iui-font-weight-bold;
  gap: $iui-xs;

  > span {
    width: 156px;
    white-space: nowrap;
    display: inline-flex;
    flex-shrink: 0;
    align-items: center;
    justify-content: center;
    line-height: $iui-baseline * 4;
  }
}

@mixin iui-calendar-month {
  overflow: hidden;
  max-width: 15ch;
  text-overflow: ellipsis;
  white-space: nowrap;
  flex-shrink: 0;
}

@mixin iui-calendar-weekdays {
  line-height: $iui-date-picker-cell-height;
  display: flex;
  padding: 0 $iui-s;
  font-weight: $iui-font-weight-bold;
  @include themed {
    background-color: t(iui-color-background-2);
  }

  > div {
    white-space: nowrap;
    overflow: hidden;
    width: $iui-date-picker-cell-width;
    text-align: center;
  }
}

@mixin iui-calendar-week {
  white-space: nowrap;
  line-height: $iui-date-picker-cell-height;
  display: flex;
  padding: 0 $iui-s;
  margin-bottom: $iui-xxs;
}

//#region Helper mixins
@mixin iui-calendar-day-base {
  @include iui-focus;
  cursor: pointer;
  text-align: center;
  width: $iui-date-picker-cell-width;
  height: $iui-date-picker-cell-height;
  border-radius: $iui-border-radius;
  font-variant-numeric: tabular-nums;
}

@mixin iui-calendar-day-base-hover {
  &:hover {
    font-weight: $iui-font-weight-semibold;
    @include themed {
      color: t(iui-color-foreground-primary);
      background-color: rgba(t(iui-color-foreground-primary-rgb), t(iui-opacity-6));
    }
  }
}

@mixin iui-calendar-day-today-base {
  position: relative;
  font-weight: $iui-font-weight-semibold;

  &::before {
    content: '';
    position: absolute;
    display: block;
    width: $iui-date-picker-today-circle-size;
    height: $iui-date-picker-today-circle-size;
    border-radius: $iui-border-radius-round;
    box-sizing: border-box;
    top: 50%;
    left: 50%;
    transform: translate(-50%, -50%);
    @include themed {
      border: 2px solid rgba(t(iui-color-foreground-body-rgb), t(iui-opacity-5));
    }
  }

  &:hover {
    background-color: initial;
    @include themed {
      color: t(iui-color-foreground-primary);
    }
  }

  &:hover::before {
    @include themed {
      background-color: rgba(t(iui-color-foreground-primary-rgb), t(iui-opacity-6));
    }
  }
}

@mixin iui-calendar-day-selected-base {
  font-weight: $iui-font-weight-semibold;
  @include themed {
    background-color: t(iui-color-background-primary);
    color: t(iui-color-foreground-accessory);
  }
  @include iui-focus($color: var(--iui-color-foreground-accessory), $offset: -3px);
}

@mixin iui-calendar-day-selected-today-base {
  &:hover {
    @include themed {
      background-color: t(iui-color-background-primary);
      color: t(iui-color-foreground-accessory);
    }
<<<<<<< HEAD
    @include iui-focus($status: accessory, $offset: -3px);
=======

    &::before {
      @include themed {
        background-color: initial;
      }
    }
  }

  &::before {
    @include themed {
      border-color: rgba(t(iui-color-foreground-accessory-rgb), t(iui-opacity-4));
    }
  }
}
//#endregion Helper mixins

@mixin iui-calendar-day {
  &,
  &-today {
    @include iui-calendar-day-base;
    @include iui-calendar-day-base-hover;
  }

  &-today {
    @include iui-calendar-day-today-base;
  }
}

@mixin iui-calendar-day-selected {
  &,
  &-today {
    @include iui-calendar-day-base;
    @include iui-calendar-day-selected-base;
    cursor: default;
  }

  &-today {
    @include iui-calendar-day-today-base;
    @include iui-calendar-day-selected-today-base;
  }
}

@mixin iui-calendar-day-range-start {
  &,
  &-today {
    @include iui-calendar-day-base;
    @include iui-calendar-day-selected-base;

    border-top-right-radius: 0;
    border-bottom-right-radius: 0;
    cursor: pointer;
  }

  &-today {
    @include iui-calendar-day-today-base;
    @include iui-calendar-day-selected-today-base;
  }
}

@mixin iui-calendar-day-range-end {
  &,
  &-today {
    @include iui-calendar-day-base;
    @include iui-calendar-day-selected-base;

    border-top-left-radius: 0;
    border-bottom-left-radius: 0;
  }

  &-today {
    @include iui-calendar-day-today-base;
    @include iui-calendar-day-selected-today-base;
  }
}

@mixin iui-calendar-day-range {
  &,
  &-today {
    @include iui-calendar-day-base;

    border-radius: 0;
    @include themed {
      background-color: rgba(t(iui-color-foreground-primary-rgb), t(iui-opacity-5));
      color: t(iui-text-color);
    }

    &:hover {
      font-weight: $iui-font-weight-semibold;

      @include themed {
        background-color: rgba(t(iui-color-foreground-primary-rgb), t(iui-opacity-4));
      }
    }
>>>>>>> f26c8118
  }

  &-today {
    @include iui-calendar-day-today-base;

    &:hover {
      @include themed {
        background-color: rgba(t(iui-color-foreground-primary-rgb), t(iui-opacity-5));
        color: t(iui-text-color);
      }

      &::before {
        @include themed {
          background-color: rgba(t(iui-color-foreground-primary-rgb), t(iui-opacity-4));
        }
      }
    }

    &::before {
      @include themed {
        border-color: rgba(t(iui-color-foreground-primary-rgb), t(iui-opacity-4));
      }
    }
  }
}

@mixin iui-calendar-day-outside-month {
  &,
  &-today {
    @include iui-calendar-day-base;
    @include iui-calendar-day-base-hover;

    @include themed {
      color: t(iui-text-color-muted);
    }
  }

  &-today {
    @include iui-calendar-day-today-base;
  }
}<|MERGE_RESOLUTION|>--- conflicted
+++ resolved
@@ -135,7 +135,7 @@
     background-color: t(iui-color-background-primary);
     color: t(iui-color-foreground-accessory);
   }
-  @include iui-focus($color: var(--iui-color-foreground-accessory), $offset: -3px);
+  @include iui-focus($status: var(--iui-color-foreground-accessory), $offset: -3px);
 }
 
 @mixin iui-calendar-day-selected-today-base {
@@ -144,9 +144,6 @@
       background-color: t(iui-color-background-primary);
       color: t(iui-color-foreground-accessory);
     }
-<<<<<<< HEAD
-    @include iui-focus($status: accessory, $offset: -3px);
-=======
 
     &::before {
       @include themed {
@@ -240,7 +237,6 @@
         background-color: rgba(t(iui-color-foreground-primary-rgb), t(iui-opacity-4));
       }
     }
->>>>>>> f26c8118
   }
 
   &-today {
