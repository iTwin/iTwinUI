// Copyright (c) Bentley Systems, Incorporated. All rights reserved.
// See LICENSE.md in the project root for license terms and full copyright notice.
@import '../style/index';
@import '../icon/index';
@import '../menu/index';

@mixin iui-date-picker {
  @include iui-dropdown;
  box-shadow: $iui-elevation-2;
  user-select: none;
  text-align: center;
  height: $iui-baseline * 26;
  display: inline-flex;
  @include themed {
    background-color: t(iui-color-background-1);
  }
}

@mixin iui-calendar-month-year {
  display: inline-flex;
  width: 100%;
  align-items: center;
  justify-content: space-between;
  padding: 0 $iui-xs;
  box-sizing: border-box;
  font-weight: $iui-font-weight-bold;
  @include themed {
    background-color: t(iui-color-background-1);
  }

  > span {
    margin: 0 $iui-xs;
    width: 156px;
    white-space: nowrap;
    display: inline-flex;
    flex-shrink: 0;
    align-items: center;
    justify-content: center;
    line-height: $iui-baseline * 4;
  }
}

@mixin iui-calendar-month {
  overflow: hidden;
  max-width: 15ch;
  text-overflow: ellipsis;
  white-space: nowrap;
  flex-shrink: 0;
}

@mixin iui-calendar-weekdays {
  line-height: $iui-baseline * 3;
  display: flex;
  justify-content: space-evenly;
  align-items: center;
  padding: 0 $iui-s;
  font-weight: $iui-font-weight-bold;
  @include themed {
    background-color: t(iui-color-background-2);
  }

  > div {
    white-space: nowrap;
    overflow: hidden;
    width: $iui-xl;
    text-align: center;
  }
}

@mixin iui-calendar-week {
  white-space: nowrap;
  height: $iui-baseline * 3;
  display: flex;
  align-items: center;
  justify-content: space-evenly;
  padding: 0 $iui-s;
}

<<<<<<< HEAD
        > .iui-date {
          @include iui-focus;
          cursor: pointer;
          display: inline-block;
          width: $iui-baseline * 3;
          line-height: $iui-baseline * 3;
          border-radius: $iui-border-radius;

          &:hover:not(.iui-selected) {
            font-weight: $iui-font-weight-semibold;
            @include themed {
              color: t(iui-color-foreground-primary);
              background-color: rgba(t(iui-color-foreground-primary-rgb), t(iui-opacity-6));
            }
          }
=======
@mixin iui-calendar-day {
  @include iui-focus;
  cursor: pointer;
  display: inline-block;
  width: $iui-baseline * 3;
  line-height: $iui-baseline * 3;

  &.iui-today {
    font-weight: $iui-font-weight-semibold;
    border-radius: 50%;
    @include themed {
      background-color: rgba(t(iui-color-foreground-body-rgb), t(iui-opacity-6));
    }
  }
>>>>>>> 70c92a43

  &:hover {
    border-radius: $iui-border-radius;
    font-weight: $iui-font-weight-semibold;
    @include themed {
      color: t(iui-color-foreground-primary);
      background-color: rgba(t(iui-color-foreground-primary-rgb), t(iui-opacity-6));
    }
  }

<<<<<<< HEAD
          &.iui-selected {
            font-weight: $iui-font-weight-semibold;
            border-radius: $iui-border-radius;
            cursor: default;
            @include iui-focus($color: iui-color-foreground-accessory, $offset: -3px);
            @include themed {
              background-color: t(iui-color-background-primary);
              color: t(iui-color-foreground-accessory);
            }
          }
=======
  &.iui-selected {
    font-weight: $iui-font-weight-semibold;
    border-radius: $iui-border-radius;
    cursor: default;
    @include themed {
      background-color: t(iui-color-background-primary);
      color: t(iui-color-foreground-accessory);
    }
  }
>>>>>>> 70c92a43

  &.iui-outside-month {
    @include themed {
      color: t(iui-text-color-muted);
    }
  }
}<|MERGE_RESOLUTION|>--- conflicted
+++ resolved
@@ -76,29 +76,13 @@
   padding: 0 $iui-s;
 }
 
-<<<<<<< HEAD
-        > .iui-date {
-          @include iui-focus;
-          cursor: pointer;
-          display: inline-block;
-          width: $iui-baseline * 3;
-          line-height: $iui-baseline * 3;
-          border-radius: $iui-border-radius;
-
-          &:hover:not(.iui-selected) {
-            font-weight: $iui-font-weight-semibold;
-            @include themed {
-              color: t(iui-color-foreground-primary);
-              background-color: rgba(t(iui-color-foreground-primary-rgb), t(iui-opacity-6));
-            }
-          }
-=======
 @mixin iui-calendar-day {
   @include iui-focus;
   cursor: pointer;
   display: inline-block;
   width: $iui-baseline * 3;
   line-height: $iui-baseline * 3;
+  border-radius: $iui-border-radius;
 
   &.iui-today {
     font-weight: $iui-font-weight-semibold;
@@ -107,10 +91,8 @@
       background-color: rgba(t(iui-color-foreground-body-rgb), t(iui-opacity-6));
     }
   }
->>>>>>> 70c92a43
 
   &:hover {
-    border-radius: $iui-border-radius;
     font-weight: $iui-font-weight-semibold;
     @include themed {
       color: t(iui-color-foreground-primary);
@@ -118,18 +100,6 @@
     }
   }
 
-<<<<<<< HEAD
-          &.iui-selected {
-            font-weight: $iui-font-weight-semibold;
-            border-radius: $iui-border-radius;
-            cursor: default;
-            @include iui-focus($color: iui-color-foreground-accessory, $offset: -3px);
-            @include themed {
-              background-color: t(iui-color-background-primary);
-              color: t(iui-color-foreground-accessory);
-            }
-          }
-=======
   &.iui-selected {
     font-weight: $iui-font-weight-semibold;
     border-radius: $iui-border-radius;
@@ -138,8 +108,8 @@
       background-color: t(iui-color-background-primary);
       color: t(iui-color-foreground-accessory);
     }
+    @include iui-focus($color: iui-color-foreground-accessory, $offset: -3px);
   }
->>>>>>> 70c92a43
 
   &.iui-outside-month {
     @include themed {
