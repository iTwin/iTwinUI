--- conflicted
+++ resolved
@@ -160,7 +160,18 @@
   }
 }
 
-<<<<<<< HEAD
+/// Adds the ability to toggle vertical scroll snapping by setting `.iui-scroll-snapping` as a modifier (if used inside a class) or at root level.
+/// @arg $selector - selector to apply `scroll-snap-align: start` on. Defaults to '> *'
+@mixin iui-scroll-snapping($selector: '> *') {
+  #{if(&, '&.iui-scroll-snapping', '.iui-scroll-snapping')} {
+    scroll-snap-type: y mandatory;
+
+    #{$selector} {
+      scroll-snap-align: start;
+    }
+  }
+}
+
 /// Shadow shown over scrollable areas
 @mixin iui-scroll-shadow($background-color: t(iui-color-background-1)) {
   @include themed {
@@ -183,16 +194,5 @@
     background-repeat: no-repeat;
     background-size: 100% 100%, 100% $iui-xl, 100% $iui-xl, 100% $iui-sm, 100% $iui-sm;
     background-attachment: scroll, local, local, scroll, scroll;
-=======
-/// Adds the ability to toggle vertical scroll snapping by setting `.iui-scroll-snapping` as a modifier (if used inside a class) or at root level.
-/// @arg $selector - selector to apply `scroll-snap-align: start` on. Defaults to '> *'
-@mixin iui-scroll-snapping($selector: '> *') {
-  #{if(&, '&.iui-scroll-snapping', '.iui-scroll-snapping')} {
-    scroll-snap-type: y mandatory;
-
-    #{$selector} {
-      scroll-snap-align: start;
-    }
->>>>>>> 28245a43
   }
 }