--- conflicted
+++ resolved
@@ -116,11 +116,6 @@
     -webkit-line-clamp: $lines;
     -webkit-box-orient: vertical; /* stylelint-disable-line */
   }
-<<<<<<< HEAD
-  @supports not (-webkit-line-clamp: 1) {
-    white-space: nowrap;
-    text-overflow: ellipsis;
-  }
 }
 
 @mixin iui-blur($opacity: 4) {
@@ -136,6 +131,4 @@
       backdrop-filter: $iui-blur-filter;
     }
   }
-=======
->>>>>>> 21188d4e
 }