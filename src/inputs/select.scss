// Copyright (c) Bentley Systems, Incorporated. All rights reserved.
// See LICENSE.md in the project root for license terms and full copyright notice.
@import '../style/index';
@import '../menu/index';

@mixin iui-select-content {
  @include iui-reset;
  display: flex;
  align-items: center;
  user-select: none;
  position: relative;
<<<<<<< HEAD
  overflow: hidden;
  border: none;
  font-family: inherit;
  font-size: inherit;
  font-weight: inherit;
  line-height: inherit;
  padding-left: 12px;

  @include themed {
    color: t(iui-text-color);
  }
=======
  width: 100%;
  min-width: 0;

  > .iui-select-button {
    @include iui-input;
    @include iui-focus($offset: -2px, $thickness: 2px);
    display: flex;
    align-items: center;
    min-height: $iui-component-height;
    padding-right: $iui-xl;
    user-select: none;
    position: relative;
    @media (prefers-reduced-motion: no-preference) {
      transition: border-color $iui-speed-fast ease-out;
    }

    > .iui-icon {
      @include iui-menu-icon;
    }

    > .iui-content {
      overflow: hidden;
      white-space: nowrap;
      text-overflow: ellipsis;
    }

    &.iui-placeholder {
      @include themed {
        color: t(iui-text-color-placeholder);
      }
    }

    &::after {
      content: '';
      position: absolute;
      top: 50%;
      right: $iui-m;
      transform: translateY(-50%);
      width: 0;
      height: 0;
      border-left: $iui-after-border transparent;
      border-right: $iui-after-border transparent;
      @include themed {
        border-top: $iui-after-border t(iui-icons-color-actionable);
      }
    }

    &:hover {
      @include themed {
        border-color: rgba(t(iui-color-foreground-body-rgb), t(iui-opacity-2));
      }
>>>>>>> 011cc701

  .iui-icon {
    @include iui-menu-icon;
  }

  .iui-content {
    overflow: hidden;
    white-space: nowrap;
    text-overflow: ellipsis;
  }

  &.iui-placeholder {
    @include themed {
      color: t(iui-text-color-placeholder);
    }

    .iui-icon {
      fill: currentColor;
    }
  }
}<|MERGE_RESOLUTION|>--- conflicted
+++ resolved
@@ -9,7 +9,6 @@
   align-items: center;
   user-select: none;
   position: relative;
-<<<<<<< HEAD
   overflow: hidden;
   border: none;
   font-family: inherit;
@@ -21,7 +20,6 @@
   @include themed {
     color: t(iui-text-color);
   }
-=======
   width: 100%;
   min-width: 0;
 
@@ -73,7 +71,6 @@
       @include themed {
         border-color: rgba(t(iui-color-foreground-body-rgb), t(iui-opacity-2));
       }
->>>>>>> 011cc701
 
   .iui-icon {
     @include iui-menu-icon;
