// Copyright (c) Bentley Systems, Incorporated. All rights reserved.
// See LICENSE.md in the project root for license terms and full copyright notice.
@import '../style/index';
@import '../icon/index';

/// Container for grouping inputs with a label, an icon and a status message.
/// Supported modifiers: .iui-inline-label, .iui-inline-icon and .iui-with-message
@mixin iui-input-container {
  @include iui-reset;
  display: grid;
  grid-template:
    'label label'
    'inputs inputs' / auto 1fr;

  &.iui-inline-icon:not(.iui-inline-label) .iui-input-icon {
    // stylelint-disable -- fix position in IE
    -ms-grid-row: 2;
    -ms-grid-column: 2;
    // stylelint-enable
  }

  &.iui-with-message {
    grid-template:
      'label label'
      'inputs inputs'
      'icon message' / auto 1fr;

    // add margin to the icon if it is below input
    &:not(.iui-inline-icon) .iui-input-icon {
      margin-top: $iui-component-offset;
    }
  }

  .iui-input,
  .iui-textarea,
  .iui-input-group,
  .iui-select {
    grid-area: inputs;
    // stylelint-disable -- fix position in IE
    -ms-grid-row: 2;
    -ms-grid-column: 1;
    -ms-grid-column-span: 2;
  // stylelint-enable
  }

  // #region Cursors
  cursor: default;

  @at-root {
    label#{&} {
      cursor: pointer;

      &.iui-disabled {
        cursor: not-allowed;
      }
    }
  }

  &.iui-disabled {
    label {
      cursor: not-allowed;
    }
  }
  // #endregion

  // Appropriate spacing even if no text label is given
  .iui-checkbox,
  .iui-radio {
    min-height: $iui-line-height;
  }

  &.iui-inline-label {
    grid-template: 'label inputs icon' / auto 1fr auto;

    // IE fix icon position for inline checkboxes/radios group
    @at-root {
      div#{&} {
        // stylelint-disable -- fix position in IE
        -ms-grid-columns: auto min-content auto;
        // stylelint-enable
      }
    }

    .iui-input,
    .iui-textarea,
    .iui-input-group,
    .iui-select {
      // stylelint-disable -- fix position in IE
      -ms-grid-row: 1;
      -ms-grid-column: 2;
      // stylelint-enable
    }

    .iui-input-icon {
      // stylelint-disable -- fix position in IE
      -ms-grid-row: 1;
      -ms-grid-column: 3;
      // stylelint-enable
    }

    &.iui-with-message {
      grid-template:
        'label inputs inputs'
        '. icon message' / auto auto 1fr;

      &:not(.iui-inline-icon) .iui-input-icon {
        // stylelint-disable -- fix position in IE
        -ms-grid-row: 2;
        -ms-grid-column: 2;
        // stylelint-enable
      }

      .iui-message {
        // stylelint-disable -- fix position in IE
        -ms-grid-row: 2;
        -ms-grid-column: 3;
        // stylelint-enable
      }
    }

    > .iui-input-group {
      display: flex;
      gap: $iui-m;

      > .iui-checkbox,
      > .iui-radio,
      > .iui-toggle-switch {
        margin-right: $iui-m;

        @supports (gap: $iui-m) {
          margin-right: 0;
        }
      }

      &:not(:last-child) {
        margin-right: $iui-m;
      }
    }

    > .iui-input,
    > .iui-textarea {
      padding-right: $iui-icons-default + $iui-l;

      &:last-child {
        padding-right: $iui-sm;
      }
    }
  }
}

/// Text label for an input.
/// Supports .iui-required modifier to show red asterisk.
@mixin iui-input-label {
  font-weight: $iui-font-weight-semibold;
  grid-area: label;
  align-self: center;
  margin-bottom: $iui-component-offset;

  &.iui-required {
    &::after {
      content: ' *';
      @include themed {
        color: t(iui-color-foreground-negative);
      }
    }
  }
}

/// Modifier on iui-input-label to place it inline.
@mixin iui-input-label-inline {
  margin: 0 $iui-m 0 0;
  // stylelint-disable -- fix position in IE
  -ms-grid-column-span: 1;
  // stylelint-enable

  &.iui-required {
    margin-right: $iui-xs * 1.5;
  }
}

/// Message shown below input
@mixin iui-input-message {
  font-size: $iui-font-size-small;
  grid-area: message;
  margin-top: $iui-component-offset;
  @include themed {
    color: t(iui-text-color-muted);
  }

  a {
    user-select: none;
  }
}

/// Icon to be shown near an input.
@mixin iui-input-icon {
  display: flex;
  grid-area: icon;
  width: $iui-icons-default;
  height: $iui-icons-default;
  align-self: center;
  @include themed {
    fill: t(iui-icons-color);
  }

  &:not(:last-child) {
    margin-right: $iui-xs;
  }
}

/// Modifier on iui-input-icon to place it at the end of input.
@mixin iui-input-icon-inline {
  // stylelint-disable -- fix position in IE
  -ms-grid-row: 1;
  -ms-grid-column: 3;
  // stylelint-enable

  grid-area: inputs;
  justify-self: end;
  margin: 0 $iui-sm 0 0;
  position: relative;

  &.iui-button {
    height: 100%;
    width: fit-content;
    margin-right: 0;
    border-top-left-radius: 0;
    border-bottom-left-radius: 0;
  }
}

/// Mixin for applying status colors to input container.
/// @arg status - must be one of: positive, negative, warning
/// @arg iconSelector - selector to apply status fill on. Defaults to .iui-input-icon
/// @arg textSelector - selector to apply text color on. Defaults to .iui-message
@mixin iui-input-status($status, $iconSelector: '.iui-input-icon', $textSelector: '.iui-message') {
  *::selection {
    @include themed {
      background-color: rgba(t(iui-color-foreground-#{$status}-rgb), t(iui-opacity-4));
    }
  }

  #{$iconSelector} {
    @include themed {
      fill: t(iui-color-foreground-#{$status});
    }
  }

  #{$textSelector} {
    @include themed {
      color: t(iui-color-foreground-#{$status});
    }

    a {
      text-decoration: underline;

      @include themed {
        color: t(iui-color-foreground-#{$status});
      }

      &:hover {
        text-decoration: none;

        @include themed {
          color: t(iui-color-foreground-#{$status}-overlay);
        }
      }
    }
  }

  > .iui-input,
  > .iui-textarea,
  > .iui-select > .iui-select-button {
    padding-bottom: $iui-component-padding-vertical - 1px;

    &.iui-small {
      padding-bottom: $iui-component-padding-vertical-small - 1px;
    }

    &.iui-large {
      padding-bottom: $iui-component-padding-vertical-large - 1px;
    }

    @include themed {
      border-bottom: $iui-xxs solid t(iui-color-foreground-#{$status});
    }

<<<<<<< HEAD
    @include iui-focus($foregroundColor);
=======
    &:focus {
      @include themed {
        border-bottom: $iui-xxs solid t(iui-color-foreground-#{$status});
        box-shadow: rgba(t(iui-color-foreground-#{$status}-rgb), t(iui-opacity-5)) 0 0 0 $iui-xxs;
      }
    }
>>>>>>> 8f4bfc60
  }
}<|MERGE_RESOLUTION|>--- conflicted
+++ resolved
@@ -285,15 +285,12 @@
       border-bottom: $iui-xxs solid t(iui-color-foreground-#{$status});
     }
 
-<<<<<<< HEAD
-    @include iui-focus($foregroundColor);
-=======
     &:focus {
       @include themed {
         border-bottom: $iui-xxs solid t(iui-color-foreground-#{$status});
-        box-shadow: rgba(t(iui-color-foreground-#{$status}-rgb), t(iui-opacity-5)) 0 0 0 $iui-xxs;
-      }
-    }
->>>>>>> 8f4bfc60
+        outline: 1px solid t(iui-color-foreground-#{$status});
+        outline-offset: -1px;
+      }
+    }
   }
 }