--- conflicted
+++ resolved
@@ -62,8 +62,6 @@
       transition: border-color $iui-speed-fast ease-out;
     }
   }
-<<<<<<< HEAD
-=======
 
   &[disabled] {
     @include themed {
@@ -78,10 +76,10 @@
 
     @include themed {
       border-color: rgba(t(iui-color-foreground-body-rgb), t(iui-opacity-4));
-      box-shadow: t(iui-focus-box-shadow);
+      outline: 1px solid t(iui-color-foreground-primary);
+      outline-offset: -1px;
     }
   }
->>>>>>> 8f4bfc60
 }
 
 @mixin iui-input-autofill {
