// Copyright (c) Bentley Systems, Incorporated. All rights reserved.
// See LICENSE.md in the project root for license terms and full copyright notice.
@import '../style/index';
@import '../button/index';
@import '../icon/index';
@import '../surface/index';

@mixin iui-tile {
  @include iui-reset;
  @include iui-surface;
  display: inline-flex;
  flex-direction: column;
  width: $iui-3xl * 3;
  backface-visibility: hidden;

  &:hover,
  &:focus-within {
    .iui-tile-more-options {
      @include visually-hidden-revert;
      position: absolute;
    }

    .iui-tile-metadata:not(:last-child) {
      width: calc(100% - #{$iui-xl});
    }
  }

  &.iui-new {
    .iui-tile-name,
    .iui-tile-description {
      font-weight: $iui-font-weight-semibold;
    }
  }

  &.iui-selected {
    @include iui-focus($offset: 0, $thickness: $iui-xs);
    outline: solid 2px var(--iui-color-foreground-primary);
    background: linear-gradient(
<<<<<<< HEAD
        rgba(var(--iui-color-foreground-primary-rgb), var(--iui-opacity-6)),
        rgba(var(--iui-color-foreground-primary-rgb), var(--iui-opacity-6))
      ),
=======
      rgba(var(--iui-color-foreground-primary-rgb), var(--iui-opacity-6)),
      rgba(var(--iui-color-foreground-primary-rgb), var(--iui-opacity-6))
    ),
>>>>>>> 13c556ed
      linear-gradient(var(--iui-color-background-1), var(--iui-color-background-1));
  }

  &.iui-actionable {
    @include iui-focus($offset: $iui-xxs, $thickness: $iui-xxs);
    cursor: pointer;
    transition: box-shadow $iui-speed-fast ease-in-out;

    &:hover {
      box-shadow: $iui-elevation-8;
    }

    &:hover,
    &:focus-within,
    &.iui-selected {
      .iui-tile-thumbnail-picture {
        transform: translateZ(0) scale(1.1);
      }
    }
  }

  &.iui-folder {
    display: inline-flex;
    flex-direction: row;
    flex-wrap: nowrap;

    .iui-tile-thumbnail {
      height: $iui-baseline * 10;
      flex: 1;
      border-bottom: none;
      border-right: 1px solid var(--iui-color-background-border);
    }

    .iui-tile-content {
      flex: 2;
    }

    .iui-tile-description {
      height: 100%;
      max-height: $iui-baseline * 4;
      margin-bottom: 0;
      -webkit-line-clamp: 2;
    }
  }
}

@mixin iui-tile-content {
  padding: $iui-baseline $iui-sm;
  position: relative;
  display: flex;
  flex-direction: column;
  flex-grow: 2;
  min-width: 0;

  .iui-tile-name {
    display: flex;
    flex-shrink: 0;
    align-items: center;
    font-size: $iui-font-size-leading;
    user-select: all;
    margin-bottom: $iui-baseline * 0.5;
    color: var(--iui-text-color);
  }

  .iui-tile-status-icon {
    @include iui-icons-default;
    margin-right: $iui-s;
    flex-shrink: 0;
  }

  .iui-tile-name-label {
    overflow: hidden;
    white-space: nowrap;
    text-overflow: ellipsis;
  }

  .iui-tile-description {
    margin-bottom: $iui-baseline;
    font-size: $iui-font-size;
    height: 100%;
    max-height: $iui-baseline * 6;
    @include iui-line-clamp(3);
    color: var(--iui-text-color-muted);
  }

  .iui-tile-metadata {
    font-size: $iui-font-size-small;
    flex-shrink: 0;
    overflow: hidden;
    text-overflow: ellipsis;
    height: $iui-line-height;
    width: 100%;
    display: flex;
    align-items: center;
    margin-top: auto;
    color: var(--iui-text-color-muted);

    > svg,
    .iui-tile-metadata-icon {
      @include iui-icons-default;
      margin-right: $iui-s;
      flex-shrink: 0;
    }

    > * {
      white-space: nowrap;
      overflow: hidden;
      text-overflow: ellipsis;
    }
  }
}

@mixin iui-tile-thumbnail {
  width: 100%;
  height: $iui-baseline * 14;
  flex-shrink: 0;
  overflow: hidden;
  position: relative;
  display: flex;
  align-items: center;
  justify-content: center;
  background-color: var(--iui-color-background-1-overlay);
  border-bottom: 1px solid var(--iui-color-background-border);

  .iui-thumbnail-icon {
    @include iui-icons-3xl;
  }
}

@mixin iui-tile-thumbnail-picture {
  width: 100%;
  height: 100%;
  position: absolute;
  top: 0;
  left: 0;
  @media (prefers-reduced-motion: no-preference) {
    transition: transform $iui-speed ease;
  }
  @at-root {
    div#{&} {
      background-position: center;
      background-size: cover;
    }
  }

  ~ .iui-thumbnail-icon {
    cursor: pointer;
    @media (prefers-reduced-motion: no-preference) {
      transition: fill $iui-speed-fast ease;
    }
    fill: rgba(var(--iui-color-foreground-accessory-rgb), var(--iui-opacity-3));
    filter: drop-shadow(0 2px 1px rgba(0, 1, 5, var(--iui-opacity-5)));

    &:hover {
      fill: rgba(var(--iui-color-foreground-accessory-rgb), var(--iui-opacity-2));
    }
  }

  ~ .iui-tile-thumbnail-type-indicator,
  ~ .iui-tile-thumbnail-quick-action {
    @include iui-blur($opacity: 5);

    > .iui-button-icon {
      fill: var(--iui-color-foreground-accessory);
      filter: drop-shadow(0 2px 1px rgba(0, 0, 0, var(--iui-opacity-5)));
    }

    &:hover,
    &.iui-active:enabled,
    &.iui-active:enabled:hover,
    &.iui-active:active {
      background-color: rgba(0, 0, 0, var(--iui-opacity-4));

      .iui-button-icon {
        fill: var(--iui-color-foreground-accessory);
      }
    }
  }
}

@mixin iui-tile-thumbnail-type-indicator {
  @include iui-button-borderless;
  @include iui-button-size(small, borderless);
  position: absolute;
  border-radius: 50%;
  top: round($iui-baseline * 0.5);
  left: $iui-s;
}

@mixin iui-tile-thumbnail-quick-action {
  @include iui-button-borderless;
  @include iui-button-size(small, borderless);
  position: absolute;
  border-radius: 50%;
  top: round($iui-baseline * 0.5);
  right: $iui-s;
}

@mixin iui-tile-thumbnail-badge {
  position: absolute;
  bottom: round($iui-baseline * 0.5);
  width: calc(100% - 2 * #{$iui-sm});
  height: auto;
  right: $iui-sm;
  display: flex;
  justify-content: flex-end;
  overflow: hidden;

  > .iui-badge:not(:last-child) {
    margin-right: $iui-xs;
  }
}

@mixin iui-tile-buttons {
  display: flex;
  flex-shrink: 0;
  user-select: none;
  white-space: nowrap;

  > .iui-button {
    font-size: $iui-font-size;
    flex: 1;
    height: auto;
    padding: $iui-baseline $iui-sm;
    overflow: hidden;
    white-space: nowrap;
    text-overflow: ellipsis;
    text-align: center;
    margin: 0;
    border: initial;
    border-radius: 0;

    &,
    &:hover {
      border-top: 1px solid var(--iui-color-background-border);
      border-color: var(--iui-color-background-border);
    }
  }

  > button:not(:last-child) {
    border-right: 1px solid var(--iui-color-background-border);
  }
}

@mixin iui-tile-more-options {
  position: absolute;
  bottom: $iui-baseline * 0.5;
  right: $iui-s;

  &:not(.iui-visible) {
    @include visually-hidden;
  }
}<|MERGE_RESOLUTION|>--- conflicted
+++ resolved
@@ -36,15 +36,9 @@
     @include iui-focus($offset: 0, $thickness: $iui-xs);
     outline: solid 2px var(--iui-color-foreground-primary);
     background: linear-gradient(
-<<<<<<< HEAD
-        rgba(var(--iui-color-foreground-primary-rgb), var(--iui-opacity-6)),
-        rgba(var(--iui-color-foreground-primary-rgb), var(--iui-opacity-6))
-      ),
-=======
       rgba(var(--iui-color-foreground-primary-rgb), var(--iui-opacity-6)),
       rgba(var(--iui-color-foreground-primary-rgb), var(--iui-opacity-6))
     ),
->>>>>>> 13c556ed
       linear-gradient(var(--iui-color-background-1), var(--iui-color-background-1));
   }
 
