--- conflicted
+++ resolved
@@ -13,10 +13,7 @@
   width: $tile-min-width;
   box-shadow: $iui-elevation-2;
   backface-visibility: hidden;
-<<<<<<< HEAD
-=======
   @include iui-focus($offset: $iui-xxs, $thickness: $iui-xxs);
->>>>>>> b91bb2dc
   @include themed() {
     background-color: t(iui-color-background-1);
     color: t(iui-text-color);
@@ -325,11 +322,6 @@
   // #region IE support
   .iui-tile {
     margin: ($iui-line-height * 0.5) ($iui-l * 0.5);
-
-    @media (max-width: 480px) {
-      margin: ($iui-baseline * 0.5) 0;
-      width: 100%;
-    }
   }
 
   @supports (grid-gap: $iui-line-height $iui-l) {
@@ -345,10 +337,6 @@
     grid-gap: $iui-line-height $iui-l;
     align-items: stretch;
 
-    @media (max-width: 480px) {
-      grid-gap: $iui-baseline $iui-m;
-    }
-
     .iui-tile {
       width: 100%;
     }
