--- conflicted
+++ resolved
@@ -63,20 +63,11 @@
       }
     }
 
-<<<<<<< HEAD
-    .iui-placeholder-icon {
-      display: inline-block;
-      @include iui-icons-3xl;
-    }
-
-    > .iui-picture ~ .iui-placeholder-icon {
-=======
     .iui-thumbnail-icon {
       @include iui-icons-3xl;
     }
 
     > .iui-picture ~ .iui-thumbnail-icon {
->>>>>>> 1c04f551
       z-index: 1;
       cursor: pointer;
       @media (prefers-reduced-motion: no-preference) {
@@ -201,10 +192,7 @@
         color: t(iui-text-color-muted);
       }
 
-<<<<<<< HEAD
-=======
       > svg,
->>>>>>> 1c04f551
       .iui-metadata-icon {
         @include iui-icons-default;
         display: inline-block;
@@ -212,11 +200,7 @@
         flex-shrink: 0;
       }
 
-<<<<<<< HEAD
-      > *:not(.iui-icon) {
-=======
       > * {
->>>>>>> 1c04f551
         white-space: nowrap;
         overflow: hidden;
         text-overflow: ellipsis;
