// Copyright (c) Bentley Systems, Incorporated. All rights reserved.
// See LICENSE.md in the project root for license terms and full copyright notice.
@import '../icon/variables';
@import '../style/index';
@import '../text/mixins';

@mixin iui-user-icon {
  @include iui-reset;
  @include iui-font-family;
  display: inline-block;
  position: relative;
  margin: 0;
  user-select: none;

  > .iui-stroke {
    display: block;
    position: absolute;
    left: 0;
    top: 0;
    width: 100%;
    height: 100%;
    margin: 0;
    border-radius: 50%;
    box-sizing: border-box;
    @include themed {
      box-shadow: inset 0 0 0 2px
        rgba(t(iui-color-foreground-body-rgb), t(iui-opacity-6));
    }
  }

  > .iui-initials {
<<<<<<< HEAD
    display: flex;
    justify-content: center;
    align-items: center;
=======
    display: block;
>>>>>>> db22fc6b
    position: absolute;
    left: 0;
    top: 0;
    width: 100%;
    height: 100%;
    margin: 0;
    border-radius: 50%;
    font-style: normal;
    font-weight: $iui-font-weight-semibold;
    text-align: center;
    text-decoration: none;
    text-transform: uppercase;
    background-color: $iui-color-dataviz-celery;
<<<<<<< HEAD
    overflow: hidden;
=======
>>>>>>> db22fc6b
    @include themed {
      color: t(iui-color-foreground-accessory);
    }

    > .iui-icon {
      width: 50%;
      height: 50%;
      @include themed {
        fill: t(iui-color-foreground-accessory);
      }
    }
  }

  > img {
    display: block;
    position: absolute;
    object-fit: cover;
    left: 0;
    top: 0;
    width: 100%;
    height: 100%;
    border-width: 0;
    border-radius: 50%;
  }

  > .iui-status {
<<<<<<< HEAD
    display: block;
    position: absolute;
    right: -2px;
    bottom: -2px;
    width: calc(100% / 4);
    height: calc(100% / 4);
=======
    display: flex;
    align-items: center;
    justify-content: center;
    position: absolute;
    right: -2px;
    bottom: -2px;
    width: 25%;
    height: 25%;
>>>>>>> db22fc6b
    border-radius: 50%;
    @include themed {
      border: 2px solid t(iui-color-background-1);
      background-color: t(iui-color-background-1);
      box-shadow: inset 0 0 0 1px
        rgba(t(iui-color-foreground-body-rgb), t(iui-opacity-3));
    }

    > .iui-status-symbol {
      @include themed {
        fill: t(iui-icons-color);
      }
      width: calc(100% / 1.5);
      height: calc(100% / 1.5);
<<<<<<< HEAD
      display: block;
      position: absolute;
      right: calc(100% / 6);
      bottom: calc(100% / 6);
=======
>>>>>>> db22fc6b
    }

    &.iui-online,
    &.iui-away,
    &.iui-busy {
      box-shadow: none;

      > svg {
        @include themed {
          fill: t(iui-color-foreground-accessory);
        }
      }
    }

    &.iui-online {
      @include themed {
        background-color: t(iui-color-background-positive);
      }
    }

    &.iui-away {
      @include themed {
        background-color: t(iui-color-background-warning);
      }
    }

    &.iui-busy {
      @include themed {
        background-color: t(iui-color-background-negative);
      }
    }
  }
}

@mixin iui-user-icon-list {
  display: flex;

  .iui-user-icon:not(:first-child),
  > .iui-tooltip-container > .iui-user-icon {
    margin-left: -$iui-xs;

    &.iui-small {
      margin-left: -$iui-xxs;
    }

    &.iui-large {
      margin-left: -6px;
    }

    &.iui-x-large {
      margin-left: -$iui-s;
    }

    > .iui-initials {
      @include themed {
        box-shadow: 0 0 0 $iui-xs t(iui-color-background-1);
      }
    }
  }

  &.iui-animated {
    .iui-user-icon {
      transition: margin-left $iui-speed ease-out;
    }

    &:hover {
      .iui-user-icon:not(:first-child) {
        margin-left: $iui-xs;
    
        &.iui-small {
          margin-left: $iui-xxs;
        }
    
        &.iui-large {
          margin-left: 6px;
        }
    
        &.iui-x-large {
          margin-left: $iui-s;
        }
      }
    }
  }
}<|MERGE_RESOLUTION|>--- conflicted
+++ resolved
@@ -29,13 +29,7 @@
   }
 
   > .iui-initials {
-<<<<<<< HEAD
-    display: flex;
-    justify-content: center;
-    align-items: center;
-=======
     display: block;
->>>>>>> db22fc6b
     position: absolute;
     left: 0;
     top: 0;
@@ -49,10 +43,6 @@
     text-decoration: none;
     text-transform: uppercase;
     background-color: $iui-color-dataviz-celery;
-<<<<<<< HEAD
-    overflow: hidden;
-=======
->>>>>>> db22fc6b
     @include themed {
       color: t(iui-color-foreground-accessory);
     }
@@ -79,14 +69,6 @@
   }
 
   > .iui-status {
-<<<<<<< HEAD
-    display: block;
-    position: absolute;
-    right: -2px;
-    bottom: -2px;
-    width: calc(100% / 4);
-    height: calc(100% / 4);
-=======
     display: flex;
     align-items: center;
     justify-content: center;
@@ -95,7 +77,6 @@
     bottom: -2px;
     width: 25%;
     height: 25%;
->>>>>>> db22fc6b
     border-radius: 50%;
     @include themed {
       border: 2px solid t(iui-color-background-1);
@@ -110,13 +91,6 @@
       }
       width: calc(100% / 1.5);
       height: calc(100% / 1.5);
-<<<<<<< HEAD
-      display: block;
-      position: absolute;
-      right: calc(100% / 6);
-      bottom: calc(100% / 6);
-=======
->>>>>>> db22fc6b
     }
 
     &.iui-online,
