--- conflicted
+++ resolved
@@ -4,25 +4,6 @@
 
 .iui-user-icon {
   @include iui-user-icon;
-<<<<<<< HEAD
-  @include iui-user-icon-size;
-
-  &.iui-small {
-    @include iui-user-icon-size($size: $iui-icons-large, $font-size: $iui-font-size-small);
-  }
-
-  &.iui-large {
-    @include iui-user-icon-size($size: $iui-icons-xxl, $font-size: $iui-font-size-subheading);
-  }
-
-  &.iui-x-large {
-    @include iui-user-icon-size($size: $iui-icons-3xl, $font-size: $iui-font-size-title);
-  }
-}
-
-.iui-user-icon-list {
-  @include iui-user-icon-list;
-=======
 
   &#{&} {
     @include iui-user-icon-size;
@@ -39,5 +20,4 @@
   &.iui-x-large {
     @include iui-user-icon-size($size: $iui-icons-3xl, $font-size: $iui-font-size-title);
   }
->>>>>>> db22fc6b
 }