// Copyright (c) Bentley Systems, Incorporated. All rights reserved.
// See LICENSE.md in the project root for license terms and full copyright notice.
@import '../style/index';
@import '../icon/index';
@import './variables';

@mixin iui-table {
  @include iui-reset;
  display: flex;
  flex-direction: column;

  * {
    box-sizing: border-box;
  }

  &.iui-zebra-striping > .iui-table-body > .iui-row:nth-child(even):not(.iui-selected) {
    @include themed {
      background: rgba(t(iui-color-foreground-body-rgb), 0.02);
    }
  }

  @include iui-table-cell-icon;
}

@mixin iui-table-header {
  user-select: none;
  @include themed {
    background-color: t(iui-color-background-3);
  }

  .iui-row {
    display: flex;
    flex-grow: 1;
  }

  .iui-cell:not(.iui-slot) {
    @include iui-focus;

    &.iui-actionable {
      cursor: pointer;
    }

    > .iui-filter-button {
      margin-left: $iui-xs;
      margin-right: $iui-s;

      &:not(.iui-active) {
        visibility: hidden;
      }
    }

    > .iui-resizer {
      height: 100%;
      width: $iui-m;
      position: absolute;
      top: 0;
      right: 0;
      transform: translateX(50%);
      touch-action: none;
      cursor: ew-resize;
      z-index: 1;
      opacity: 0;

      > .iui-resizer-bar {
        height: 100%;
        width: $iui-xxs;
        margin: 0 auto;
        @media (prefers-reduced-motion: no-preference) {
          transition: background-color $iui-speed-fast ease-out, width $iui-speed-fast ease-out;
        }
        @include themed {
          background-color: t(iui-color-background-5);
        }
      }

      &:hover > .iui-resizer-bar {
        width: $iui-xs;
        @include themed {
          background-color: t(iui-color-foreground-primary);
        }
      }
    }

    &:hover > .iui-resizer {
      opacity: 1;
    }

    &:hover,
    &:focus,
    &:focus-within {
      @include themed {
        background-color: t(iui-color-background-4);
      }

      .iui-sort,
      .iui-filter-button {
        visibility: visible;
      }
    }
  }

  // Sort icon
  .iui-sort {
    visibility: hidden;
    display: inline-block;
    @include themed {
      fill: t(iui-icons-color);
    }
  }

  // Sorted column
  .iui-sorted {
    @include themed {
      background-color: t(iui-color-background-4);
    }

    .iui-sort {
      visibility: visible;
      @include themed {
        fill: t(iui-icons-color-actionable);
      }
    }
  }
}

@mixin iui-table-body {
  overflow-x: hidden;
  overflow-y: scroll;
  overflow-y: overlay;

  @include themed {
    background-color: t(iui-color-background-1);
  }

  .iui-row {
    display: flex;
    flex-grow: 1;
    border: solid 1px transparent;
    @media (prefers-reduced-motion: no-preference) {
      transition: border $iui-speed-fast ease-out;
    }
    @include themed {
      border-bottom-color: t(iui-color-background-4);
    }

    > .iui-slot > .iui-more-options {
      visibility: hidden;
    }

    &:hover:not(.iui-disabled) {
      &:not(.iui-expanded-content) {
        @include themed {
          background-color: rgba(
            t(iui-color-foreground-primary-rgb),
            t(iui-opacity-6)
          );
        }
      }

      > .iui-slot > .iui-more-options {
        visibility: visible;
      }
    }

    &:not(.iui-disabled):focus-within > .iui-slot > .iui-more-options {
      visibility: visible;
    }

    .iui-row-expander > .iui-icon {
<<<<<<< HEAD
      display: inline-block;
=======
>>>>>>> 1c04f551
      @media (prefers-reduced-motion: no-preference) {
        transition: transform $iui-speed-fast ease-out;
      }
    }

    &.iui-row-expanded {
      overflow: hidden;
      @include themed {
        border-left-color: t(iui-color-background-4);
        border-right-color: t(iui-color-background-4);
        border-bottom-color: transparent;
      }

      .iui-row-expander > .iui-icon {
        transform: rotate(90deg);
      }

      + .iui-expanded-content {
        @include themed {
          border-left-color: t(iui-color-background-4);
          border-right-color: t(iui-color-background-4);
        }
      }
    }

    &.iui-expanded-content {
      overflow: hidden;
      @include iui-transition-group;
    }    

    // #region Selection
    &:not(.iui-selected) + .iui-selected,
    &.iui-selected:first-child {
      border-bottom-color: transparent;
    }

    &.iui-selected {
      @include themed {
        border-color: t(iui-color-foreground-primary);
        background: rgba(t(iui-color-foreground-primary-rgb), t(iui-opacity-5));
      }

      + .iui-selected {
        border-bottom-color: transparent;
        @include themed {
          border-top-color: rgba(t(iui-color-foreground-primary-rgb), t(iui-opacity-4));
        }
      }

      &:last-child {
        @include themed {
          border-bottom-color: t(iui-color-foreground-primary);
        }
      }

      + :not(.iui-selected),
      + .iui-expanded-content + :not(.iui-selected) {
        @include themed {
          border-top-color: t(iui-color-foreground-primary);
        }
      }

      + .iui-expanded-content {
        @include themed {
          border-color: transparent t(iui-color-foreground-primary);

          &:last-child {
            border-bottom-color: t(iui-color-foreground-primary);
          }
        }
      }
    }
    // #endregion Selection

    // #region Statuses & states
    &.iui-new {
      font-weight: $iui-font-weight-semibold;

      > .iui-main-column::before {
        content: '•';
        position: absolute;
        left: 0;
        font-size: $iui-font-size-title;
        @include themed {
          color: t(iui-color-foreground-positive);
        }
      }
    }

    &.iui-disabled,
    &.iui-disabled + .iui-expanded-content {
      font-style: italic;
      cursor: not-allowed;
      @include themed {
        color: t(iui-text-color-muted);
      }

      &:hover > .iui-slot > .iui-more-options {
        visibility: hidden;
      }

      img,
      svg:not(.iui-radial),
      .iui-user-icon {
        filter: $iui-icons-color-multicolor-disabled;
      }
    }

    &.iui-positive {
      @include iui-table-row-status($status: positive);
    }

    &.iui-warning {
      @include iui-table-row-status($status: warning);
    }

    &.iui-negative {
      @include iui-table-row-status($status: negative);
    }
    // #endregion Statuses & states
  }

  // Empty & loading states
  > .iui-table-empty {
    text-align: center;
    padding: $iui-xl;
    @include themed {
      color: t(iui-text-color-muted);
      background-color: t(iui-color-background-1);
    }
  }
}

@mixin iui-table-cell {
  align-items: center;
  display: flex;
  flex-grow: 1;
  min-width: $iui-xxl;
  min-height: $iui-baseline * 5;
  padding-left: $iui-m;
  flex-basis: $iui-xxl;
  position: relative;
  word-break: break-word;

  &.iui-slot {
    width: $iui-l * 2;
    padding: 0;
    flex-grow: 0;
    min-width: 0;
    display: flex;
    justify-content: center;
    align-items: center;
    flex-basis: $iui-l * 2;
  }

  &.iui-positive {
    @include iui-table-cell-status($status: positive);
  }

  &.iui-warning {
    @include iui-table-cell-status($status: warning);
  }

  &.iui-negative {
    @include iui-table-cell-status($status: negative);
  }
}

@mixin iui-table-row-status($status) {
  &,
  + .iui-expanded-content {
    @include themed {
      box-shadow: inset $iui-xxs 0 0 0 t(iui-icons-color-#{$status});
    }

    *::selection {
      @include themed {
        background-color: rgba(
          t(iui-color-foreground-#{$status}-rgb),
          t(iui-opacity-4)
        );
      }
    }
  }

  .iui-cell-end-icon svg {
    @include themed {
      fill: t(iui-icons-color-#{$status});
    }
  }
}

@mixin iui-table-cell-status($status) {
  @include themed {
    background-color: rgba(
      t(iui-color-foreground-#{$status}-rgb),
      t(iui-opacity-6)
    );
  }

  &::selection {
    @include themed {
      background-color: rgba(
        t(iui-color-foreground-#{$status}-rgb),
        t(iui-opacity-4)
      );
    }
  }
}

@mixin iui-table-cell-icon {
  .iui-cell-end-icon,
  .iui-cell-start-icon {
    flex-shrink: 0;
    display: flex;
    align-items: center;
    justify-content: center;

    svg:not(.iui-radial) {
<<<<<<< HEAD
=======
      display: flex; // needed for vertical alignment of webcomponents
>>>>>>> 1c04f551
      width: $iui-icons-default;
      height: $iui-icons-default;
    }
  }

  .iui-cell-start-icon {
    margin-right: $iui-s;
  }

  .iui-cell-end-icon {
    width: $iui-l;
    height: $iui-l;
    margin-right: $iui-sm;
    margin-left: auto;
  }
}<|MERGE_RESOLUTION|>--- conflicted
+++ resolved
@@ -167,10 +167,6 @@
     }
 
     .iui-row-expander > .iui-icon {
-<<<<<<< HEAD
-      display: inline-block;
-=======
->>>>>>> 1c04f551
       @media (prefers-reduced-motion: no-preference) {
         transition: transform $iui-speed-fast ease-out;
       }
@@ -390,10 +386,7 @@
     justify-content: center;
 
     svg:not(.iui-radial) {
-<<<<<<< HEAD
-=======
       display: flex; // needed for vertical alignment of webcomponents
->>>>>>> 1c04f551
       width: $iui-icons-default;
       height: $iui-icons-default;
     }
