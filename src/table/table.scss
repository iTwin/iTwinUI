--- conflicted
+++ resolved
@@ -50,20 +50,6 @@
       }
     }
 
-<<<<<<< HEAD
-    > .iui-tables-cell {
-      align-items: center;
-      display: flex;
-      flex-grow: 1;
-      min-width: 145px;
-      padding: $iui-table-density;
-      overflow: hidden;
-      list-style: none;
-      flex-basis: 145px;
-
-      > .iui-user-icon & .iui-small {
-        margin-right: $iui-s;
-=======
     > .iui-resizer {
       height: 100%;
       width: $iui-m;
@@ -84,7 +70,6 @@
         @include themed {
           background-color: t(iui-color-background-5);
         }
->>>>>>> db22fc6b
       }
 
       &:hover > .iui-resizer-bar {
@@ -106,14 +91,9 @@
         background-color: t(iui-color-background-4);
       }
 
-<<<<<<< HEAD
-      > .iui-user-icon {
-        margin-right: $iui-s;
-=======
       .iui-sort,
       .iui-filter-button {
         visibility: visible;
->>>>>>> db22fc6b
       }
     }
   }
@@ -267,20 +247,10 @@
         visibility: hidden;
       }
 
-<<<<<<< HEAD
-      > .iui-tables-cell {
-        > img,
-        > svg,
-        > .iui-user-icon,
-        > .iui-user-icon > img {
-          filter: $iui-icons-color-multicolor-disabled;
-        }
-=======
       img,
       svg:not(.iui-radial),
       .iui-user-icon {
         filter: $iui-icons-color-multicolor-disabled;
->>>>>>> db22fc6b
       }
     }
 
