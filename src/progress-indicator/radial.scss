// Copyright (c) Bentley Systems, Incorporated. All rights reserved.
// See LICENSE.md in the project root for license terms and full copyright notice.
@import '../style/index';

@mixin iui-progress-indicator-radial-ie {
  @include iui-reset;
  display: inline-block;
  position: relative;
  box-sizing: border-box;
  height: 100%;
  width: 100%;

  @include themed {
    color: t(iui-color-foreground-primary);
  }

  &::after {
    position: relative;
    box-sizing: border-box;
    content: '';
    width: 100%;
    height: 100%;
    display: inline-block;
    border: 3px solid currentColor;
    border-radius: 100%;
    background-color: transparent;
    animation: dash $iui-speed-slow linear infinite;

    @include themed {
      border-bottom-color: t(iui-color-background-5);
    }
  }

  @keyframes dash {
    0% {
      transform: rotate(0deg);
    }

    100% {
      transform: rotate(360deg);
    }
  }
}

@mixin iui-progress-indicator-radial {
  position: relative;
  display: inline-block;
  @include iui-progress-indicator-radial-size($size:$iui-icons-xl);

  > .iui-radial {
    height: 100%;
    width: 100%;

    > circle.iui-fill {
      @include themed {
        stroke: t(iui-color-foreground-primary);
      }
      fill: none;
      stroke-width: 3.2;
    }

    > circle.iui-track {
      @include themed {
        stroke: t(iui-color-background-5);
      }
      fill: none;
      stroke-width: 3.2;
    }
  }

  .iui-inner-content {
    position: absolute;
    display: flex;
    width: calc(100% - #{$iui-s});
    height: calc(100% - #{$iui-s});
    left: 50%;
    top: 50%;
    transform: translate(-50%, -50%);
    align-items: center;
    justify-content: center;
    font-size: $iui-font-size-small;
    user-select: none;
    overflow: hidden;

<<<<<<< HEAD
    svg {
=======
    svg,
    img {
      display: flex;
>>>>>>> 1c04f551
      width: $iui-icons-default;
      height: $iui-icons-default;
      @include themed {
        fill: t(iui-icons-color-actionable);
      }

      &:hover {
        @include themed {
          fill: t(iui-icons-color-actionable-hover);
        }
      }
    }
  }

  &.iui-positive {
    @include themed {
      color: t(iui-color-foreground-positive);
    }

    svg.iui-radial {
      circle.iui-fill,
      circle.iui-track {
        @include themed {
          stroke: t(iui-color-foreground-positive);
        }
      }
    }

    .iui-inner-content svg {
      @include themed {
        fill: t(iui-icons-color-positive);
      }
    }

    .iui-progress-indicator-radial-ie {
      @include themed {
        color: t(iui-color-foreground-positive);
      }

      &::after {
        animation: none;

        @include themed {
          border-bottom-color: t(iui-color-foreground-positive);
        }
      }
    }
  }

  &.iui-negative {
    @include themed {
      color: t(iui-color-foreground-negative);
    }

    svg.iui-radial circle.iui-fill {
      @include themed {
        stroke: t(iui-color-foreground-negative);
      }
    }

    .iui-inner-content svg {
      @include themed {
        fill: t(iui-icons-color-negative);
      }
    }

    .iui-progress-indicator-radial-ie {
      @include themed {
        color: t(iui-color-foreground-negative);
      }

      &::after {
        animation: none;

        @include themed {
          border-bottom-color: t(iui-color-foreground-negative);
        }
      }
    }
  }

  &.iui-x-small {
    @include iui-progress-indicator-radial-size($size:$iui-icons-default);

    .iui-inner-content {
      display: none;
    }
  }
  
  &.iui-small {
    @include iui-progress-indicator-radial-size($size:$iui-icons-large);
  }

  &.iui-large {
    @include iui-progress-indicator-radial-size($size:$iui-icons-xxl);

    .iui-inner-content {
      font-size: $iui-font-size-leading;

      svg {
        width: $iui-icons-large;
        height: $iui-icons-large;
      }
    }
  }
}

@mixin iui-progress-indicator-radial-determinate {
  svg.iui-radial {
    transform: rotate(-90deg);

    circle.iui-fill {
      // C = 2πR
      stroke-dasharray: 88;
      transition: stroke-dashoffset 0.5s ease-in-out;
    }
  }
}

@mixin iui-progress-indicator-radial-indeterminate {
  svg.iui-radial {
    animation: rotate-indeterminate 2s linear infinite;

    circle.iui-fill {
      animation: dash-indeterminate 1.5s ease-in-out infinite;
    }
  }

  @keyframes rotate-indeterminate {
    100% {
      transform: rotate(360deg);
    }
  }

  @keyframes dash-indeterminate {
    0% {
      stroke-dasharray: 1, 88;
    }

    50% {
      stroke-dasharray: 88, 88;
      stroke-dashoffset: -22;
    }

    100% {
      stroke-dasharray: 88, 88;
      stroke-dashoffset: -88;
    }
  }
}

@mixin iui-progress-indicator-radial-size($size) {
  width: $size;
  height: $size;
}<|MERGE_RESOLUTION|>--- conflicted
+++ resolved
@@ -82,13 +82,9 @@
     user-select: none;
     overflow: hidden;
 
-<<<<<<< HEAD
-    svg {
-=======
     svg,
     img {
       display: flex;
->>>>>>> 1c04f551
       width: $iui-icons-default;
       height: $iui-icons-default;
       @include themed {
