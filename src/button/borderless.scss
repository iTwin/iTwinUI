--- conflicted
+++ resolved
@@ -21,12 +21,7 @@
     @include iui-button-borderless-hover-focus;
   }
 
-<<<<<<< HEAD
-  &:enabled:hover,
-  &:enabled:active {
-=======
   &.iui-active {
->>>>>>> 8f891600
     @include themed {
       background-color: rgba(t(iui-color-foreground-primary-rgb), t(iui-opacity-6));
       color: t(iui-color-foreground-primary);
