// Copyright (c) Bentley Systems, Incorporated. All rights reserved.
// See LICENSE.md in the project root for license terms and full copyright notice.
@import '../style/index';
@import '../icon/index';
@import './disabled';
@import './button-icon';

$iui-button-padding: $iui-xs * 4;
$iui-button-padding-small: $iui-xs * 2;
$iui-button-padding-large: $iui-xs * 6;

@mixin iui-button {
  @include iui-reset;
  font-family: inherit;
  display: inline-flex;
  align-items: center;
  vertical-align: middle;
  justify-content: center;
  position: relative;
  box-sizing: border-box;
  border-radius: $iui-border-radius;
  line-height: $iui-line-height;
  outline: none;
  box-shadow: none;
  font-size: $iui-font-size;
  font-weight: $iui-font-weight-normal;
  text-decoration: none;
  user-select: none;
  cursor: pointer;
  white-space: nowrap;
  border: 1px solid transparent;
  @media (prefers-reduced-motion: no-preference) {
    transition: color $iui-speed-fast ease-out, background-color $iui-speed-fast ease-out,
      border-color $iui-speed-fast ease-out;
  }

  @include themed {
    color: rgba(t(iui-color-foreground-body-rgb), t(iui-opacity-2));
  }

  &:hover {
    text-decoration: none;
    @include themed {
      color: rgba(t(iui-color-foreground-body-rgb), t(iui-opacity-1));
    }
  }

<<<<<<< HEAD
  @include iui-button-sizes;
}
=======
  @include iui-focus;
>>>>>>> 8f891600

  &[disabled],
  &:disabled {
    @include iui-button-disabled;
  }
}

/// Mixin for applying padding and margins to various button sizes.
/// @arg size - must be one of: small, medium, large
/// @arg styleType - must be one of: default, borderless
@mixin iui-button-size($size: medium, $styleType: default) {
  @if $size == medium {
    padding: if($styleType == 'borderless', 0 $iui-s, 0 $iui-button-padding);
    height: $iui-component-height;
    gap: $iui-s;
  }

  @if $size == small {
    padding: if($styleType == 'borderless', 0 $iui-xxs, 0 $iui-button-padding-small);
    height: $iui-component-height-small;
    gap: $iui-xs;
  }

  @if $size == large {
    padding: if($styleType == 'borderless', 0 $iui-sm, 0 $iui-button-padding-large);
    height: $iui-component-height-large;
    font-size: $iui-font-size-leading;
    gap: $iui-sm;
  }
}<|MERGE_RESOLUTION|>--- conflicted
+++ resolved
@@ -45,12 +45,7 @@
     }
   }
 
-<<<<<<< HEAD
-  @include iui-button-sizes;
-}
-=======
   @include iui-focus;
->>>>>>> 8f891600
 
   &[disabled],
   &:disabled {
