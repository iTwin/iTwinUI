--- conflicted
+++ resolved
@@ -17,10 +17,7 @@
   box-sizing: border-box;
   max-width: 100%;
   max-height: 100%;
-<<<<<<< HEAD
   background-color: var(--iui-color-background-1);
-=======
->>>>>>> b4b364f4
   @media (prefers-reduced-motion: no-preference) {
     transition: visibility $iui-speed-instant $iui-speed-fast ease-in, transform $iui-speed-fast ease-out,
       opacity $iui-speed-fast ease;
