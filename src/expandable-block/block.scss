// Copyright (c) Bentley Systems, Incorporated. All rights reserved.
// See LICENSE.md in the project root for license terms and full copyright notice.
@import '../style/index';
@import '../text/mixins';
@import '../icon/index';

@mixin iui-expandable-block {
  @include iui-reset;
  display: flex;
  flex-direction: column;
  box-sizing: border-box;
  width: 100%;
  @include themed {
    background-color: t(iui-color-background-1);
  }

  > .iui-header {
<<<<<<< HEAD
    @include iui-focus;
=======
    display: flex;
    align-items: center;
>>>>>>> 8f4bfc60
    padding: $iui-baseline $iui-sm;
    cursor: pointer;
    box-sizing: border-box;
    user-select: none;
    @media (prefers-reduced-motion: no-preference) {
      transition: background-color $iui-speed-fast ease-out;
    }
    @include themed {
      border: 1px solid t(iui-color-background-3);
      border-bottom-color: t(iui-color-background-4);
      background-color: t(iui-color-background-3);
    }

    > .iui-icon,
    > .iui-status-icon {
      display: block;
      flex-shrink: 0;
      width: $iui-icons-default;
      height: $iui-icons-default;
    }

    > .iui-icon {
      @media (prefers-reduced-motion: no-preference) {
        transition: transform $iui-speed-fast ease-out;
      }
      @include themed {
        fill: t(iui-icons-color-actionable);
      }
    }

    > .iui-status-icon {
      margin-left: $iui-sm;
      @include iui-icons-color;
    }

    .iui-expandable-block-label {
      display: flex;
      flex-direction: column;
      flex: auto;
      min-width: 0;
      margin-left: $iui-sm;
      @media (prefers-reduced-motion: no-preference) {
        transition: color $iui-speed-fast ease;
      }
      @include themed {
        color: t(iui-text-color);
      }
    }

    .iui-title,
    .iui-caption {
      white-space: nowrap;
      overflow: hidden;
      text-overflow: ellipsis;
    }

    .iui-title {
      font-size: $iui-font-size-leading;
    }

    .iui-caption {
      font-size: $iui-font-size-small;
      @include themed {
        color: t(iui-text-color-muted);
      }
    }

    @include iui-focus;
  }

  .iui-expandable-content {
    overflow: hidden;
    box-sizing: border-box;

    @include themed {
      border-bottom: 1px solid t(iui-color-background-4);
      border-right: 1px solid t(iui-color-background-4);
      border-left: 1px solid t(iui-color-background-4);
    }

    @include iui-transition-group;

    // padding should be in a separate div because otherwise it messes up height transition
    > div {
      padding: $iui-baseline $iui-sm;
    }
  }

  &:hover {
    > .iui-header {
      @include themed {
        background-color: t(iui-color-background-4);
      }

      > .iui-icon {
        @include themed {
          fill: t(iui-icons-color-actionable-hover);
        }
      }

      .iui-caption,
      .iui-title {
        @include themed {
          color: t(iui-color-foreground-body);
        }
        @media (prefers-reduced-motion: no-preference) {
          transition: color $iui-speed-fast ease;
        }
      }
    }
  }

  &.iui-expanded {
    > .iui-header {
      @include themed {
        background-color: t(iui-color-background-3);
        border-left: 1px solid t(iui-color-background-4);
        border-top: 1px solid t(iui-color-background-4);
        border-right: 1px solid t(iui-color-background-4);

        &:hover {
          @include themed {
            background-color: t(iui-color-background-4);
          }
        }
      }

      > .iui-icon {
        transform: rotate(90deg);
      }
    }
  }
}<|MERGE_RESOLUTION|>--- conflicted
+++ resolved
@@ -15,12 +15,9 @@
   }
 
   > .iui-header {
-<<<<<<< HEAD
     @include iui-focus;
-=======
     display: flex;
     align-items: center;
->>>>>>> 8f4bfc60
     padding: $iui-baseline $iui-sm;
     cursor: pointer;
     box-sizing: border-box;
