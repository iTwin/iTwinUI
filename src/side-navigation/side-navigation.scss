--- conflicted
+++ resolved
@@ -77,11 +77,7 @@
   }
 
   .iui-sidenav-button {
-<<<<<<< HEAD
-    @include iui-focus;
-=======
     gap: $iui-icons-large;
->>>>>>> 8f891600
     border-radius: 0;
     border-left: none;
     border-right: none;
@@ -133,8 +129,6 @@
     &.iui-active {
       @include themed {
         box-shadow: inset $iui-xxs 0 0 0 t(iui-icons-color-primary);
-<<<<<<< HEAD
-=======
       }
 
       &:focus {
@@ -148,7 +142,6 @@
         @include themed {
           box-shadow: inset $iui-xxs 0 0 0 t(iui-icons-color-primary);
         }
->>>>>>> 8f891600
       }
     }
 
@@ -159,8 +152,6 @@
       }
     }
 
-<<<<<<< HEAD
-=======
     &:focus {
       outline: 0;
       @include themed {
@@ -172,7 +163,6 @@
       box-shadow: none;
     }
 
->>>>>>> 8f891600
     &.iui-expand {
       height: $iui-line-height;
       justify-content: center;
