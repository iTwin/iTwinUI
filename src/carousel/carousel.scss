--- conflicted
+++ resolved
@@ -78,16 +78,8 @@
       width: $iui-icons-small;
       height: $iui-icons-small;
       border-radius: 50%;
-<<<<<<< HEAD
-=======
       box-sizing: border-box;
       border: 1px solid transparent;
-      transition: background-color $iui-speed-fast ease, box-shadow $iui-speed-fast ease;
-      @media (prefers-reduced-motion: no-preference) {
-        transition: background-color $iui-speed-fast $iui-speed-fast ease, transform $iui-speed ease,
-          box-shadow $iui-speed-fast ease, border-color $iui-speed-fast ease;
-      }
->>>>>>> fbb50065
       @include themed {
         background-color: rgba(t(iui-color-foreground-body-rgb), t(iui-opacity-4));
         box-shadow: inset 0 0 0 0 t(iui-color-background-1);
