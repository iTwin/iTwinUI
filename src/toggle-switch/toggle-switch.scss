// Copyright (c) Bentley Systems, Incorporated. All rights reserved.
// See LICENSE.md in the project root for license terms and full copyright notice.
@import '../style/index';

@mixin iui-toggle-switch {
  @include iui-reset;
  display: flex;
  align-items: center;
  font-size: $iui-font-size;
  width: fit-content;
  padding: ($iui-baseline/2) 0;
  user-select: none;
  cursor: pointer;
  position: relative;
  @include themed {
    color: rgba(t(iui-color-foreground-body-rgb), t(iui-opacity-2));
  }

  > input {
    width: 0;
    height: 0;
    appearance: none;
    opacity: 0;
    position: absolute;

    // Unchecked toggle switch
    ~ .iui-toggle {
      display: block;
      position: relative;
      height: $iui-baseline * 2 - $iui-xxs;
      width: ($iui-m * 2) + ($iui-xxs * 3);
      border-radius: $iui-baseline;
      @media (prefers-reduced-motion: no-preference) {
        transition: background-color $iui-speed-fast ease, border-color $iui-speed-fast ease;
      }
      @include themed {
        background-color: t(iui-color-background-1);
        border: 1px solid rgba(t(iui-color-foreground-body-rgb), t(iui-opacity-4));
      }

      > .iui-icon {
        opacity: 0;
        width: $iui-sm;
        height: $iui-sm;
        display: inline-block;
        position: relative;
        left: $iui-xs;
        @media (prefers-reduced-motion: no-preference) {
          transition: opacity $iui-speed-fast ease;
        }
        @include themed {
          fill: t(iui-color-foreground-accessory);
        }
      }

      > .iui-handle {
        position: absolute;
        height: $iui-m;
        width: $iui-m;
        top: 50%;
        transform: translateY(-50%);
        right: $iui-m + $iui-xs;
        border-radius: 50%;
        @media (prefers-reduced-motion: no-preference) {
          transition: right $iui-speed-fast ease, background-color $iui-speed-fast ease, opacity $iui-speed-fast ease;
        }
        @include themed {
          background-color: t(iui-color-foreground-body);
          opacity: t(iui-opacity-2);
        }
      }
    }

<<<<<<< HEAD
    &:hover:not(:disabled) ~ .iui-toggle > .iui-handle {
      @include themed {
        opacity: t(iui-opacity-1);
=======
    &:hover:not(:disabled),
    &:focus {
      ~ .iui-toggle {
        @include themed {
          border: 1px solid rgba(t(iui-color-foreground-body-rgb), t(iui-opacity-2));
        }

        > .iui-handle {
          @include themed {
            opacity: t(iui-opacity-1);
          }
        }
>>>>>>> 8f891600
      }
    }



    // Checked toggle switch
    &:checked {
      ~ .iui-toggle {
        @include themed {
          background-color: t(iui-color-background-primary);
          border-color: t(iui-color-background-primary);
        }

        > .iui-icon {
          @include themed {
            opacity: t(iui-opacity-1);
          }
        }

        > .iui-handle {
          @include themed {
            background-color: t(iui-color-foreground-accessory);
            opacity: t(iui-opacity-2);
          }
          right: $iui-xxs;
        }
      }

      &:hover:not(:disabled) {
        ~ .iui-toggle {
          @include themed {
            border-color: t(iui-color-background-primary);
          }

          > .iui-handle {
            @include themed {
              opacity: t(iui-opacity-1);
            }
          }
        }
      }
    }

    // Disabled toggle switch
    &:disabled {
      ~ .iui-toggle {
        cursor: not-allowed;

        @include themed {
          background-color: t(iui-color-background-disabled);
          border-color: t(iui-color-background-disabled);
        }

        > .iui-handle {
          @include themed {
            background-color: t(iui-color-foreground-body);
            opacity: t(iui-opacity-5);
          }
        }

        > .iui-icon {
          @include themed {
            fill: t(iui-icons-color-actionable);
          }
          opacity: 0;
        }
      }

      ~ .iui-label {
        cursor: not-allowed;

        @include themed {
          color: t(iui-text-color-muted);
        }
      }

      &:checked ~ .iui-toggle > .iui-icon {
        @include themed {
          opacity: t(iui-opacity-5);
        }
      }
    }

    // Focus on non-disabled toggle switch
    &:enabled:focus ~ .iui-toggle {
      @include themed {
        box-shadow: t(iui-focus-box-shadow);
      }
    }
  }

  // Disabled cursor
  &.iui-disabled {
    cursor: not-allowed;
  }

  // For labels on the right
  > .iui-label {
    margin-right: $iui-s;
  }

  // For labels on the left
  .iui-toggle ~ .iui-label {
    margin-left: $iui-s;
    margin-right: 0;
  }
}<|MERGE_RESOLUTION|>--- conflicted
+++ resolved
@@ -71,11 +71,6 @@
       }
     }
 
-<<<<<<< HEAD
-    &:hover:not(:disabled) ~ .iui-toggle > .iui-handle {
-      @include themed {
-        opacity: t(iui-opacity-1);
-=======
     &:hover:not(:disabled),
     &:focus {
       ~ .iui-toggle {
@@ -88,11 +83,8 @@
             opacity: t(iui-opacity-1);
           }
         }
->>>>>>> 8f891600
       }
     }
-
-
 
     // Checked toggle switch
     &:checked {
