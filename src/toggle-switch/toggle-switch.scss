// Copyright (c) Bentley Systems, Incorporated. All rights reserved.
// See LICENSE.md in the project root for license terms and full copyright notice.
@import '../style/index';

<<<<<<< HEAD
$toggle-switch-handle-size: $iui-icons-default;
=======
$toggle-switch-handle: $iui-icons-default;
>>>>>>> 6b33a42b

@mixin iui-toggle-switch {
  @include iui-reset;
  display: flex;
  align-items: center;
  gap: $iui-s;
  align-items: center;
  font-size: $iui-font-size;
  width: fit-content;
  user-select: none;
  cursor: pointer;
  position: relative;
  isolation: isolate;
  @include themed {
    color: rgba(t(iui-color-foreground-body-rgb), t(iui-opacity-2));
  }

  // Disabled
  &.iui-disabled {
    cursor: not-allowed;
    @include themed {
      color: t(iui-text-color-muted);
    }
  }

  // IE solution
  // For labels on the right
  > .iui-label {
    margin-right: $iui-s;
    @supports (gap: $iui-s) {
      margin-right: 0;
    }
  }

  // For labels on the left
  .iui-toggle ~ .iui-label {
    margin-left: $iui-s;
    margin-right: 0;
    @supports (gap: $iui-s) {
      margin-left: 0;
    }
  }
}

@mixin iui-toggle {
  display: grid;
  grid-template: 'toggle';
  align-items: center;

  > input[type='checkbox'] {
    @include iui-reset;
    @include iui-focus($thickness: 1px, $offset: 1px);
    grid-area: toggle;
    display: flex;
    align-items: center;
    position: relative;
    cursor: pointer;
<<<<<<< HEAD
    width: ($toggle-switch-handle-size + ($iui-component-offset * 2)) * 2;
    height: auto;
    padding: 1px;
    border-radius: $iui-border-radius-round;
    appearance: none;
    z-index: 1;
    -webkit-tap-highlight-color: transparent;
    touch-action: pan-y;
=======
    width: ($toggle-switch-handle + $iui-xs) * 2;
    height: auto;
    padding: 1px;
    border-radius: 9999px;
    appearance: none;
    z-index: 1;
>>>>>>> 6b33a42b

    &::before {
      content: '';
      position: absolute;
      inset: 0;
      transition: background-color $iui-speed-fast ease-out, border-color $iui-speed-fast ease-out;
      border-radius: inherit;
      border-style: solid;
      border-width: 1px;
      z-index: 2;
    }

    &::after {
      content: '';
<<<<<<< HEAD
      height: $toggle-switch-handle-size;
      width: $toggle-switch-handle-size;
      margin: $iui-component-offset;
=======
      height: $toggle-switch-handle;
      width: $toggle-switch-handle;
      margin: $iui-xxs;
>>>>>>> 6b33a42b
      aspect-ratio: 1 / 1;
      border-radius: 50%;
      z-index: 4;
      transition: background-color $iui-speed-fast ease-out, opacity $iui-speed-fast ease-out;
      @media (prefers-reduced-motion: no-preference) {
        transition: transform $iui-speed-fast ease-out, background-color $iui-speed-fast ease-out,
          opacity $iui-speed-fast ease-out;
      }
    }

    // Unchecked toggle switch
    &:not(:checked) {
      &::before {
        @include themed {
          background-color: t(iui-color-background-1);
          border-color: rgba(t(iui-color-foreground-body-rgb), t(iui-opacity-4));
        }
      }

      &::after {
        @include themed {
          background-color: t(iui-color-foreground-body);
          opacity: t(iui-opacity-2);
        }
      }

      &:hover::before {
        @include themed {
          border-color: rgba(t(iui-color-foreground-body-rgb), t(iui-opacity-2));
        }
      }

      @include focus-visible {
        &::before {
          border-color: rgba(var(--iui-color-foreground-body-rgb), var(--iui-opacity-2));
        }
      }
    }

    // Checked toggle switch
    &:checked {
      &::before {
        @include themed {
          background-color: t(iui-color-background-primary);
          border-color: t(iui-color-background-primary);
        }
      }

      &::after {
<<<<<<< HEAD
        transform: translateX($toggle-switch-handle-size + $iui-component-offset);
=======
        transform: translateX($toggle-switch-handle + $iui-xxs);
>>>>>>> 6b33a42b
        @include themed {
          background-color: t(iui-color-foreground-accessory);
          opacity: t(iui-opacity-2);
        }
      }

      ~ .iui-toggle-switch-icon {
        @include themed {
          opacity: t(iui-opacity-1);
        }
      }
    }

    // Focused or hovered toggle switch
    &:hover::after {
      @include themed {
        opacity: t(iui-opacity-1);
      }
    }

    @include focus-visible {
      &::after {
        opacity: var(--iui-opacity-1);
      }
    }

    // Disabled toggle switch
    &:disabled {
      cursor: not-allowed;

      &::before,
      &:hover::before {
        @include themed {
          background-color: t(iui-color-background-disabled);
          border-color: t(iui-color-background-disabled);
        }
      }

      &::after {
        @include themed {
          background-color: t(iui-color-foreground-body);
          opacity: t(iui-opacity-5);
        }
      }

      ~ .iui-toggle-switch-icon {
        opacity: 0;
        @include themed {
          fill: t(iui-icons-color-actionable);
        }
      }

      &:checked ~ .iui-toggle-switch-icon {
        @include themed {
          opacity: t(iui-opacity-5);
        }
      }
    }
  }

  > .iui-toggle-switch-icon {
    grid-area: toggle;
    opacity: 0;
<<<<<<< HEAD
    width: $toggle-switch-handle-size * 0.75;
    height: $toggle-switch-handle-size * 0.75;
    padding: $toggle-switch-handle-size * 0.125;
    margin: $iui-component-offset + 1px;
    display: flex;
=======
    width: $toggle-switch-handle * 0.75;
    height: $toggle-switch-handle * 0.75;
    display: flex;
    // padding: 0 ($iui-xs + 1px);
    padding-left: ($toggle-switch-handle * 0.25) + 1px;
>>>>>>> 6b33a42b
    z-index: 3;
    transition: opacity $iui-speed-fast ease-out;
    @include themed {
      fill: t(iui-color-foreground-accessory);
    }
    @supports not (grid-area: toggle) {
      position: absolute;
    }
  }
}<|MERGE_RESOLUTION|>--- conflicted
+++ resolved
@@ -2,11 +2,7 @@
 // See LICENSE.md in the project root for license terms and full copyright notice.
 @import '../style/index';
 
-<<<<<<< HEAD
-$toggle-switch-handle-size: $iui-icons-default;
-=======
-$toggle-switch-handle: $iui-icons-default;
->>>>>>> 6b33a42b
+$toggle-switch-handle-size: 24px;
 
 @mixin iui-toggle-switch {
   @include iui-reset;
@@ -64,7 +60,6 @@
     align-items: center;
     position: relative;
     cursor: pointer;
-<<<<<<< HEAD
     width: ($toggle-switch-handle-size + ($iui-component-offset * 2)) * 2;
     height: auto;
     padding: 1px;
@@ -73,14 +68,6 @@
     z-index: 1;
     -webkit-tap-highlight-color: transparent;
     touch-action: pan-y;
-=======
-    width: ($toggle-switch-handle + $iui-xs) * 2;
-    height: auto;
-    padding: 1px;
-    border-radius: 9999px;
-    appearance: none;
-    z-index: 1;
->>>>>>> 6b33a42b
 
     &::before {
       content: '';
@@ -95,15 +82,9 @@
 
     &::after {
       content: '';
-<<<<<<< HEAD
       height: $toggle-switch-handle-size;
       width: $toggle-switch-handle-size;
       margin: $iui-component-offset;
-=======
-      height: $toggle-switch-handle;
-      width: $toggle-switch-handle;
-      margin: $iui-xxs;
->>>>>>> 6b33a42b
       aspect-ratio: 1 / 1;
       border-radius: 50%;
       z-index: 4;
@@ -153,11 +134,7 @@
       }
 
       &::after {
-<<<<<<< HEAD
         transform: translateX($toggle-switch-handle-size + $iui-component-offset);
-=======
-        transform: translateX($toggle-switch-handle + $iui-xxs);
->>>>>>> 6b33a42b
         @include themed {
           background-color: t(iui-color-foreground-accessory);
           opacity: t(iui-opacity-2);
@@ -221,19 +198,11 @@
   > .iui-toggle-switch-icon {
     grid-area: toggle;
     opacity: 0;
-<<<<<<< HEAD
     width: $toggle-switch-handle-size * 0.75;
     height: $toggle-switch-handle-size * 0.75;
     padding: $toggle-switch-handle-size * 0.125;
     margin: $iui-component-offset + 1px;
     display: flex;
-=======
-    width: $toggle-switch-handle * 0.75;
-    height: $toggle-switch-handle * 0.75;
-    display: flex;
-    // padding: 0 ($iui-xs + 1px);
-    padding-left: ($toggle-switch-handle * 0.25) + 1px;
->>>>>>> 6b33a42b
     z-index: 3;
     transition: opacity $iui-speed-fast ease-out;
     @include themed {
