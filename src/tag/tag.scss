--- conflicted
+++ resolved
@@ -20,13 +20,8 @@
 
   &:not(.iui-basic) {
     height: $iui-baseline * 3;
-<<<<<<< HEAD
     margin: $iui-input-margin-height 0;
-    border-radius: ($iui-baseline * 3) / 2;
-=======
-    margin: $iui-inputs-margin 0;
     border-radius: ($iui-baseline * 3) * 0.5;
->>>>>>> 838f20db
     box-sizing: border-box;
     padding: 0 $iui-xxs;
     align-items: center;
