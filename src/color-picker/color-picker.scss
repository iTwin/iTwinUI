--- conflicted
+++ resolved
@@ -61,10 +61,6 @@
   width: $iui-l;
   cursor: pointer;
   border-radius: $iui-color-swatch-border-radius;
-<<<<<<< HEAD
-=======
-  background-color: var(--iui-color-swatch-background);
->>>>>>> 19dc058b
   margin-bottom: $iui-xs;
   margin-right: $iui-xs;
   position: relative;
@@ -84,7 +80,7 @@
     width: inherit;
     height: inherit;
     border-radius: inherit;
-    background-color: var(--swatch-color);
+    background-color: var(--iui-color-swatch-background);
     @include themed {
       box-shadow: $iui-inset-box-shadow;
     }
