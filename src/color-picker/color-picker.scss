--- conflicted
+++ resolved
@@ -54,9 +54,6 @@
     margin-right: 0;
   }
 
-<<<<<<< HEAD
-  @include themed {
-=======
   &::after {
     content: '';
     position: absolute;
@@ -66,7 +63,6 @@
     height: inherit;
     border-radius: inherit;
     background-color: inherit;
->>>>>>> 97669421
     box-shadow: $iui-inset-box-shadow;
   }
 
