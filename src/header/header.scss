// Copyright (c) Bentley Systems, Incorporated. All rights reserved.
// See LICENSE.md in the project root for license terms and full copyright notice.
@import '../style/index';
@import '../user-icon/index';
@import '../icon/index';

@mixin iui-page-header {
  @include iui-reset;
  display: flex;
  justify-content: space-between;
  width: 100%;
  height: $iui-baseline * 5 + $iui-xxs; // Remove `+ $iui-xxs` when box-sizing: border-box is applied to all elements.
  user-select: none;
  box-sizing: border-box;
  // iPhone notch support
  padding: env(safe-area-inset-top) env(safe-area-inset-right) 0
    env(safe-area-inset-left);
  @media (prefers-reduced-motion: no-preference) {
    transition: height $iui-speed-fast ease-out;
  }
  @include themed {
    background-color: t(iui-color-background-1);
    border-bottom: $iui-xxs solid t(iui-color-background-5);
    color: t(iui-text-color);
  }

  > .iui-left,
  > .iui-center,
  > .iui-right {
    display: flex;
    align-items: center;
    height: 100%;
  }

  > .iui-left {
    @include iui-header-buttons;

    > nav {
      display: flex;
      align-items: center;
      height: 100%;
    }

    &,
    > nav {
      overflow: hidden;
      margin-bottom: -$iui-xs;
      padding-bottom: $iui-xs;
    }

    .iui-chevron {
      @include iui-icons-small;
      flex-shrink: 0;
      margin: 0 $iui-xs;
    }
  }

  > .iui-center {
    justify-content: center;
  }

  > .iui-right {
    justify-content: flex-end;

    @media (prefers-reduced-motion: no-preference) {
      .iui-user-icon {
        &,
        * {
          transition: all $iui-speed-fast ease-out;
        }
      }
    }
  }

  .iui-button {
    height: 100%;
    border-radius: 0;
  }

  .iui-divider {
    width: 1px;
    height: $iui-baseline * 2;
    @include themed {
      background-color: t(iui-color-background-4);
    }
  }

  &.iui-slim {
    height: round($iui-baseline * 2.5) + $iui-xxs; // Remove `+ $iui-xxs` when box-sizing: border-box is applied to all elements.

    > .iui-left {
      .iui-header-logo {
        > .iui-label {
          font-size: $iui-font-size;
        }

        .iui-header-button-icon {
          margin: 0 $iui-l + $iui-xs;
        }
      }

      .iui-header-button-icon {
        width: $iui-icons-default;
        height: $iui-icons-default;
        margin: 0 $iui-xs;
      }
    }

    > .iui-right {
      .iui-user-icon {
        @include iui-user-icon-size(
          $size: $iui-icons-large,
          $font-size: $iui-font-size-small
        );
      }
    }
  }

  @media (max-width: 768px) {
    &,
    &.iui-slim.iui-slim {
      .iui-left {
        .iui-header-button {
          .iui-header-button-icon.iui-header-button-icon {
            @include iui-display-none;
          }

          .iui-header-button-icon + .iui-label {
            margin-left: 0;
          }
        }
      }
    }
  }

  @media (max-width: 1024px) {
    .iui-left {
      .iui-header-logo > .iui-label {
        display: none;
      }
    }
  }
}

@mixin iui-header-button-icon(
  $size: $iui-icons-large,
  $border-radius: $iui-border-radius
) {
  width: $size;
  height: $size;
  border-radius: $border-radius;
  @media (prefers-reduced-motion: no-preference) {
    transition: width $iui-speed-fast ease-out, height $iui-speed-fast ease-out,
      margin $iui-speed-fast ease-out;
  }
}

@mixin iui-header-buttons {
  .iui-header-button-icon {
    @include iui-header-button-icon;
  }

  .iui-header-button {
    @include iui-header-button;
  }

  .iui-header-split-button {
    @include iui-header-split-button;
  }

  .iui-header-logo {
    display: inline-flex;
    align-items: center;
    white-space: nowrap;
    height: 100%;

    &[role='button'] {
      @include iui-header-button-focus;
      cursor: pointer;
<<<<<<< HEAD
  
      &:hover {
=======

      &:hover,
      &:focus-visible {
>>>>>>> e448f3fd
        @include themed {
          background-color: t(iui-color-background-1-overlay);
        }
      }
    }

    .iui-header-button-icon {
      margin: 0 $iui-l;
      @include themed {
        fill: t(iui-icons-color-actionable);
      }
    }

    > .iui-label {
      margin-right: $iui-sm;
      font-size: $iui-font-size-leading;
      @media (prefers-reduced-motion: no-preference) {
        transition: font-size $iui-speed-fast ease-out;
      }
    }
  }
}

@mixin iui-header-button-focus {
  &:focus {
    box-shadow: none;
    outline-offset: -1px;

    @include themed {
      outline: 1px solid t(iui-color-foreground-primary);
    }
  }

  &:focus:not(:focus-visible) {
    outline: 0;
  }
}

@mixin iui-header-button {
  max-width: 25vw;
  overflow: hidden;
  padding-right: $iui-s;

  @include iui-header-button-focus;

  > .iui-label {
    text-align: left;
    font-size: $iui-font-size;
    overflow: hidden;

    > div {
      overflow: hidden;
      text-overflow: ellipsis;
    }

    .iui-description {
      height: $iui-baseline * 2;
      @media (prefers-reduced-motion: no-preference) {
        transition: all $iui-speed-fast ease;
      }
      @include themed {
        opacity: t(iui-opacity-3);
      }
    }
  }

  > .iui-icon {
    flex-shrink: 0;
  }

  .iui-header-button-icon {
    padding: $iui-xs;
    @include iui-header-button-icon($iui-icons-default, $iui-border-radius);
    @include themed {
      background-color: t(iui-color-background-3);
      fill: t(iui-icons-color);
    }
  }

  &.iui-active {
    @include iui-header-button-active;
  }

  &:disabled {
    .iui-header-button-icon {
      filter: grayscale(1) opacity(0.7);
    }
  }

  @at-root {
    .iui-page-header.iui-slim {
      > .iui-left {
        .iui-button {
          .iui-header-button-icon.iui-header-button-icon {
            width: $iui-icons-small;
            height: $iui-icons-small;
            padding: $iui-xxs;
          }

          .iui-label {
            .iui-description {
              @include iui-display-none;
            }
          }
        }
      }
    }
  }
}

@mixin iui-header-split-button {
  height: 100%;
  display: flex;
  overflow: hidden;
  max-width: 25vw;

  .iui-button {
    @include iui-header-button;
    padding: 0 $iui-xs;
  }

  .iui-button:first-child {
    padding-left: $iui-sm;
  }

  &.iui-active {
    @include iui-header-button-active;

    // Removing button hovers and backgrounds and adding last child hover
    .iui-button {
      &.iui-borderless {
        &,
        &:hover {
          background-color: transparent;
        }

        &::after {
          display: none;
        }
      }

      &:last-child:hover {
        @include themed {
          background-color: rgba(
            t(iui-color-foreground-primary-rgb),
            t(iui-opacity-6)
          );
        }
      }
    }

    &.iui-disabled {
      .iui-button {
        &:last-child:hover {
          @include themed {
            background-color: transparent;
          }
        }
      }
    }
  }
}

@mixin iui-header-button-active {
  // Blue icons
  svg {
    @include themed {
      fill: t(iui-icons-color-primary);
    }
  }

  &,
  &:hover {
    // Blue background and darker blue bottom line
    @include themed {
      box-shadow: 0 $iui-xxs 0 0 t(iui-color-foreground-primary);
      background-color: rgba(
        t(iui-color-foreground-primary-rgb),
        t(iui-opacity-6)
      );
    }

    .iui-header-button-icon {
      @include themed {
        fill: t(iui-icons-color-primary);
        background-color: rgba(
          t(iui-color-foreground-primary-rgb),
          t(iui-opacity-6)
        );
      }
    }
  }

  // Blue text
  .iui-label {
    @include themed {
      color: t(iui-color-foreground-primary);
    }
  }

  // Focus styling - blue outline
  &:focus {
    @include themed {
      box-shadow: t(iui-focus-box-shadow),
        0 $iui-xxs 0 0 t(iui-color-foreground-primary);
    }
  }

  &:focus:not(:focus-visible) {
    @include themed {
      box-shadow: 0 $iui-xxs 0 0 t(iui-color-foreground-primary);
    }
  }

  // Disabled state
  &.iui-disabled,
  &:disabled {
    @include themed {
      background-color: rgba(t(iui-color-foreground-body-rgb), 0.05);
      box-shadow: 0 $iui-xxs 0 0
        rgba(t(iui-color-foreground-body-rgb), t(iui-opacity-4));
    }

    .iui-label {
      @include themed {
        color: t(iui-icons-color-actionable-disabled);
      }
    }

    .iui-icon {
      @include themed {
        fill: t(iui-icons-color-actionable-disabled);
      }
    }

    .iui-header-button-icon {
      @include themed {
        background-color: rgba(t(iui-color-foreground-body-rgb), 0.05);
      }
    }
  }
}<|MERGE_RESOLUTION|>--- conflicted
+++ resolved
@@ -177,14 +177,9 @@
     &[role='button'] {
       @include iui-header-button-focus;
       cursor: pointer;
-<<<<<<< HEAD
-  
-      &:hover {
-=======
 
       &:hover,
       &:focus-visible {
->>>>>>> e448f3fd
         @include themed {
           background-color: t(iui-color-background-1-overlay);
         }
