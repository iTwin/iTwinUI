import { test, expect, Page } from '@playwright/test';

const defaultOptions = [
  { label: 'Item 0', value: 0 },
  { label: 'Item 1', value: 1, subLabel: 'sub label' },
  { label: 'Item 2', value: 2 },
  { label: 'Item 3', value: 3 },
  { label: 'Item 4', value: 4 },
  { label: 'Item 10', value: 10 },
  { label: 'Item 11', value: 11 },
];

test('should select multiple options', async ({ page }) => {
  await page.goto('/ComboBox?multiple=true');

  await page.keyboard.press('Tab');
<<<<<<< HEAD

  const options = await page.locator('[role="option"]').all();
  for (const option of options) {
    await option.click();
  }

  const tags = getSelectTagContainerTags(page);
  await expect(tags).toHaveCount(options.length);

  for (let i = 0; i < (await tags.count()); i++) {
    await expect(tags.nth(i)).toHaveText(
      (await options[i].textContent()) ?? '',
    );
  }
});

[true, false].forEach((multiple) => {
  test(`should respect the value prop (${multiple})`, async ({ page }) => {
    await page.goto(
      `/ComboBox?multiple=${multiple}&initialValue=${
        multiple ? 'all' : 11
      }&showChangeValueButton=true`,
    );

    await page.waitForTimeout(200);

    // Should change internal state when the value prop changes
    if (multiple) {
      let tags = getSelectTagContainerTags(page);
=======

  const options = await page.locator('[role="option"]').all();
  for (const option of options) {
    await option.click();
  }

  const tags = getSelectTagContainerTags(page);
  await expect(tags).toHaveCount(options.length);

  for (let i = 0; i < (await tags.count()); i++) {
    await expect(tags.nth(i)).toHaveText(
      (await options[i].textContent()) ?? '',
    );
  }
});

[true, false].forEach((multiple) => {
  test(`should respect the value prop (${multiple})`, async ({ page }) => {
    await page.goto(
      `/ComboBox?multiple=${multiple}&initialValue=${
        multiple ? 'all' : 11
      }&showChangeValueButton=true`,
    );

    await page.waitForTimeout(200);

    let tags = getSelectTagContainerTags(page);

    // Should change internal state when the value prop changes
    if (multiple) {
>>>>>>> d615fd00
      await expect(tags).toHaveCount(defaultOptions.length);

      for (let i = 0; i < (await tags.count()); i++) {
        await expect(tags.nth(i)).toHaveText(defaultOptions[i].label);
      }

      await page.getByTestId('change-value-to-first-option-button').click();
<<<<<<< HEAD

      await expect(tags).toHaveCount(1);
      await expect(tags.first()).toHaveText(defaultOptions[0].label);
    } else {
      await expect(page.locator('input')).toHaveValue('Item 11');
      await page.getByTestId('change-value-to-first-option-button').click();
      await expect(page.locator('input')).toHaveValue('Item 0');
    }

    // Should not allow to select other options
    await page.keyboard.press('Tab');

    await page.getByRole('option').nth(3).click();

    if (multiple) {
      const tags = getSelectTagContainerTags(page);
=======

      await expect(tags).toHaveCount(1);
      await expect(tags.first()).toHaveText(defaultOptions[0].label);
    } else {
      await expect(page.locator('input')).toHaveValue('Item 11');
      await page.getByTestId('change-value-to-first-option-button').click();
      await expect(page.locator('input')).toHaveValue('Item 0');
    }

    // Should not allow to select other options
    await page.keyboard.press('Tab');

    await page.getByRole('option').nth(3).click();

    if (multiple) {
>>>>>>> d615fd00
      await expect(tags).toHaveCount(1);
      await expect(tags.first()).toHaveText(defaultOptions[0].label);
    } else {
      await expect(page.locator('input')).toHaveValue('Item 0');
    }
  });
});

test('should not have flickering tags (fixes #2112)', async ({ page }) => {
  await page.goto('/ComboBox?exampleType=overflow');

  const selectTagContainers = page.locator(
    "[role='combobox'] + div:first-of-type",
  );

  // Wait for page to stabilize
  await expect(selectTagContainers).toHaveCount(10);
  for (let i = 0; i < 10; i++) {
    await expect(selectTagContainers.nth(i).locator('> span')).toHaveCount(
      i < 5 ? 6 : 7,
    );
  }

  // The number of items should not change with time (i.e. no flickering)
  for (let iteration = 0; iteration < 10; iteration++) {
    for (let i = 0; i < 10; i++) {
      expect(selectTagContainers.nth(i).locator('> span')).toHaveCount(
        i < 5 ? 6 : 7,
      );
    }
<<<<<<< HEAD
    await page.waitForTimeout(20);
=======
>>>>>>> d615fd00
  }
});

test.describe('ComboBox (virtualization)', () => {
  test('should support keyboard navigation when virtualization is enabled', async ({
    page,
  }) => {
    await page.goto('/ComboBox?virtualization=true');

    await page.keyboard.press('Tab');
    const comboBoxInput = page.locator('#test-component').locator('input');
    const comboBoxMenu = page.getByRole('listbox');
    await expect(comboBoxInput).toHaveAttribute(
      'aria-controls',
      'test-component-list',
    );
    await expect(comboBoxMenu).toBeVisible();

    const items = page.getByRole('option');

    //focus first
    await page.keyboard.press('ArrowDown');
    await expect(comboBoxInput).toHaveAttribute(
      'aria-activedescendant',
      'test-component-option-Item-0',
    );
    await expect(items.first()).toHaveAttribute('data-iui-focused', 'true');

    //stay on first
    await page.keyboard.press('ArrowUp');
    await expect(comboBoxInput).toHaveAttribute(
      'aria-activedescendant',
      'test-component-option-Item-0',
    );
    await expect(items.first()).toHaveAttribute('data-iui-focused', 'true');

    //focus second
    await page.keyboard.press('ArrowDown');
    await expect(comboBoxInput).toHaveAttribute(
      'aria-activedescendant',
      'test-component-option-Item-1',
    );
    await expect(items.first()).not.toHaveAttribute('data-iui-focused', 'true');
    await expect(items.nth(1)).toHaveAttribute('data-iui-focused', 'true');

    //focus last
    for (let i = 0; i <= 6; ++i) {
      await page.keyboard.press('ArrowDown');
    }
    await expect(comboBoxInput).toHaveAttribute(
      'aria-activedescendant',
      'test-component-option-Item-11',
    );
    await expect(items.last()).toHaveAttribute('data-iui-focused', 'true');

    //stay on last
    await page.keyboard.press('ArrowDown');
    await expect(comboBoxInput).toHaveAttribute(
      'aria-activedescendant',
      'test-component-option-Item-11',
    );
    await expect(items.last()).toHaveAttribute('data-iui-focused', 'true');

    //select last
    await page.keyboard.press('Enter');
    await expect(comboBoxInput).not.toHaveAttribute(
      'aria-controls',
      'test-component-list',
    );
    await expect(comboBoxMenu).not.toBeVisible();
    await expect(comboBoxInput).toHaveAttribute('value', 'Item 11');

    //reopen menu
    await page.keyboard.press('Enter');
    await expect(items.last()).toHaveAttribute('data-iui-focused', 'true');
    await expect(items.last()).toHaveAttribute('data-iui-active', 'true');

    //Filter and focus first
    await comboBoxInput.fill('1');
    expect(items).toHaveCount(3);
    await page.keyboard.press('ArrowDown');
    await expect(comboBoxInput).toHaveAttribute(
      'aria-activedescendant',
      'test-component-option-Item-1',
    );
    await expect(items.first()).toHaveAttribute('data-iui-focused', 'true');

    //stay on first
    await page.keyboard.press('ArrowUp');
    await expect(comboBoxInput).toHaveAttribute(
      'aria-activedescendant',
      'test-component-option-Item-1',
    );
    await expect(items.first()).toHaveAttribute('data-iui-focused', 'true');

    //focus second
    await page.keyboard.press('ArrowDown');
    await expect(comboBoxInput).toHaveAttribute(
      'aria-activedescendant',
      'test-component-option-Item-10',
    );
    await expect(items.first()).not.toHaveAttribute('data-iui-focused', 'true');
    await expect(items.nth(1)).toHaveAttribute('data-iui-focused', 'true');

    //focus third(last filtered)
    await page.keyboard.press('ArrowDown');
    await expect(comboBoxInput).toHaveAttribute(
      'aria-activedescendant',
      'test-component-option-Item-11',
    );
    await expect(items.last()).toHaveAttribute('data-iui-focused', 'true');

    //stay on third(last filtered)
    await page.keyboard.press('ArrowDown');
    await expect(comboBoxInput).toHaveAttribute(
      'aria-activedescendant',
      'test-component-option-Item-11',
    );
    await expect(items.last()).toHaveAttribute('data-iui-focused', 'true');

    //select last
    await page.keyboard.press('Enter');
    await expect(comboBoxInput).not.toHaveAttribute(
      'aria-controls',
      'test-component-list',
    );
    await expect(comboBoxMenu).not.toBeVisible();
    await expect(comboBoxInput).toHaveAttribute('value', 'Item 11');

    //reopen menu
    await page.keyboard.press('ArrowDown');
    await expect(items.nth(6)).toHaveAttribute('data-iui-focused', 'true');
    await expect(items.nth(6)).toHaveAttribute('data-iui-active', 'true');

    //close menu
    await page.keyboard.press('Escape');
    await expect(comboBoxInput).not.toHaveAttribute(
      'aria-controls',
      'test-component-list',
    );
    await expect(comboBoxMenu).not.toBeVisible();

    //reopen and close menu
    await page.keyboard.press('X');
    await expect(comboBoxInput).toHaveAttribute(
      'aria-controls',
      'test-component-list',
    );
    await expect(comboBoxMenu).toBeVisible();
    await page.keyboard.press('Tab');
    await expect(comboBoxInput).not.toHaveAttribute(
      'aria-controls',
      'test-component-list',
    );
    await expect(comboBoxMenu).not.toBeVisible();
  });

  test('virtualized ComboBox should support dynamic sizing', async ({
    page,
  }) => {
    await page.goto('/ComboBox?virtualization=true');

    await page.keyboard.press('Tab');
    const comboBoxList = page.getByRole('listbox');
    const outerVirtualizedContainer = comboBoxList.locator('>div', {
      has: page.locator('slot'),
    });
    const items = page.getByRole('option');

    let totalItemsHeight = 0;
    for (const item of await items.all()) {
      totalItemsHeight += (await item.boundingBox())?.height ?? 0;
    }

    // accounts for height lost due to gap
    totalItemsHeight -= (await items.all()).length - 1;

    expect((await outerVirtualizedContainer.boundingBox())?.height).toBe(
      totalItemsHeight,
    );
  });

  test.describe('ComboBox (overflow)', () => {
    test(`should overflow whenever there is not enough space`, async ({
      page,
    }) => {
      await page.goto(`/ComboBox?multiple=true&initialValue=all`);

      await expectOverflowState({
        page,
        expectedItemLength: 7,
        expectedLastTagTextContent: 'Item 11',
      });

      await setContainerSize(page, '500px');

      await expectOverflowState({
        page,
        expectedItemLength: 4,
        expectedLastTagTextContent: '+4 item(s)',
      });
    });

    test(`should at minimum always show one overflow tag`, async ({ page }) => {
      await page.goto(`/ComboBox?multiple=true&initialValue=all`);

      await expectOverflowState({
        page,
        expectedItemLength: 7,
        expectedLastTagTextContent: 'Item 11',
      });

      await setContainerSize(page, '10px');
      await page.waitForTimeout(200);

      await expectOverflowState({
        page,
        expectedItemLength: 1,
        expectedLastTagTextContent: '+7 item(s)',
      });
    });

    test('should always show the selected tag and no overflow tag when only one item is selected', async ({
      page,
    }) => {
      await page.goto(`/ComboBox?multiple=true&initialValue=[11]`);

      await expectOverflowState({
        page,
        expectedItemLength: 1,
        expectedLastTagTextContent: 'Item 11',
      });

      await setContainerSize(page, '50px');

      await expectOverflowState({
        page,
        expectedItemLength: 1,
        expectedLastTagTextContent: 'Item 11',
      });
    });
  });
});

// ----------------------------------------------------------------------------

const setContainerSize = async (page: Page, value: string | undefined) => {
  await page.getByTestId('container').evaluate(
    (element, args) => {
      if (args.value != null) {
        element.style.setProperty('width', args.value);
      } else {
        element.style.removeProperty('width');
      }
    },
    { value },
  );
  await page.waitForTimeout(200);
};

const expectOverflowState = async ({
  page,
  expectedItemLength,
  expectedLastTagTextContent,
}: {
  page: Page;
  expectedItemLength: number;
  expectedLastTagTextContent: string | undefined;
}) => {
  const tags = getSelectTagContainerTags(page);
  await expect(tags).toHaveCount(expectedItemLength);

  const lastTag = tags.last();

  if (expectedLastTagTextContent != null) {
    await expect(lastTag).toHaveText(expectedLastTagTextContent);
  } else {
    await expect(tags).toHaveCount(0);
  }
};

const getSelectTagContainerTags = (page: Page) => {
<<<<<<< HEAD
  return page.locator('span[class$="-select-tag"]');
=======
  return page.getByRole('combobox').locator('+ div > span');
>>>>>>> d615fd00
};<|MERGE_RESOLUTION|>--- conflicted
+++ resolved
@@ -14,7 +14,6 @@
   await page.goto('/ComboBox?multiple=true');
 
   await page.keyboard.press('Tab');
-<<<<<<< HEAD
 
   const options = await page.locator('[role="option"]').all();
   for (const option of options) {
@@ -41,41 +40,10 @@
 
     await page.waitForTimeout(200);
 
+    let tags = getSelectTagContainerTags(page);
+
     // Should change internal state when the value prop changes
     if (multiple) {
-      let tags = getSelectTagContainerTags(page);
-=======
-
-  const options = await page.locator('[role="option"]').all();
-  for (const option of options) {
-    await option.click();
-  }
-
-  const tags = getSelectTagContainerTags(page);
-  await expect(tags).toHaveCount(options.length);
-
-  for (let i = 0; i < (await tags.count()); i++) {
-    await expect(tags.nth(i)).toHaveText(
-      (await options[i].textContent()) ?? '',
-    );
-  }
-});
-
-[true, false].forEach((multiple) => {
-  test(`should respect the value prop (${multiple})`, async ({ page }) => {
-    await page.goto(
-      `/ComboBox?multiple=${multiple}&initialValue=${
-        multiple ? 'all' : 11
-      }&showChangeValueButton=true`,
-    );
-
-    await page.waitForTimeout(200);
-
-    let tags = getSelectTagContainerTags(page);
-
-    // Should change internal state when the value prop changes
-    if (multiple) {
->>>>>>> d615fd00
       await expect(tags).toHaveCount(defaultOptions.length);
 
       for (let i = 0; i < (await tags.count()); i++) {
@@ -83,7 +51,6 @@
       }
 
       await page.getByTestId('change-value-to-first-option-button').click();
-<<<<<<< HEAD
 
       await expect(tags).toHaveCount(1);
       await expect(tags.first()).toHaveText(defaultOptions[0].label);
@@ -99,24 +66,6 @@
     await page.getByRole('option').nth(3).click();
 
     if (multiple) {
-      const tags = getSelectTagContainerTags(page);
-=======
-
-      await expect(tags).toHaveCount(1);
-      await expect(tags.first()).toHaveText(defaultOptions[0].label);
-    } else {
-      await expect(page.locator('input')).toHaveValue('Item 11');
-      await page.getByTestId('change-value-to-first-option-button').click();
-      await expect(page.locator('input')).toHaveValue('Item 0');
-    }
-
-    // Should not allow to select other options
-    await page.keyboard.press('Tab');
-
-    await page.getByRole('option').nth(3).click();
-
-    if (multiple) {
->>>>>>> d615fd00
       await expect(tags).toHaveCount(1);
       await expect(tags.first()).toHaveText(defaultOptions[0].label);
     } else {
@@ -147,10 +96,6 @@
         i < 5 ? 6 : 7,
       );
     }
-<<<<<<< HEAD
-    await page.waitForTimeout(20);
-=======
->>>>>>> d615fd00
   }
 });
 
@@ -433,9 +378,5 @@
 };
 
 const getSelectTagContainerTags = (page: Page) => {
-<<<<<<< HEAD
-  return page.locator('span[class$="-select-tag"]');
-=======
   return page.getByRole('combobox').locator('+ div > span');
->>>>>>> d615fd00
 };