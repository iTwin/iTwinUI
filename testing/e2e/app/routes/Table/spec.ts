import { test, expect, type Page } from '@playwright/test';

test.describe('Table sorting', () => {
  test('should work with keyboard', async ({ page }) => {
    await page.goto('/Table');

    const firstColumnCells = page.locator('[role="cell"]:first-child');
    await expect(firstColumnCells).toHaveText(['1', '2', '3']);

    await page.keyboard.press('Tab');

    // ascending
    await page.keyboard.press('Enter');
    await expect(firstColumnCells).toHaveText(['1', '2', '3']);

    // descending
    await page.keyboard.press('Enter');
    await expect(firstColumnCells).toHaveText(['3', '2', '1']);

    // ascending again
    await page.keyboard.press('Enter');
    await expect(firstColumnCells).toHaveText(['1', '2', '3']);
  });
});

test.describe('Table resizing', () => {
  test('should adjust column widths', async ({ page }) => {
    await page.goto('/Table');

    // resize first column
    {
      const initialWidths = await getColumnWidths(page);

      const delta = +100;
      await resizeColumn({ index: 0, delta, page });

      const newWidths = await getColumnWidths(page);
      expect(newWidths[0]).toBe(initialWidths[0] + delta);
      expect(newWidths[1]).toBe(initialWidths[1] - delta);
    }

    // resize second column
    {
      const initialWidths = await getColumnWidths(page);

      const delta = +100;
      await resizeColumn({ index: 1, delta, page });

      const newWidths = await getColumnWidths(page);
      expect(newWidths[1]).toBe(initialWidths[1] + delta);
      expect(newWidths[2]).toBe(initialWidths[2] - delta);
    }
  });

  test('should respect columnResizeMode=expand', async ({ page }) => {
    await page.goto('/Table?columnResizeMode=expand');

    // resize first column
    {
      const initialWidths = await getColumnWidths(page);

      const delta = +100;
      await resizeColumn({ index: 0, delta, page });

      const newWidths = await getColumnWidths(page);
      expect(newWidths[0]).toBe(initialWidths[0] + delta);

      // other columns should not change
      expect(newWidths[1]).toBe(initialWidths[1]);
      expect(newWidths[2]).toBe(initialWidths[2]);
      expect(newWidths[3]).toBe(initialWidths[3]);
    }

    // resize second column
    {
      const initialWidths = await getColumnWidths(page);

      const delta = +100;
      await resizeColumn({ index: 1, delta, page });

      const newWidths = await getColumnWidths(page);
      expect(newWidths[1]).toBe(initialWidths[1] + delta);

      // other columns should not change
      expect(newWidths[0]).toBe(initialWidths[0]);
      expect(newWidths[2]).toBe(initialWidths[2]);
      expect(newWidths[3]).toBe(initialWidths[3]);
    }
  });

  test('should respect min width', async ({ page }) => {
    const minWidth0 = 50;
    const minWidth1 = 300;

    await page.goto(`/Table?minWidth=${minWidth0}&minWidth=${minWidth1}`);

    // resize first column
    {
      await resizeColumn({ index: 0, delta: -100, page, step: true });
      const newWidths = await getColumnWidths(page);
      expect(newWidths[0]).toBe(minWidth0);
    }

    // resize second column
    {
      await resizeColumn({ index: 1, delta: -600, page, step: true });
      const newWidths = await getColumnWidths(page);
      expect(newWidths[1]).toBe(minWidth1);
    }

    // resize third column (has implicit min width)
    {
      await resizeColumn({ index: 2, delta: -800, page, step: true });
      const newWidths = await getColumnWidths(page);
      expect(newWidths[2]).toBe(72); // 72 is the implicit min width
    }
  });

  test('should respect max width', async ({ page }) => {
    const maxWidth0 = 150;
    const maxWidth1 = 300;

    await page.goto(`/Table?maxWidth=${maxWidth0}&maxWidth=${maxWidth1}`);

    // resize first column
    {
      await resizeColumn({ index: 0, delta: +100, page, step: true });
      const newWidths = await getColumnWidths(page);
      expect(newWidths[0]).toBe(maxWidth0);
    }

    // resize second column
    {
      await resizeColumn({ index: 1, delta: +100, page, step: true });
      const newWidths = await getColumnWidths(page);
      expect(newWidths[1]).toBe(maxWidth1);
    }
  });

  test('should respect disableResizing', async ({ page }) => {
    await page.goto('/Table?disableResizing=true');

    // resize first column
    {
      const initialWidths = await getColumnWidths(page);

      const delta = +50;
      await resizeColumn({ index: 0, delta, page });

      const newWidths = await getColumnWidths(page);
      expect(newWidths[0]).toBe(initialWidths[0] + delta);
      expect(newWidths[1]).toBe(initialWidths[1]); // should not change
    }
  });

  test('should resize correctly when column width is set lower than default min width', async ({
    page,
  }) => {
    await page.goto('/Table?subRows=true');

    // resize first column
    {
      const initialWidths = await getColumnWidths(page);

      const delta = +50;
      await resizeColumn({ index: 0, delta, page });

      const newWidths = await getColumnWidths(page);
      expect(newWidths[0]).toBe(initialWidths[0] + delta);
      expect(newWidths[1]).toBe(initialWidths[1] - delta);
      expect(newWidths[2]).toBe(initialWidths[2]); // should not change
      expect(newWidths[3]).toBe(initialWidths[3]); // should not change
    }
  });

  // #region Helpers for column resizing tests
  const resizeColumn = async (options: {
    index: number;
    delta: number;
    page: Page;
    step?: boolean;
  }) => {
    const { index, delta, page, step = false } = options;

    const resizer = page.getByRole('separator').nth(index);
    const resizerBox = (await resizer.boundingBox())!;

    await resizer.hover({
      position: { x: resizerBox.width / 2, y: resizerBox.height / 2 },
    });
    await page.mouse.down();
    await page.mouse.move(
      Math.max(1, resizerBox.x + delta + resizerBox.width / 2),
      resizerBox.y + resizerBox.height / 2,
      { steps: step ? Math.abs(delta) : 5 },
    );
    await page.mouse.up();
  };

  const getColumnWidths = async (page: Page) => {
    const columnHeaders = page.locator('[role="columnheader"]');
    const columnCount = await columnHeaders.count();
    return await Promise.all(
      Array.from({ length: columnCount }).map(async (_, i) => {
        const header = columnHeaders.nth(i);
        return (await header.boundingBox())!.width;
      }),
    );
  };
  // #endregion
});

test.describe('Table row selection', () => {
  test('Should select single row', async ({ page }) => {
    await page.goto('/Table?isSelectable=true');

    const row1 = page.getByText('1Name1Description1');
    const row1Checkbox = row1.getByRole('checkbox');

    await row1Checkbox.click();
    await expect(row1Checkbox).toBeChecked();

    await row1Checkbox.click();
    await expect(row1Checkbox).not.toBeChecked();
  });

  test('Should select all sub rows when parent row is selected', async ({
    page,
  }) => {
    await page.goto('/Table?isSelectable=true&subRows=true');

    const row2 = page.getByText('2Name2Description2');
    const row2SubRowExpander = row2.getByLabel('Toggle sub row');
    await row2SubRowExpander.click();
    const row21 = page.getByText('2.1Name2.1Description2.1');
    const row22 = page.getByText('2.2Name2.2Description2.2');

    const row2Checkbox = row2.getByRole('checkbox');
    const row21Checkbox = row21.getByRole('checkbox');
    const row22Checkbox = row22.getByRole('checkbox');

    await row2Checkbox.click();
    await expect(row2Checkbox).toBeChecked();
    await expect(row21Checkbox).toBeChecked();
    await expect(row22Checkbox).toBeChecked();

    await row2Checkbox.click();
    await expect(row2Checkbox).not.toBeChecked();
    await expect(row21Checkbox).not.toBeChecked();
    await expect(row22Checkbox).not.toBeChecked();
  });

  test('Should show indeterminate when sub rows are disabled', async ({
    page,
  }) => {
    await page.goto('/Table?isSelectable=true&subRows=true');

    const row3 = page.getByText('3Name3Description3');
    const row3SubRowExpander = row3.getByLabel('Toggle sub row');
    await row3SubRowExpander.click();
    const row31 = page.getByText('3.1Name3.1Description3.1');

    const row3Checkbox = row3.getByRole('checkbox');
    const row31Checkbox = row31.getByRole('checkbox');

    await row3Checkbox.click();
    await expect(row3Checkbox).toHaveJSProperty('indeterminate', true);
    await expect(row31Checkbox).toBeChecked();

    await row3Checkbox.click();
    await expect(row3Checkbox).not.toHaveJSProperty('indeterminate', true);
    await expect(row31Checkbox).not.toBeChecked();
  });

  test('Should show indeterminate when some sub rows are filtered out', async ({
    page,
  }) => {
    await page.goto('/Table?isSelectable=true&subRows=true&filter=true');

    await filter(page);
    const row2 = page.getByText('2Name2Description2');
    const row2SubRowExpander = row2.getByLabel('Toggle sub row');
    await row2SubRowExpander.click();
    const row21 = page.getByText('2.1Name2.1Description2.1');

    //Testing without selected filtered sub rows(parent should flip between unchecked and indeterminate)

    const row2Checkbox = row2.getByRole('checkbox');
    const row21Checkbox = row21.getByRole('checkbox');

    await row2Checkbox.click();
    await expect(row2Checkbox).toHaveJSProperty('indeterminate', true);
    await expect(row21Checkbox).toBeChecked();

    await row2Checkbox.click();
    await expect(row2Checkbox).not.toHaveJSProperty('indeterminate', true);
    await expect(row2Checkbox).not.toBeChecked();
    await expect(row21Checkbox).not.toBeChecked();

    await clearFilter(page);

    await row2Checkbox.click();

    await filter(page);

    //Testing with selected filtered sub rows(parent row should flip between indeterminate and checked)

    await row2Checkbox.click();
    await expect(row2Checkbox).toHaveJSProperty('indeterminate', true);
    await expect(row21Checkbox).not.toBeChecked();

    await row2Checkbox.click();
    await expect(row2Checkbox).not.toHaveJSProperty('indeterminate', true);
    await expect(row2Checkbox).toBeChecked();
    await expect(row21Checkbox).toBeChecked();
  });

  test('parent checkbox state should become indeterminate when some filtered sub rows are deselected', async ({
    page,
  }) => {
    await page.goto('/Table?isSelectable=true&subRows=true&filter=true');

    //expand subRows
    const row2 = page.getByText('2Name2Description2');
    const row2SubRowExpander = row2.getByLabel('Toggle sub row');
    await row2SubRowExpander.click();
    const row21 = page.getByText('2.1Name2.1Description2.1');
    const row22 = page.getByText('2.2Name2.2Description2.2');
    const row2Checkbox = row2.getByRole('checkbox');
    const row21Checkbox = row21.getByRole('checkbox');
    const row22Checkbox = row22.getByRole('checkbox');

    //select second row
    await row2Checkbox.click();

    //filter
    await filter(page);

    //unselect sub row
    await row21Checkbox.click();
    await expect(row2Checkbox).toHaveJSProperty('indeterminate', true);
    await expect(row21Checkbox).not.toBeChecked();

    //clear filter
    await clearFilter(page);

    //evaluate checkbox state
    await expect(row2Checkbox).toHaveJSProperty('indeterminate', true);
    await expect(row21Checkbox).not.toBeChecked();
    await expect(row22Checkbox).toBeChecked();
  });

  test('parent checkbox should have normal checkbox behavior when selectSubRows is false', async ({
    page,
  }) => {
    await page.goto(
      '/Table?isSelectable=true&subRows=true&selectSubRows=false',
    );

    const row2 = page
      .getByRole('row')
      .filter({ has: page.getByRole('cell').getByText('2', { exact: true }) });
    const row2SubRowExpander = row2.getByLabel('Toggle sub row');
    await row2SubRowExpander.click();

    const row21 = page.getByRole('row').filter({
      has: page.getByRole('cell').getByText('2.1', { exact: true }),
    });
    const row2Checkbox = row2.getByRole('checkbox');
    const row21Checkbox = row21.getByRole('checkbox');

    //Check the row
    await row2Checkbox.click();
    await expect(row2Checkbox).toBeChecked();
    await expect(row21Checkbox).not.toBeChecked();

    //Uncheck the row
    await row2Checkbox.click();
    await expect(row2Checkbox).not.toBeChecked();
    await expect(row21Checkbox).not.toBeChecked();
  });

  test('action object for row selection in state reducer should have a defined value when selectSubRows is set to false', async ({
    page,
  }) => {
    await page.goto(
      '/Table?isSelectable=true&subRows=true&selectSubRows=false&stateReducer=true',
    );

    const row2 = page
      .getByRole('row')
      .filter({ has: page.getByRole('cell').getByText('2', { exact: true }) });
    const row2SubRowExpander = row2.getByLabel('Toggle sub row');
    await row2SubRowExpander.click();

    const row21 = page.getByRole('row').filter({
      has: page.getByRole('cell').getByText('2.1', { exact: true }),
    });
    const row2Checkbox = row2.getByRole('checkbox');
    const row21Checkbox = row21.getByRole('checkbox');

    //Works correctly for sub row
    const firstSubRowMessage = page.waitForEvent('console');
    await row21Checkbox.click();
    expect((await firstSubRowMessage).text()).toBe('true');
    const secondSubRowMessage = page.waitForEvent('console');
    await row21Checkbox.click();
    expect((await secondSubRowMessage).text()).toBe('false');

    //Works correctly for parent row
    const firstParentRowMessage = page.waitForEvent('console');
    await row2Checkbox.click();
    expect((await firstParentRowMessage).text()).toBe('true');
    const secondParentRowMessage = page.waitForEvent('console');
    await row2Checkbox.click();
    expect((await secondParentRowMessage).text()).toBe('false');
  });

  //#region Helpers for row selection tests
  const filter = async (page: Page) => {
    const filterButton = page.getByLabel('Filter');
    await filterButton.click();
    const filterInput = page.locator('input[value]');
    await filterInput.fill('Name2.1');
    await page.keyboard.press('Enter');
  };

  const clearFilter = async (page: Page) => {
    const filterButton = page.getByLabel('Filter');
    await filterButton.click();
    const clearButton = page.getByText('Clear');
    await clearButton.click();
  };
  //#endregion
});

<<<<<<< HEAD
test.describe('Table Paginator', () => {
  test(`should render data in pages`, async ({ page }) => {
    await page.goto(`/Table?exampleType=withTablePaginator`);

    await expect(page.locator(`[role="cell"]`).first()).toHaveText('Name 0');
    await expect(page.locator(`[role="cell"]`).last()).toHaveText(
      'Description 49',
    );

    // Go to the 6th page
    await page.locator('button').last().click({ clickCount: 5 });

    await expect(page.locator(`[role="cell"]`).first()).toHaveText('Name 250');
    await expect(page.locator(`[role="cell"]`).last()).toHaveText(
      'Description 299',
    );
  });

  test('should render truncated pages list', async ({ page }) => {
    await page.goto(`/Table?exampleType=withTablePaginator`);

    await setContainerSize(page, '800px');

    // Go to the 6th page
    await page.locator('button').last().click({ clickCount: 5 });

    const paginatorButtons = page.locator('#paginator button', {
      hasText: /[0-9]+/,
    });
    await expect(paginatorButtons).toHaveText(['1', '5', '6', '7', '11']);
    await expect(paginatorButtons.nth(2)).toHaveAttribute(
      'data-iui-active',
      'true',
    );

    await expect(page.getByText('…')).toHaveCount(2);
  });

  test(`should overflow whenever there is not enough space`, async ({
    page,
  }) => {
    await page.goto(`/Table?exampleType=withTablePaginator`);

    await expectOverflowState({
      page,
      expectedItemLength: 11,
      expectedOverflowingEllipsisVisibleCount: 0,
    });

    await setContainerSize(page, '750px');

    await expectOverflowState({
      page,
      expectedItemLength: 6,
      expectedOverflowingEllipsisVisibleCount: 1,
    });

    // should restore hidden items when space is available again
    await setContainerSize(page, undefined);

    await expectOverflowState({
      page,
      expectedItemLength: 11,
      expectedOverflowingEllipsisVisibleCount: 0,
    });
  });

  test(`should at minimum always show one page`, async ({ page }) => {
    await page.goto(`/Table?exampleType=withTablePaginator`);

    await expectOverflowState({
      page,
      expectedItemLength: 11,
      expectedOverflowingEllipsisVisibleCount: 0,
    });

    await setContainerSize(page, '100px');

    await expectOverflowState({
      page,
      expectedItemLength: 1,
      expectedOverflowingEllipsisVisibleCount: 0,
    });

    await expect(
      page.locator('#paginator button', { hasText: /1/ }),
    ).toHaveAttribute('data-iui-active', 'true');
  });

  test(`should render elements in small size`, async ({ page }) => {
    await page.goto(`/Table?exampleType=withTablePaginator&density=condensed`);

    await setContainerSize(page, '500px');

    (await page.locator('#paginator button').all()).forEach(async (button) => {
      await expect(button).toHaveAttribute('data-iui-size', 'small');
    });

    await expect(page.getByText('…')).toHaveClass(
      /_iui[0-9]+-table-paginator-ellipsis-small/,
    );

    await page.waitForTimeout(300);
  });

  //#region Helpers for table paginator tests
  const setContainerSize = async (page: Page, value: string | undefined) => {
    await page.locator('#container').evaluate(
      (element, args) => {
        if (args.value != null) {
          element.style.setProperty('width', args.value ? args.value : `999px`);
        } else {
          element.style.removeProperty('width');
        }
      },
      {
        value,
      },
    );
    await page.waitForTimeout(200);
  };

  const expectOverflowState = async ({
    page,
    expectedItemLength,
    expectedOverflowingEllipsisVisibleCount,
  }: {
    page: Page;
    expectedItemLength: number;
    expectedOverflowingEllipsisVisibleCount: number;
  }) => {
    const allItems = await page.locator('#paginator button').all();
    const items =
      allItems.length >= 2
        ? allItems.slice(1, allItems.length - 1) // since the first and last button and to toggle pages
        : [];
    expect(items).toHaveLength(expectedItemLength);

    const overflowingEllipsis = page.getByText('…');
    await expect(overflowingEllipsis).toHaveCount(
      expectedOverflowingEllipsisVisibleCount,
    );
  };
  //#endregion
});

=======
>>>>>>> f58ae5b7
test.describe('Virtual Scroll Tests', () => {
  test('should render only a few elements out of a big data set', async ({
    page,
  }) => {
    await page.goto('/Table?virtualization=true', { waitUntil: 'networkidle' }); //Need to wait until the virtual rows are able to be rendered for the tests to work.

    const rows = page.getByRole('rowgroup').getByRole('row');
    expect((await rows.all()).length).toBe(12);
    await expect(rows.nth(0)).toContainText('Name0');
    await expect(rows.nth(11)).toContainText('Name11');

    //scroll a little
    await page.mouse.move(100, 300);
    await page.mouse.wheel(0, 620);
    await expect(rows.nth(0)).toContainText('Name9');
    await expect(rows.nth(12)).toContainText('Name21');
    expect((await rows.all()).length).toBe(13);

    //scroll back up
    await page.mouse.wheel(0, -620);
    await expect(rows.nth(0)).toContainText('Name0');
    await expect(rows.nth(11)).toContainText('Name11');
    expect((await rows.all()).length).toBe(12);

    //scroll to end
    await page.mouse.wheel(0, 6200000);
    await expect(rows.nth(0)).toContainText('Name99989');
    await expect(rows.nth(10)).toContainText('Name99999');
    expect((await rows.all()).length).toBe(11);
  });

  test('should not crash with empty data objects', async ({ page }) => {
    await page.goto('/Table?virtualization=true&empty=true', {
      waitUntil: 'networkidle',
    }); //Need to wait until the virtual rows are able to be rendered for the tests to work.

    const rows = page.getByRole('rowgroup').getByRole('row');
    const emptyContent = page.getByRole('rowgroup').getByText('No Data.');
    expect((await rows.all()).length).toBe(0);

    //Checks empty content to make sure it appears correctly.
    await expect(emptyContent).toBeInViewport();
  });

  test('virtualized table should scroll to provided row', async ({ page }) => {
    await page.goto('/Table?virtualization=true&scroll=true&scrollRow=50', {
      waitUntil: 'networkidle',
    }); //Need to wait until the virtual rows are able to be rendered for the tests to work.

    const rows = page.getByRole('rowgroup').getByRole('row');
    const row50NameCell = page.getByText('Name50');
    expect((await rows.all()).length).toBe(14);
    await expect(rows.nth(0)).toContainText('Name43');
    await expect(rows.nth(7)).toContainText('Name50');
    await expect(rows.nth(13)).toContainText('Name56');

    await expect(row50NameCell).toBeInViewport();
  });

  test('virtualized table should render 1 item', async ({ page }) => {
    await page.goto('/Table?virtualization=true&oneRow=true', {
      waitUntil: 'networkidle',
    }); //Need to wait until the virtual rows are able to be rendered for the tests to work.
    const rows = page.getByRole('rowgroup').getByRole('row');
    expect((await rows.all()).length).toBe(1);
  });
});

test.describe('Table filters', () => {
  test('DateRangeFilter should show DatePicker', async ({ page }) => {
    await page.goto('/Table?allFilters=true');

    // open Date filter
    const dateHeader = page.locator('[role="columnheader"]', {
      hasText: 'Date',
    });
    const dateFilterButton = dateHeader.getByRole('button', { name: 'Filter' });
    await dateFilterButton.click();
    const dateFilterPopover = page.getByRole('dialog', { name: 'Filter' });
    await expect(dateFilterPopover).toBeVisible();

    // open Date picker in Date filter
    const datePickerButton = dateFilterPopover
      .getByRole('button', { name: 'Date picker' })
      .first();
    await datePickerButton.click();
    const datePicker = page.getByRole('dialog', { name: 'Date picker' });
    await expect(datePicker).toBeVisible();

    // close DatePicker
    await page.keyboard.press('Escape');
    await expect(datePicker).not.toBeVisible();
    await expect(dateFilterPopover).toBeVisible();

    // close Date filter
    await page.keyboard.press('Escape');
    await expect(dateFilterPopover).not.toBeVisible();
  });
});<|MERGE_RESOLUTION|>--- conflicted
+++ resolved
@@ -434,7 +434,6 @@
   //#endregion
 });
 
-<<<<<<< HEAD
 test.describe('Table Paginator', () => {
   test(`should render data in pages`, async ({ page }) => {
     await page.goto(`/Table?exampleType=withTablePaginator`);
@@ -581,8 +580,6 @@
   //#endregion
 });
 
-=======
->>>>>>> f58ae5b7
 test.describe('Virtual Scroll Tests', () => {
   test('should render only a few elements out of a big data set', async ({
     page,
