import { test, expect, type Page } from '@playwright/test';

test('un-virtualized table should scroll to provided row', async ({ page }) => {
  await page.goto('/Table?rows=large&scroll=true&scrollRow=50');

  await expect(page.getByText('Name47')).not.toBeInViewport();
  await expect(page.getByText('Name48')).toBeInViewport();
  await expect(page.getByText('Name49')).toBeInViewport();
  await expect(page.getByText('Name50')).toBeInViewport();
  await expect(page.getByText('Name51')).toBeInViewport();
});

test.describe('Table sorting', () => {
  test('should work with keyboard', async ({ page }) => {
    await page.goto('/Table');

    const firstColumnCells = page.locator('[role="cell"]:first-child');
    await expect(firstColumnCells).toHaveText(['1', '2', '3']);

    await page.keyboard.press('Tab');

    // ascending
    await page.keyboard.press('Enter');
    await expect(firstColumnCells).toHaveText(['1', '2', '3']);

    // descending
    await page.keyboard.press('Enter');
    await expect(firstColumnCells).toHaveText(['3', '2', '1']);

    // ascending again
    await page.keyboard.press('Enter');
    await expect(firstColumnCells).toHaveText(['1', '2', '3']);
  });
});

test.describe('Table resizing', () => {
  test('should adjust column widths', async ({ page }) => {
    await page.goto('/Table');

    // resize first column
    {
      const initialWidths = await getColumnWidths(page);

      const delta = +100;
      await resizeColumn({ index: 0, delta, page });

      const newWidths = await getColumnWidths(page);
      expect(newWidths[0]).toBe(initialWidths[0] + delta);
      expect(newWidths[1]).toBe(initialWidths[1] - delta);
    }

    // resize second column
    {
      const initialWidths = await getColumnWidths(page);

      const delta = +100;
      await resizeColumn({ index: 1, delta, page });

      const newWidths = await getColumnWidths(page);
      expect(newWidths[1]).toBe(initialWidths[1] + delta);
      expect(newWidths[2]).toBe(initialWidths[2] - delta);
    }
  });

  test('should respect columnResizeMode=expand', async ({ page }) => {
    await page.goto('/Table?columnResizeMode=expand');

    // resize first column
    {
      const initialWidths = await getColumnWidths(page);

      const delta = +100;
      await resizeColumn({ index: 0, delta, page });

      const newWidths = await getColumnWidths(page);
      expect(newWidths[0]).toBe(initialWidths[0] + delta);

      // other columns should not change
      expect(newWidths[1]).toBe(initialWidths[1]);
      expect(newWidths[2]).toBe(initialWidths[2]);
      expect(newWidths[3]).toBe(initialWidths[3]);
    }

    // resize second column
    {
      const initialWidths = await getColumnWidths(page);

      const delta = +100;
      await resizeColumn({ index: 1, delta, page });

      const newWidths = await getColumnWidths(page);
      expect(newWidths[1]).toBe(initialWidths[1] + delta);

      // other columns should not change
      expect(newWidths[0]).toBe(initialWidths[0]);
      expect(newWidths[2]).toBe(initialWidths[2]);
      expect(newWidths[3]).toBe(initialWidths[3]);
    }
  });

  test('should respect min width', async ({ page }) => {
    const minWidth0 = 50;
    const minWidth1 = 300;

    await page.goto(`/Table?minWidth=${minWidth0}&minWidth=${minWidth1}`);

    // resize first column
    {
      await resizeColumn({ index: 0, delta: -100, page, step: true });
      const newWidths = await getColumnWidths(page);
      expect(newWidths[0]).toBe(minWidth0);
    }

    // resize second column
    {
      await resizeColumn({ index: 1, delta: -600, page, step: true });
      const newWidths = await getColumnWidths(page);
      expect(newWidths[1]).toBe(minWidth1);
    }

    // resize third column (has implicit min width)
    {
      await resizeColumn({ index: 2, delta: -800, page, step: true });
      const newWidths = await getColumnWidths(page);
      expect(newWidths[2]).toBe(72); // 72 is the implicit min width
    }
  });

  test('should respect max width', async ({ page }) => {
    const maxWidth0 = 150;
    const maxWidth1 = 300;

    await page.goto(`/Table?maxWidth=${maxWidth0}&maxWidth=${maxWidth1}`);

    // resize first column
    {
      await resizeColumn({ index: 0, delta: +100, page, step: true });
      const newWidths = await getColumnWidths(page);
      expect(newWidths[0]).toBe(maxWidth0);
    }

    // resize second column
    {
      await resizeColumn({ index: 1, delta: +100, page, step: true });
      const newWidths = await getColumnWidths(page);
      expect(newWidths[1]).toBe(maxWidth1);
    }
  });

  test('should respect disableResizing', async ({ page }) => {
    await page.goto('/Table?disableResizing=true');

    // resize first column
    {
      const initialWidths = await getColumnWidths(page);

      const delta = +50;
      await resizeColumn({ index: 0, delta, page });

      const newWidths = await getColumnWidths(page);
      expect(newWidths[0]).toBe(initialWidths[0] + delta);
      expect(newWidths[1]).toBe(initialWidths[1]); // should not change
    }
  });

  test('should resize correctly when column width is set lower than default min width', async ({
    page,
  }) => {
    await page.goto('/Table?rows=subRows');

    // resize first column
    {
      const initialWidths = await getColumnWidths(page);

      const delta = +50;
      await resizeColumn({ index: 0, delta, page });

      const newWidths = await getColumnWidths(page);
      expect(newWidths[0]).toBe(initialWidths[0] + delta);
      expect(newWidths[1]).toBe(initialWidths[1] - delta);
      expect(newWidths[2]).toBe(initialWidths[2]); // should not change
      expect(newWidths[3]).toBe(initialWidths[3]); // should not change
    }
  });

  // #region Helpers for column resizing tests
  const resizeColumn = async (options: {
    index: number;
    delta: number;
    page: Page;
    step?: boolean;
  }) => {
    const { index, delta, page, step = false } = options;

    const resizer = page.getByRole('separator').nth(index);
    const resizerBox = (await resizer.boundingBox())!;

    await resizer.hover({
      position: { x: resizerBox.width / 2, y: resizerBox.height / 2 },
    });
    await page.mouse.down();
    await page.mouse.move(
      Math.max(1, resizerBox.x + delta + resizerBox.width / 2),
      resizerBox.y + resizerBox.height / 2,
      { steps: step ? Math.abs(delta) : 5 },
    );
    await page.mouse.up();
  };

  const getColumnWidths = async (page: Page) => {
    const columnHeaders = page.locator('[role="columnheader"]');
    const columnCount = await columnHeaders.count();
    return await Promise.all(
      Array.from({ length: columnCount }).map(async (_, i) => {
        const header = columnHeaders.nth(i);
        return (await header.boundingBox())!.width;
      }),
    );
  };
  // #endregion
});

test.describe('Table row selection', () => {
  test('Should select single row', async ({ page }) => {
    await page.goto('/Table?isSelectable=true');

    const row1 = page.getByText('1Name1Description1');
    const row1Checkbox = row1.getByRole('checkbox');

    await row1Checkbox.click();
    await expect(row1Checkbox).toBeChecked();

    await row1Checkbox.click();
    await expect(row1Checkbox).not.toBeChecked();
  });

  test('Should select all sub rows when parent row is selected', async ({
    page,
  }) => {
    await page.goto('/Table?isSelectable=true&rows=subRows');

    const row2 = page.getByText('2Name2Description2');
    const row2SubRowExpander = row2.getByLabel('Toggle sub row');
    await row2SubRowExpander.click();
    const row21 = page.getByText('2.1Name2.1Description2.1');
    const row22 = page.getByText('2.2Name2.2Description2.2');

    const row2Checkbox = row2.getByRole('checkbox');
    const row21Checkbox = row21.getByRole('checkbox');
    const row22Checkbox = row22.getByRole('checkbox');

    await row2Checkbox.click();
    await expect(row2Checkbox).toBeChecked();
    await expect(row21Checkbox).toBeChecked();
    await expect(row22Checkbox).toBeChecked();

    await row2Checkbox.click();
    await expect(row2Checkbox).not.toBeChecked();
    await expect(row21Checkbox).not.toBeChecked();
    await expect(row22Checkbox).not.toBeChecked();
  });

  test('Should show indeterminate when sub rows are disabled', async ({
    page,
  }) => {
    await page.goto('/Table?isSelectable=true&rows=subRows');

    const row3 = page.getByText('3Name3Description3');
    const row3SubRowExpander = row3.getByLabel('Toggle sub row');
    await row3SubRowExpander.click();
    const row31 = page.getByText('3.1Name3.1Description3.1');

    const row3Checkbox = row3.getByRole('checkbox');
    const row31Checkbox = row31.getByRole('checkbox');

    await row3Checkbox.click();
    await expect(row3Checkbox).toHaveJSProperty('indeterminate', true);
    await expect(row31Checkbox).toBeChecked();

    await row3Checkbox.click();
    await expect(row3Checkbox).not.toHaveJSProperty('indeterminate', true);
    await expect(row31Checkbox).not.toBeChecked();
  });

  test('Should show indeterminate when some sub rows are filtered out', async ({
    page,
  }) => {
    await page.goto('/Table?isSelectable=true&rows=subRows&filter=true');

    await filter(page);
    const row2 = page.getByText('2Name2Description2');
    const row2SubRowExpander = row2.getByLabel('Toggle sub row');
    await row2SubRowExpander.click();
    const row21 = page.getByText('2.1Name2.1Description2.1');

    //Testing without selected filtered sub rows(parent should flip between unchecked and indeterminate)

    const row2Checkbox = row2.getByRole('checkbox');
    const row21Checkbox = row21.getByRole('checkbox');

    await row2Checkbox.click();
    await expect(row2Checkbox).toHaveJSProperty('indeterminate', true);
    await expect(row21Checkbox).toBeChecked();

    await row2Checkbox.click();
    await expect(row2Checkbox).not.toHaveJSProperty('indeterminate', true);
    await expect(row2Checkbox).not.toBeChecked();
    await expect(row21Checkbox).not.toBeChecked();

    await clearFilter(page);

    await row2Checkbox.click();

    await filter(page);

    //Testing with selected filtered sub rows(parent row should flip between indeterminate and checked)

    await row2Checkbox.click();
    await expect(row2Checkbox).toHaveJSProperty('indeterminate', true);
    await expect(row21Checkbox).not.toBeChecked();

    await row2Checkbox.click();
    await expect(row2Checkbox).not.toHaveJSProperty('indeterminate', true);
    await expect(row2Checkbox).toBeChecked();
    await expect(row21Checkbox).toBeChecked();
  });

  test('parent checkbox state should become indeterminate when some filtered sub rows are deselected', async ({
    page,
  }) => {
    await page.goto('/Table?isSelectable=true&rows=subRows&filter=true');

    //expand subRows
    const row2 = page.getByText('2Name2Description2');
    const row2SubRowExpander = row2.getByLabel('Toggle sub row');
    await row2SubRowExpander.click();
    const row21 = page.getByText('2.1Name2.1Description2.1');
    const row22 = page.getByText('2.2Name2.2Description2.2');
    const row2Checkbox = row2.getByRole('checkbox');
    const row21Checkbox = row21.getByRole('checkbox');
    const row22Checkbox = row22.getByRole('checkbox');

    //select second row
    await row2Checkbox.click();

    //filter
    await filter(page);

    //unselect sub row
    await row21Checkbox.click();
    await expect(row2Checkbox).toHaveJSProperty('indeterminate', true);
    await expect(row21Checkbox).not.toBeChecked();

    //clear filter
    await clearFilter(page);

    //evaluate checkbox state
    await expect(row2Checkbox).toHaveJSProperty('indeterminate', true);
    await expect(row21Checkbox).not.toBeChecked();
    await expect(row22Checkbox).toBeChecked();
  });

  test('parent checkbox should have normal checkbox behavior when selectSubRows is false', async ({
    page,
  }) => {
    await page.goto(
      '/Table?isSelectable=true&rows=subRows&selectSubRows=false',
    );

    const row2 = page
      .getByRole('row')
      .filter({ has: page.getByRole('cell').getByText('2', { exact: true }) });
    const row2SubRowExpander = row2.getByLabel('Toggle sub row');
    await row2SubRowExpander.click();

    const row21 = page.getByRole('row').filter({
      has: page.getByRole('cell').getByText('2.1', { exact: true }),
    });
    const row2Checkbox = row2.getByRole('checkbox');
    const row21Checkbox = row21.getByRole('checkbox');

    //Check the row
    await row2Checkbox.click();
    await expect(row2Checkbox).toBeChecked();
    await expect(row21Checkbox).not.toBeChecked();

    //Uncheck the row
    await row2Checkbox.click();
    await expect(row2Checkbox).not.toBeChecked();
    await expect(row21Checkbox).not.toBeChecked();
  });

  test('action object for row selection in state reducer should have a defined value when selectSubRows is set to false', async ({
    page,
  }) => {
    await page.goto(
      '/Table?isSelectable=true&rows=subRows&selectSubRows=false&stateReducer=true',
    );

    const row2 = page
      .getByRole('row')
      .filter({ has: page.getByRole('cell').getByText('2', { exact: true }) });
    const row2SubRowExpander = row2.getByLabel('Toggle sub row');
    await row2SubRowExpander.click();

    const row21 = page.getByRole('row').filter({
      has: page.getByRole('cell').getByText('2.1', { exact: true }),
    });
    const row2Checkbox = row2.getByRole('checkbox');
    const row21Checkbox = row21.getByRole('checkbox');

    //Works correctly for sub row
    const firstSubRowMessage = page.waitForEvent('console');
    await row21Checkbox.click();
    expect((await firstSubRowMessage).text()).toBe('true');
    const secondSubRowMessage = page.waitForEvent('console');
    await row21Checkbox.click();
    expect((await secondSubRowMessage).text()).toBe('false');

    //Works correctly for parent row
    const firstParentRowMessage = page.waitForEvent('console');
    await row2Checkbox.click();
    expect((await firstParentRowMessage).text()).toBe('true');
    const secondParentRowMessage = page.waitForEvent('console');
    await row2Checkbox.click();
    expect((await secondParentRowMessage).text()).toBe('false');
  });

  //#region Helpers for row selection tests
  const filter = async (page: Page) => {
    const filterButton = page.getByLabel('Filter');
    await filterButton.click();
    const filterInput = page.locator('input[value]');
    await filterInput.fill('Name2.1');
    await page.keyboard.press('Enter');
  };

  const clearFilter = async (page: Page) => {
    const filterButton = page.getByLabel('Filter');
    await filterButton.click();
    const clearButton = page.getByText('Clear');
    await clearButton.click();
  };
  //#endregion
});

test.describe('Table Paginator', () => {
  test(`should render data in pages`, async ({ page }) => {
    await page.goto(`/Table?exampleType=withTablePaginator`);

<<<<<<< HEAD
=======
    const paginatorButtons = page.locator('#paginator button', {
      hasText: /[0-9]+/,
    });

>>>>>>> e020e097
    await expect(page.locator(`[role="cell"]`).first()).toHaveText('Name 0');
    await expect(page.locator(`[role="cell"]`).last()).toHaveText(
      'Description 49',
    );

    // Go to the 6th page
<<<<<<< HEAD
    await page.locator('button').last().click({ clickCount: 5 });
=======
    await paginatorButtons.nth(5).click();
>>>>>>> e020e097

    await expect(page.locator(`[role="cell"]`).first()).toHaveText('Name 250');
    await expect(page.locator(`[role="cell"]`).last()).toHaveText(
      'Description 299',
    );
  });

  test('should render truncated pages list', async ({ page }) => {
    await page.goto(`/Table?exampleType=withTablePaginator`);

<<<<<<< HEAD
    await setContainerSize(page, '800px');

    // Go to the 6th page
    await page.locator('button').last().click({ clickCount: 5 });

    const paginatorButtons = page.locator('#paginator button', {
      hasText: /[0-9]+/,
    });
    await expect(paginatorButtons).toHaveText([
      '1',
=======
    const paginatorButtons = page.locator('#paginator button', {
      hasText: /[0-9]+/,
    });

    await setContainerSize(page, '800px');

    // Go to the 5th page
    await paginatorButtons.nth(4).click();

    await expect(paginatorButtons).toHaveText([
      '1',
      '3',
>>>>>>> e020e097
      '4',
      '5',
      '6',
      '7',
<<<<<<< HEAD
      '8',
=======
>>>>>>> e020e097
      '11',
    ]);
    await expect(paginatorButtons.nth(3)).toHaveAttribute(
      'data-iui-active',
      'true',
    );

    await expect(page.getByText('…')).toHaveCount(2);
  });

  test(`should overflow whenever there is not enough space`, async ({
    page,
  }) => {
    await page.goto(`/Table?exampleType=withTablePaginator`);

    await expectOverflowState({
      page,
      expectedItemLength: 11,
      expectedOverflowingEllipsisVisibleCount: 0,
    });

    await setContainerSize(page, '750px');

    await expectOverflowState({
      page,
      expectedItemLength: 6,
      expectedOverflowingEllipsisVisibleCount: 1,
    });

    // should restore hidden items when space is available again
    await setContainerSize(page, undefined);

    await expectOverflowState({
      page,
      expectedItemLength: 11,
      expectedOverflowingEllipsisVisibleCount: 0,
    });
  });

<<<<<<< HEAD
=======
  test(`should show ellipses only when a gap of one or more pages`, async ({
    page,
  }) => {
    await page.goto(`/Table?exampleType=withTablePaginator`);

    await expectOverflowState({
      page,
      expectedItemLength: 11,
      expectedOverflowingEllipsisVisibleCount: 0,
    });

    await setContainerSize(page, '800px');

    const paginatorButtons = page.locator('#paginator button', {
      hasText: /[0-9]+/,
    });
    const ellipses = page.locator('#paginator span', {
      hasText: /^…$/,
    });

    await expect(paginatorButtons).toHaveText(['1', '2', '3', '4', '5', '11']);
    await expect(ellipses).toHaveCount(1);

    await paginatorButtons.locator('*', { hasText: '4' }).click();
    await expect(paginatorButtons).toHaveText([
      '1',
      '2',
      '3',
      '4',
      '5',
      '6',
      '11',
    ]);
    await expect(ellipses).toHaveCount(1);

    await paginatorButtons.locator('*', { hasText: '5' }).click();
    await expect(paginatorButtons).toHaveText([
      '1',
      '3',
      '4',
      '5',
      '6',
      '7',
      '11',
    ]);
    await expect(ellipses).toHaveCount(2);

    await paginatorButtons.locator('*', { hasText: '11' }).click();
    await expect(paginatorButtons).toHaveText(['1', '7', '8', '9', '10', '11']);
    await expect(ellipses).toHaveCount(1);

    await paginatorButtons.locator('*', { hasText: '8' }).click();
    await expect(paginatorButtons).toHaveText([
      '1',
      '6',
      '7',
      '8',
      '9',
      '10',
      '11',
    ]);
    await expect(ellipses).toHaveCount(1);

    await paginatorButtons.locator('*', { hasText: '7' }).click();
    await expect(paginatorButtons).toHaveText([
      '1',
      '5',
      '6',
      '7',
      '8',
      '9',
      '11',
    ]);
    await expect(ellipses).toHaveCount(2);
  });

>>>>>>> e020e097
  test(`should at minimum always show one page`, async ({ page }) => {
    await page.goto(`/Table?exampleType=withTablePaginator`);

    await expectOverflowState({
      page,
      expectedItemLength: 11,
      expectedOverflowingEllipsisVisibleCount: 0,
    });

    await setContainerSize(page, '100px');

    await expectOverflowState({
      page,
      expectedItemLength: 1,
      expectedOverflowingEllipsisVisibleCount: 0,
    });

    await expect(
      page.locator('#paginator button', { hasText: /1/ }),
    ).toHaveAttribute('data-iui-active', 'true');
  });

  test(`should render elements in small size`, async ({ page }) => {
    await page.goto(`/Table?exampleType=withTablePaginator&density=condensed`);

    await setContainerSize(page, '500px');

    (await page.locator('#paginator button').all()).forEach(async (button) => {
      await expect(button).toHaveAttribute('data-iui-size', 'small');
    });

    await expect(page.getByText('…')).toHaveClass(
      /_iui[0-9]+-table-paginator-ellipsis-small/,
    );

    await page.waitForTimeout(300);
  });

  //#region Helpers for table paginator tests
  const setContainerSize = async (page: Page, value: string | undefined) => {
    await page.locator('#container').evaluate(
      (element, args) => {
        if (args.value != null) {
          element.style.setProperty('width', args.value ? args.value : `999px`);
        } else {
          element.style.removeProperty('width');
        }
      },
      {
        value,
      },
    );
    await page.waitForTimeout(200);
  };

  const expectOverflowState = async ({
    page,
    expectedItemLength,
    expectedOverflowingEllipsisVisibleCount,
  }: {
    page: Page;
    expectedItemLength: number;
    expectedOverflowingEllipsisVisibleCount: number;
  }) => {
    const allItems = await page.locator('#paginator button').all();
    const items =
      allItems.length >= 2
        ? allItems.slice(1, allItems.length - 1) // since the first and last button and to toggle pages
        : [];
    expect(items).toHaveLength(expectedItemLength);

    const overflowingEllipsis = page.getByText('…');
    await expect(overflowingEllipsis).toHaveCount(
      expectedOverflowingEllipsisVisibleCount,
    );
  };
  //#endregion
});

test.describe('Virtual Scroll Tests', () => {
  test('should render only a few elements out of a big data set', async ({
    page,
  }) => {
    await page.goto('/Table?virtualization=true', { waitUntil: 'networkidle' }); //Need to wait until the virtual rows are able to be rendered for the tests to work.

    const rows = page.getByRole('rowgroup').getByRole('row');
    expect((await rows.all()).length).toBe(12);
    await expect(rows.nth(0)).toContainText('Name0');
    await expect(rows.nth(11)).toContainText('Name11');

    //scroll a little
    await page.mouse.move(100, 300);
    await page.mouse.wheel(0, 620);
    await expect(rows.nth(0)).toContainText('Name9');
    await expect(rows.nth(12)).toContainText('Name21');
    expect((await rows.all()).length).toBe(13);

    //scroll back up
    await page.mouse.wheel(0, -620);
    await expect(rows.nth(0)).toContainText('Name0');
    await expect(rows.nth(11)).toContainText('Name11');
    expect((await rows.all()).length).toBe(12);

    //scroll to end
    await page.mouse.wheel(0, 6200000);
    await expect(rows.nth(0)).toContainText('Name99989');
    await expect(rows.nth(10)).toContainText('Name99999');
    expect((await rows.all()).length).toBe(11);
  });

  test('should not crash with empty data objects', async ({ page }) => {
    await page.goto('/Table?virtualization=true&empty=true', {
      waitUntil: 'networkidle',
    }); //Need to wait until the virtual rows are able to be rendered for the tests to work.

    const rows = page.getByRole('rowgroup').getByRole('row');
    const emptyContent = page.getByRole('rowgroup').getByText('No Data.');
    expect((await rows.all()).length).toBe(0);

    //Checks empty content to make sure it appears correctly.
    await expect(emptyContent).toBeInViewport();
  });

  test('virtualized table should scroll to provided row', async ({ page }) => {
    await page.goto('/Table?virtualization=true&scroll=true&scrollRow=50', {
      waitUntil: 'networkidle',
    }); //Need to wait until the virtual rows are able to be rendered for the tests to work.

    const rows = page.getByRole('rowgroup').getByRole('row');
    const row50NameCell = page.getByText('Name50');
    expect((await rows.all()).length).toBe(13);
    await expect(rows.nth(0)).toContainText('Name49');
    await expect(rows.nth(1)).toContainText('Name50');
    await expect(rows.nth(12)).toContainText('Name61');

    await expect(row50NameCell).toBeInViewport();
  });

  test('virtualized table should render 1 item', async ({ page }) => {
    await page.goto('/Table?virtualization=true&oneRow=true', {
      waitUntil: 'networkidle',
    }); //Need to wait until the virtual rows are able to be rendered for the tests to work.
    const rows = page.getByRole('rowgroup').getByRole('row');
    expect((await rows.all()).length).toBe(1);
  });

  test('virtualized table should allow expandable contents', async ({
    page,
  }) => {
    await page.goto(
      '/Table?virtualization=true&scroll=true&scrollRow=50&hasSubComponent=true',
      {
        waitUntil: 'networkidle',
      },
    ); //Need to wait until the virtual rows are able to be rendered for the tests to work.

    const rows = page.getByRole('rowgroup').getByRole('row');
    await expect(rows.nth(1)).toContainText('Name50');
    await expect(rows.nth(4)).toContainText('Name53');

    const row50ExpanderContent = page.getByText(
      'Expanded component, name: Name50',
    );
    const row53ExpanderContent = page.getByText(
      'Expanded component, name: Name53',
    );

    const expanderButtonRow50Cell = rows
      .nth(1)
      .getByRole('cell')
      .nth(0)
      .getByRole('button');
    const expanderButtonRow53Cell = rows
      .nth(4)
      .getByRole('cell')
      .nth(0)
      .getByRole('button');

    await expanderButtonRow50Cell.click();
    await expanderButtonRow53Cell.click();
    await expect(row50ExpanderContent).toBeInViewport();
    await expect(row53ExpanderContent).toBeInViewport();

    // Collapse the expanded content
    await expanderButtonRow50Cell.click();
    await expect(row50ExpanderContent).not.toBeInViewport();
    await expanderButtonRow53Cell.click();
    await expect(row53ExpanderContent).not.toBeInViewport();
  });
});

test.describe('Table filters', () => {
  test('DateRangeFilter should show DatePicker', async ({ page }) => {
    await page.goto('/Table?exampleType=allFilters');

    // open Date filter
    const dateHeader = page.locator('[role="columnheader"]', {
      hasText: 'Date',
    });
    const dateFilterButton = dateHeader.getByRole('button', { name: 'Filter' });
    await dateFilterButton.click();
    const dateFilterPopover = page.getByRole('dialog', { name: 'Filter' });
    await expect(dateFilterPopover).toBeVisible();

    // open Date picker in Date filter
    const datePickerButton = dateFilterPopover
      .getByRole('button', { name: 'Date picker' })
      .first();
    await datePickerButton.click();
    const datePicker = page.getByRole('dialog', { name: 'Date picker' });
    await expect(datePicker).toBeVisible();

    // close DatePicker
    await page.keyboard.press('Escape');
    await expect(datePicker).not.toBeVisible();
    await expect(dateFilterPopover).toBeVisible();

    // close Date filter
    await page.keyboard.press('Escape');
    await expect(dateFilterPopover).not.toBeVisible();
  });
});<|MERGE_RESOLUTION|>--- conflicted
+++ resolved
@@ -448,24 +448,17 @@
   test(`should render data in pages`, async ({ page }) => {
     await page.goto(`/Table?exampleType=withTablePaginator`);
 
-<<<<<<< HEAD
-=======
     const paginatorButtons = page.locator('#paginator button', {
       hasText: /[0-9]+/,
     });
 
->>>>>>> e020e097
     await expect(page.locator(`[role="cell"]`).first()).toHaveText('Name 0');
     await expect(page.locator(`[role="cell"]`).last()).toHaveText(
       'Description 49',
     );
 
     // Go to the 6th page
-<<<<<<< HEAD
-    await page.locator('button').last().click({ clickCount: 5 });
-=======
     await paginatorButtons.nth(5).click();
->>>>>>> e020e097
 
     await expect(page.locator(`[role="cell"]`).first()).toHaveText('Name 250');
     await expect(page.locator(`[role="cell"]`).last()).toHaveText(
@@ -476,18 +469,6 @@
   test('should render truncated pages list', async ({ page }) => {
     await page.goto(`/Table?exampleType=withTablePaginator`);
 
-<<<<<<< HEAD
-    await setContainerSize(page, '800px');
-
-    // Go to the 6th page
-    await page.locator('button').last().click({ clickCount: 5 });
-
-    const paginatorButtons = page.locator('#paginator button', {
-      hasText: /[0-9]+/,
-    });
-    await expect(paginatorButtons).toHaveText([
-      '1',
-=======
     const paginatorButtons = page.locator('#paginator button', {
       hasText: /[0-9]+/,
     });
@@ -500,15 +481,10 @@
     await expect(paginatorButtons).toHaveText([
       '1',
       '3',
->>>>>>> e020e097
       '4',
       '5',
       '6',
       '7',
-<<<<<<< HEAD
-      '8',
-=======
->>>>>>> e020e097
       '11',
     ]);
     await expect(paginatorButtons.nth(3)).toHaveAttribute(
@@ -548,8 +524,6 @@
     });
   });
 
-<<<<<<< HEAD
-=======
   test(`should show ellipses only when a gap of one or more pages`, async ({
     page,
   }) => {
@@ -626,7 +600,6 @@
     await expect(ellipses).toHaveCount(2);
   });
 
->>>>>>> e020e097
   test(`should at minimum always show one page`, async ({ page }) => {
     await page.goto(`/Table?exampleType=withTablePaginator`);
 
