import {
  Table,
  tableFilters,
  TableFilterValue,
  TablePaginator,
  TablePaginatorRendererProps,
} from '@itwin/itwinui-react';
import type {
  CellProps,
  Row,
  TableState,
} from '@itwin/itwinui-react/react-table';
import { useSearchParams } from '@remix-run/react';
import React from 'react';

export default function Page() {
  const [searchParams] = useSearchParams();

  const config = getConfigFromSearchParams(searchParams);
  const { exampleType } = config;

  switch (exampleType) {
    case 'withTablePaginator':
      return <WithTablePaginator config={config} />;
    case 'allFilters':
      return <FiltersTest />;
    default:
      return <Default config={config} />;
  }
}

// ----------------------------------------------------------------------------

function FiltersTest() {
  return (
    <Table
      columns={React.useMemo(
        () => [
          {
            Header: '#',
            accessor: 'index',
            fieldType: 'number',
            Filter: tableFilters.NumberRangeFilter(),
            filter: 'between',
          },
          {
            Header: 'Name',
            accessor: 'name',
            fieldType: 'text',
            Filter: tableFilters.TextFilter(),
          },
          {
            Header: 'Date',
            accessor: 'date',
            Filter: tableFilters.DateRangeFilter(),
            filter: 'betweenDate',
            Cell: ({ value }: CellProps<any>) => {
              return <>{(value as Date).toLocaleDateString()}</>;
            },
          },
        ],
        [],
      )}
      onFilter={React.useCallback(
        (
          filters: TableFilterValue<Record<string, unknown>>[],
          state: TableState<Record<string, unknown>>,
          filteredData?: Row<Record<string, unknown>>[] | undefined,
        ) => {
          console.log(
            JSON.stringify([
              filters,
              state.filters,
              filteredData?.map((r) => r.original.index),
            ]),
          );
        },
        [],
      )}
      data={baseData}
      emptyTableContent='No data.'
    />
  );
}

// ----------------------------------------------------------------------------

const getConfigFromSearchParams = (searchParams: URLSearchParams) => {
  const exampleType = searchParams.get('exampleType') || 'default';
  const disableResizing = searchParams.get('disableResizing') === 'true';
  const columnResizeMode = searchParams.get('columnResizeMode') || 'fit';
  const maxWidths = searchParams.getAll('maxWidth');
  const minWidths = searchParams.getAll('minWidth');
  const density = (searchParams.get('density') || undefined) as
    | 'default'
    | 'condensed'
    | 'extra-condensed'
    | undefined;
  const isSelectable = searchParams.get('isSelectable') === 'true';
  const rows = searchParams.get('rows');
  const filter = searchParams.get('filter') === 'true';
  const selectSubRows = !(searchParams.get('selectSubRows') === 'false');
  const enableVirtualization = searchParams.get('virtualization') === 'true';
  const empty = searchParams.get('empty') === 'true';
  const scroll = searchParams.get('scroll') === 'true';
  const oneRow = searchParams.get('oneRow') === 'true';
  const stateReducer = searchParams.get('stateReducer') === 'true';
  const scrollRow = Number(searchParams.get('scrollRow'));
  const hasSubComponent = searchParams.get('hasSubComponent') === 'true';
<<<<<<< HEAD
  const onSelect = searchParams.get('onSelect') === 'true';
=======
  const passTableProps = searchParams.get('passTableProps') === 'true';
  const role = searchParams.get('role');
>>>>>>> 0798fd8f

  return {
    exampleType,
    disableResizing,
    columnResizeMode,
    maxWidths,
    minWidths,
    density,
    isSelectable,
    rows,
    filter,
    selectSubRows,
    enableVirtualization,
    empty,
    scroll,
    oneRow,
    stateReducer,
    scrollRow,
    hasSubComponent,
<<<<<<< HEAD
    onSelect,
=======
    passTableProps,
    role,
>>>>>>> 0798fd8f
  };
};

const Default = ({
  config,
}: {
  config: ReturnType<typeof getConfigFromSearchParams>;
}) => {
  const {
    oneRow,
    empty,
    columnResizeMode,
    density,
    disableResizing,
    enableVirtualization,
    filter,
    isSelectable,
    maxWidths,
    minWidths,
    scroll,
    scrollRow,
    selectSubRows,
    stateReducer,
    rows,
    hasSubComponent,
<<<<<<< HEAD
    onSelect,
=======
    passTableProps,
    role,
>>>>>>> 0798fd8f
  } = config;

  const virtualizedData = React.useMemo(() => {
    if (empty) {
      return [];
    }

    const size = oneRow ? 1 : 100000;
    const arr = new Array(size);
    for (let i = 0; i < size; ++i) {
      arr[i] = {
        index: i,
        name: `Name${i}`,
        description: `Description${i}`,
        id: i,
      };
    }
    return arr;
  }, [oneRow, empty]);

  const data = (() => {
    switch (rows) {
      case 'subRows':
        return dataWithSubrows;
      case 'large':
        return largeData;
      default:
        return baseData;
    }
  })();

  const isRowDisabled = React.useCallback(
    (rowData: Record<string, unknown>) => {
      return rowData.name === 'Name3.2';
    },
    [],
  );

  return (
    <>
      <Table
        columns={[
          {
            Header: '#',
            accessor: 'index',
            width: 100,
            maxWidth: parseInt(maxWidths[0]) || undefined,
            minWidth: parseInt(minWidths[0]) || undefined,
          },
          {
            Header: 'Name',
            accessor: 'name',
            cellClassName: 'name-cell',
            maxWidth: parseInt(maxWidths[1]) || undefined,
            minWidth: parseInt(minWidths[1]) || undefined,
            disableResizing,
            Filter: filter ? tableFilters.TextFilter() : undefined,
          },
          {
            Header: 'Description',
            accessor: 'description',
            width: '200px',
          },
          {
            Header: 'ID',
            accessor: 'id',
            width: '8rem',
          },
          {
            Header: 'Custom',
            accessor: 'custom',
            cellClassName: 'custom-cell',
            Cell: () => 'my custom content',
          },
        ]}
        data={enableVirtualization ? virtualizedData : data}
        emptyTableContent='No data.'
        isResizable
        isRowDisabled={isRowDisabled}
        isSelectable={isSelectable}
        isSortable
        density={density}
        columnResizeMode={columnResizeMode as 'fit' | 'expand' | undefined}
        selectSubRows={selectSubRows}
        enableVirtualization={enableVirtualization}
        style={{ maxHeight: '90vh' }}
<<<<<<< HEAD
        onSelect={onSelect ? () => console.log('onSelect') : undefined}
=======
        aria-readonly='true'
        className='outer-div'
        role={role as any}
        tableProps={
          passTableProps
            ? {
                className: 'inner-div-role-table',
              }
            : undefined
        }
        bodyProps={{
          className: 'table-body',
        }}
>>>>>>> 0798fd8f
        scrollToRow={
          scroll
            ? (rows, data) =>
                rows.findIndex((row) => row.original === data[scrollRow])
            : undefined
        }
        emptyTableContentProps={{
          className: 'empty-table-content',
        }}
        stateReducer={
          stateReducer
            ? (newState, action, previousState, instance) => {
                if (action.type === 'toggleRowSelected') {
                  console.log(action.value);
                }
                return newState;
              }
            : undefined
        }
        subComponent={
          hasSubComponent
            ? (row) => (
                <div>{`Expanded component, name: ${row.original.name}`}</div>
              )
            : undefined
        }
      />
    </>
  );
};

const WithTablePaginator = ({
  config,
}: {
  config: ReturnType<typeof getConfigFromSearchParams>;
}) => {
  const { density } = config;

  const columns = React.useMemo(
    () => [
      {
        id: 'name',
        Header: 'Name',
        accessor: 'name',
        Filter: tableFilters.TextFilter(),
      },
      {
        id: 'description',
        Header: 'Description',
        accessor: 'description',
        maxWidth: 200,
        Filter: tableFilters.TextFilter(),
      },
    ],
    [],
  );

  const data = React.useMemo(
    () =>
      Array(505)
        .fill(null)
        .map((_, index) => ({
          name: `Name ${index}`,
          description: `Description ${index}`,
        })),
    [],
  );

  const paginator = React.useCallback(
    (props: TablePaginatorRendererProps) => (
      <TablePaginator id='paginator' {...props} />
    ),
    [],
  );

  return (
    <>
      <div id='container' style={{ height: '80vh' }}>
        <Table
          style={{ height: '100%' }}
          emptyTableContent='No data.'
          columns={columns}
          data={data}
          pageSize={50}
          density={density}
          paginatorRenderer={paginator}
        />
      </div>
    </>
  );
};

// ----------------------------------------------------------------------------

const baseData = [
  {
    index: 1,
    name: 'Name1',
    description: 'Description1',
    id: '111',
    date: new Date('Aug 1, 2023'),
    custom: 'custom',
  },
  {
    index: 2,
    name: 'Name2',
    description: 'Description2',
    id: '222',
    date: new Date('Aug 2, 2024'),
    custom: 'custom',
  },
  {
    index: 3,
    name: 'Name3',
    description: 'Description3',
    id: '333',
    date: new Date('Aug 3, 2025'),
    custom: 'custom',
  },
];

const largeData = new Array(100).fill(0).map((_, i) => ({
  index: i,
  name: `Name${i}`,
  description: `Description${i}`,
  id: i,
}));

const dataWithSubrows = [
  {
    index: 1,
    name: 'Name1',
    description: 'Description1',
    id: '111',
  },
  {
    index: 2,
    name: 'Name2',
    description: 'Description2',
    subRows: [
      {
        index: 2.1,
        name: 'Name2.1',
        description: 'Description2.1',
        id: '223',
      },
      {
        index: 2.2,
        name: 'Name2.2',
        description: 'Description2.2',
        id: '224',
      },
    ],
    id: '222',
  },
  {
    index: 3,
    name: 'Name3',
    description: 'Description3',
    subRows: [
      {
        index: 3.1,
        name: 'Name3.1',
        description: 'Description3.1',
        id: '334',
      },
      {
        index: 3.2,
        name: 'Name3.2',
        description: 'Description3.2',
        id: '335',
      },
    ],
    id: '333',
  },
];<|MERGE_RESOLUTION|>--- conflicted
+++ resolved
@@ -107,12 +107,9 @@
   const stateReducer = searchParams.get('stateReducer') === 'true';
   const scrollRow = Number(searchParams.get('scrollRow'));
   const hasSubComponent = searchParams.get('hasSubComponent') === 'true';
-<<<<<<< HEAD
-  const onSelect = searchParams.get('onSelect') === 'true';
-=======
   const passTableProps = searchParams.get('passTableProps') === 'true';
   const role = searchParams.get('role');
->>>>>>> 0798fd8f
+  const onSelect = searchParams.get('onSelect') === 'true';
 
   return {
     exampleType,
@@ -132,12 +129,9 @@
     stateReducer,
     scrollRow,
     hasSubComponent,
-<<<<<<< HEAD
-    onSelect,
-=======
     passTableProps,
     role,
->>>>>>> 0798fd8f
+    onSelect,
   };
 };
 
@@ -163,12 +157,9 @@
     stateReducer,
     rows,
     hasSubComponent,
-<<<<<<< HEAD
-    onSelect,
-=======
     passTableProps,
     role,
->>>>>>> 0798fd8f
+    onSelect,
   } = config;
 
   const virtualizedData = React.useMemo(() => {
@@ -255,9 +246,7 @@
         selectSubRows={selectSubRows}
         enableVirtualization={enableVirtualization}
         style={{ maxHeight: '90vh' }}
-<<<<<<< HEAD
         onSelect={onSelect ? () => console.log('onSelect') : undefined}
-=======
         aria-readonly='true'
         className='outer-div'
         role={role as any}
@@ -271,7 +260,6 @@
         bodyProps={{
           className: 'table-body',
         }}
->>>>>>> 0798fd8f
         scrollToRow={
           scroll
             ? (rows, data) =>
