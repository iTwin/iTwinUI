<<<<<<< HEAD
import {
  Table,
  tableFilters,
  TablePaginator,
  TablePaginatorRendererProps,
} from '@itwin/itwinui-react';
=======
import { Table, tableFilters } from '@itwin/itwinui-react';
import type { CellProps } from '@itwin/itwinui-react/react-table';
>>>>>>> f58ae5b7
import { useSearchParams } from '@remix-run/react';
import * as React from 'react';

<<<<<<< HEAD
export default function TableTest() {
=======
export default function Page() {
  const [searchParams] = useSearchParams();

  if (searchParams.get('allFilters')) {
    return <FiltersTest />;
  }

  return <EverythingElse />;
}

// ----------------------------------------------------------------------------

function FiltersTest() {
  return (
    <Table
      columns={React.useMemo(
        () => [
          {
            Header: '#',
            accessor: 'index',
            fieldType: 'number',
            Filter: tableFilters.NumberRangeFilter(),
            filter: 'between',
          },
          {
            Header: 'Name',
            accessor: 'name',
            fieldType: 'text',
            Filter: tableFilters.TextFilter(),
          },
          {
            Header: 'Date',
            accessor: 'date',
            Filter: tableFilters.DateRangeFilter(),
            filter: 'betweenDate',
            Cell: ({ value }: CellProps<any>) => {
              return <>{(value as Date).toLocaleDateString()}</>;
            },
          },
        ],
        [],
      )}
      data={baseData}
      emptyTableContent='No data.'
    />
  );
}

// ----------------------------------------------------------------------------

function EverythingElse() {
>>>>>>> f58ae5b7
  const [searchParams] = useSearchParams();

  const config = getConfigFromSearchParams(searchParams);
  const { exampleType } = config;

  return exampleType === 'withTablePaginator' ? (
    <WithTablePaginator config={config} />
  ) : (
    <Default config={config} />
  );
}

const getConfigFromSearchParams = (searchParams: URLSearchParams) => {
  const exampleType = searchParams.get('exampleType') || 'default';
  const disableResizing = searchParams.get('disableResizing') === 'true';
  const columnResizeMode = searchParams.get('columnResizeMode') || 'fit';
  const maxWidths = searchParams.getAll('maxWidth');
  const minWidths = searchParams.getAll('minWidth');
  const density = (searchParams.get('density') || undefined) as
    | 'default'
    | 'condensed'
    | 'extra-condensed'
    | undefined;
  const isSelectable = searchParams.get('isSelectable') === 'true';
  const subRows = searchParams.get('subRows') === 'true';
  const filter = searchParams.get('filter') === 'true';
  const selectSubRows = !(searchParams.get('selectSubRows') === 'false');
  const enableVirtualization = searchParams.get('virtualization') === 'true';
  const empty = searchParams.get('empty') === 'true';
  const scroll = searchParams.get('scroll') === 'true';
  const oneRow = searchParams.get('oneRow') === 'true';
  const stateReducer = searchParams.get('stateReducer') === 'true';
  const scrollRow = Number(searchParams.get('scrollRow'));

  return {
    exampleType,
    disableResizing,
    columnResizeMode,
    maxWidths,
    minWidths,
    density,
    isSelectable,
    subRows,
    filter,
    selectSubRows,
    enableVirtualization,
    empty,
    scroll,
    oneRow,
    stateReducer,
    scrollRow,
  };
};

const Default = ({
  config,
}: {
  config: ReturnType<typeof getConfigFromSearchParams>;
}) => {
  const {
    subRows,
    oneRow,
    empty,
    columnResizeMode,
    density,
    disableResizing,
    enableVirtualization,
    filter,
    isSelectable,
    maxWidths,
    minWidths,
    scroll,
    scrollRow,
    selectSubRows,
    stateReducer,
  } = config;

  const data = subRows ? dataWithSubrows : baseData;

  const isRowDisabled = React.useCallback(
    (rowData: Record<string, unknown>) => {
      return rowData.name === 'Name3.2';
    },
    [],
  );

  const virtualizedData = React.useMemo(() => {
    const size = oneRow ? 1 : 100000;
    const arr = new Array(size);
    if (!empty) {
      for (let i = 0; i < size; ++i) {
        arr[i] = {
          index: i,
          name: `Name${i}`,
          description: `Description${i}`,
          id: i,
        };
      }
    }
    return arr;
  }, [oneRow, empty]);

  return (
    <>
      <Table
        columns={[
          {
            Header: '#',
            accessor: 'index',
            width: 100,
            maxWidth: parseInt(maxWidths[0]) || undefined,
            minWidth: parseInt(minWidths[0]) || undefined,
          },
          {
            Header: 'Name',
            accessor: 'name',
            maxWidth: parseInt(maxWidths[1]) || undefined,
            minWidth: parseInt(minWidths[1]) || undefined,
            disableResizing: disableResizing,
            Filter: filter ? tableFilters.TextFilter() : undefined,
          },
          {
            Header: 'Description',
            accessor: 'description',
            width: '200px',
          },
          {
            Header: 'ID',
            accessor: 'id',
            width: '8rem',
          },
        ]}
        data={enableVirtualization ? virtualizedData : data}
        emptyTableContent='No data.'
        isResizable
        isRowDisabled={isRowDisabled}
        isSelectable={isSelectable}
        isSortable
        density={density}
        columnResizeMode={columnResizeMode as 'fit' | 'expand' | undefined}
        selectSubRows={selectSubRows}
        enableVirtualization={enableVirtualization}
        style={enableVirtualization ? { maxHeight: '90vh' } : undefined}
        scrollToRow={
          scroll
            ? (rows, data) =>
                rows.findIndex((row) => row.original === data[scrollRow])
            : undefined
        }
        stateReducer={
          stateReducer
            ? (newState, action, previousState, instance) => {
                if (action.type === 'toggleRowSelected') {
                  console.log(action.value);
                }
                return newState;
              }
            : undefined
        }
      />
    </>
  );
<<<<<<< HEAD
};

const WithTablePaginator = ({
  config,
}: {
  config: ReturnType<typeof getConfigFromSearchParams>;
}) => {
  const { density } = config;

  const columns = React.useMemo(
    () => [
      {
        id: 'name',
        Header: 'Name',
        accessor: 'name',
        Filter: tableFilters.TextFilter(),
      },
      {
        id: 'description',
        Header: 'Description',
        accessor: 'description',
        maxWidth: 200,
        Filter: tableFilters.TextFilter(),
      },
    ],
    [],
  );

  const data = React.useMemo(
    () =>
      Array(505)
        .fill(null)
        .map((_, index) => ({
          name: `Name ${index}`,
          description: `Description ${index}`,
        })),
    [],
  );

  const paginator = React.useCallback(
    (props: TablePaginatorRendererProps) => (
      <TablePaginator id='paginator' {...props} />
    ),
    [],
  );

  return (
    <>
      <div id='container' style={{ height: '80vh' }}>
        <Table
          style={{ height: '100%' }}
          emptyTableContent='No data.'
          columns={columns}
          data={data}
          pageSize={50}
          density={density}
          paginatorRenderer={paginator}
        />
      </div>
    </>
  );
};
=======
}

// ----------------------------------------------------------------------------

const baseData = [
  {
    index: 1,
    name: 'Name1',
    description: 'Description1',
    id: '111',
    date: new Date('Aug 1, 2023'),
  },
  {
    index: 2,
    name: 'Name2',
    description: 'Description2',
    id: '222',
    date: new Date('Aug 2, 2024'),
  },
  {
    index: 3,
    name: 'Name3',
    description: 'Description3',
    id: '333',
    date: new Date('Aug 3, 2025'),
  },
];

const dataWithSubrows = [
  {
    index: 1,
    name: 'Name1',
    description: 'Description1',
    id: '111',
  },
  {
    index: 2,
    name: 'Name2',
    description: 'Description2',
    subRows: [
      {
        index: 2.1,
        name: 'Name2.1',
        description: 'Description2.1',
        id: '223',
      },
      {
        index: 2.2,
        name: 'Name2.2',
        description: 'Description2.2',
        id: '224',
      },
    ],
    id: '222',
  },
  {
    index: 3,
    name: 'Name3',
    description: 'Description3',
    subRows: [
      {
        index: 3.1,
        name: 'Name3.1',
        description: 'Description3.1',
        id: '334',
      },
      {
        index: 3.2,
        name: 'Name3.2',
        description: 'Description3.2',
        id: '335',
      },
    ],
    id: '333',
  },
];
>>>>>>> f58ae5b7
<|MERGE_RESOLUTION|>--- conflicted
+++ resolved
@@ -1,28 +1,27 @@
-<<<<<<< HEAD
 import {
   Table,
   tableFilters,
   TablePaginator,
   TablePaginatorRendererProps,
 } from '@itwin/itwinui-react';
-=======
-import { Table, tableFilters } from '@itwin/itwinui-react';
 import type { CellProps } from '@itwin/itwinui-react/react-table';
->>>>>>> f58ae5b7
 import { useSearchParams } from '@remix-run/react';
-import * as React from 'react';
-
-<<<<<<< HEAD
-export default function TableTest() {
-=======
+import React from 'react';
+
 export default function Page() {
   const [searchParams] = useSearchParams();
 
-  if (searchParams.get('allFilters')) {
-    return <FiltersTest />;
+  const config = getConfigFromSearchParams(searchParams);
+  const { exampleType } = config;
+
+  switch (exampleType) {
+    case 'withTablePaginator':
+      return <WithTablePaginator config={config} />;
+    case 'allFilters':
+      return <FiltersTest />;
+    default:
+      return <Default config={config} />;
   }
-
-  return <EverythingElse />;
 }
 
 // ----------------------------------------------------------------------------
@@ -64,20 +63,6 @@
 }
 
 // ----------------------------------------------------------------------------
-
-function EverythingElse() {
->>>>>>> f58ae5b7
-  const [searchParams] = useSearchParams();
-
-  const config = getConfigFromSearchParams(searchParams);
-  const { exampleType } = config;
-
-  return exampleType === 'withTablePaginator' ? (
-    <WithTablePaginator config={config} />
-  ) : (
-    <Default config={config} />
-  );
-}
 
 const getConfigFromSearchParams = (searchParams: URLSearchParams) => {
   const exampleType = searchParams.get('exampleType') || 'default';
@@ -229,7 +214,6 @@
       />
     </>
   );
-<<<<<<< HEAD
 };
 
 const WithTablePaginator = ({
@@ -292,8 +276,6 @@
     </>
   );
 };
-=======
-}
 
 // ----------------------------------------------------------------------------
 
@@ -368,5 +350,4 @@
     ],
     id: '333',
   },
-];
->>>>>>> f58ae5b7
+];