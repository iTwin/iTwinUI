--- conflicted
+++ resolved
@@ -12,7 +12,7 @@
   const isSelectable = searchParams.get('isSelectable') === 'true';
   const subRows = searchParams.get('subRows') === 'true';
   const filter = searchParams.get('filter') === 'true';
-<<<<<<< HEAD
+  const selectSubRows = !(searchParams.get('selectSubRows') === 'false');
   const enableVirtualization = searchParams.get('virtualization') === 'true';
   const empty = searchParams.get('empty') === 'true';
   const scroll = searchParams.get('scroll') === 'true';
@@ -32,9 +32,6 @@
     }
     return arr;
   }, []);
-=======
-  const selectSubRows = !(searchParams.get('selectSubRows') === 'false');
->>>>>>> 50a7d5d6
 
   const data = subRows
     ? [
@@ -150,7 +147,7 @@
         isSelectable={isSelectable}
         isSortable
         columnResizeMode={columnResizeMode as 'fit' | 'expand' | undefined}
-<<<<<<< HEAD
+        selectSubRows={selectSubRows}
         enableVirtualization={enableVirtualization}
         style={enableVirtualization ? { maxHeight: '90vh' } : undefined}
         scrollToRow={
@@ -158,9 +155,6 @@
             ? (rows, data) => rows.findIndex((row) => row.original === data[50])
             : undefined
         }
-=======
-        selectSubRows={selectSubRows}
->>>>>>> 50a7d5d6
       />
     </>
   );
