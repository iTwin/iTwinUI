--- conflicted
+++ resolved
@@ -109,10 +109,7 @@
   const hasSubComponent = searchParams.get('hasSubComponent') === 'true';
   const passTableProps = searchParams.get('passTableProps') === 'true';
   const role = searchParams.get('role');
-<<<<<<< HEAD
-=======
   const onSelect = searchParams.get('onSelect') === 'true';
->>>>>>> eda09d87
 
   return {
     exampleType,
@@ -134,10 +131,7 @@
     hasSubComponent,
     passTableProps,
     role,
-<<<<<<< HEAD
-=======
     onSelect,
->>>>>>> eda09d87
   };
 };
 
@@ -165,10 +159,7 @@
     hasSubComponent,
     passTableProps,
     role,
-<<<<<<< HEAD
-=======
     onSelect,
->>>>>>> eda09d87
   } = config;
 
   const virtualizedData = React.useMemo(() => {
@@ -255,10 +246,7 @@
         selectSubRows={selectSubRows}
         enableVirtualization={enableVirtualization}
         style={{ maxHeight: '90vh' }}
-<<<<<<< HEAD
-=======
         onSelect={onSelect ? () => console.log('onSelect') : undefined}
->>>>>>> eda09d87
         aria-readonly='true'
         className='outer-div'
         role={role as any}
