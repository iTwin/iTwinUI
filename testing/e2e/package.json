--- conflicted
+++ resolved
@@ -13,28 +13,17 @@
   },
   "dependencies": {
     "@itwin/itwinui-react": "*",
-<<<<<<< HEAD
     "@react-router/node": "^7.5.3",
     "@react-router/serve": "^7.5.3",
     "isbot": "^5.1.27",
-=======
-    "@react-router/node": "^7.0.0",
-    "@react-router/serve": "^7.0.0",
-    "isbot": "^4.1.0",
->>>>>>> 5537f64d
     "react": "^19",
     "react-dom": "^19",
     "react-router": "^7.5.3",
     "@react-router/fs-routes": "^7.5.3"
   },
   "devDependencies": {
-<<<<<<< HEAD
-    "@playwright/test": "^1.52.0",
+    "@playwright/test": "1.52.0",
     "@react-router/dev": "^7.5.3",
-=======
-    "@playwright/test": "1.52.0",
-    "@react-router/dev": "^7.0.0",
->>>>>>> 5537f64d
     "@types/node": "*",
     "@types/react": "^19",
     "@types/react-dom": "^19",
