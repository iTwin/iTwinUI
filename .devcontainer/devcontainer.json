{
<<<<<<< HEAD
  "build": {
    "dockerfile": "Dockerfile"
  },
  "customizations": {
    "vscode": {
      "extensions": [
=======
"image": "mcr.microsoft.com/devcontainers/universal:2r",
"customizations": { 
  "vscode": {
    "extensions": [
>>>>>>> 1d7b1298
        "stylelint.vscode-stylelint",
        "esbenp.prettier-vscode",
        "dbaeumer.vscode-eslint",
        "streetsidesoftware.code-spell-checker",
<<<<<<< HEAD
        "astro-build.astro-vscode"
      ]
    }
  },
  "forwardPorts": [3000],
=======
        "astro-build.astro-vscode",
    ]
  }
},
>>>>>>> 1d7b1298
  "postCreateCommand": "yarn install && yarn build"
}<|MERGE_RESOLUTION|>--- conflicted
+++ resolved
@@ -1,32 +1,15 @@
 {
-<<<<<<< HEAD
-  "build": {
-    "dockerfile": "Dockerfile"
-  },
+  "image": "mcr.microsoft.com/devcontainers/universal:2r",
   "customizations": {
     "vscode": {
       "extensions": [
-=======
-"image": "mcr.microsoft.com/devcontainers/universal:2r",
-"customizations": { 
-  "vscode": {
-    "extensions": [
->>>>>>> 1d7b1298
         "stylelint.vscode-stylelint",
         "esbenp.prettier-vscode",
         "dbaeumer.vscode-eslint",
         "streetsidesoftware.code-spell-checker",
-<<<<<<< HEAD
         "astro-build.astro-vscode"
       ]
     }
   },
-  "forwardPorts": [3000],
-=======
-        "astro-build.astro-vscode",
-    ]
-  }
-},
->>>>>>> 1d7b1298
   "postCreateCommand": "yarn install && yarn build"
 }